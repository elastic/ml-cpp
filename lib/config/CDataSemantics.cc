/*
 * ELASTICSEARCH CONFIDENTIAL
 *
 * Copyright (c) 2016 Elasticsearch BV. All Rights Reserved.
 *
 * Notice: this software, and all information contained
 * therein, is the exclusive property of Elasticsearch BV
 * and its licensors, if any, and is protected under applicable
 * domestic and foreign law, and international treaties.
 *
 * Reproduction, republication or distribution without the
 * express written consent of Elasticsearch BV is
 * strictly prohibited.
 */

#include <config/CDataSemantics.h>

#include <core/CLogger.h>
#include <core/CStringUtils.h>

#include <maths/CMixtureDistribution.h>
#include <maths/CNaturalBreaksClassifier.h>

#include <boost/math/distributions/normal.hpp>

<<<<<<< HEAD
namespace ml {
namespace config {
namespace {
typedef std::vector<double> TDoubleVec;
typedef std::vector<std::size_t> TSizeVec;
=======
#include <cmath>

namespace ml
{
namespace config
{
namespace
{
using TDoubleVec = std::vector<double>;
using TSizeVec = std::vector<std::size_t>;
>>>>>>> d4e4cca7

//! \brief Wraps up a mixture model.
//!
//! DESCRIPTION:\n
//! Wraps up the functionality to cluster a set of data and generate
//! a mixture model from the clustering. This is used to test for
//! numeric categorical fields by testing the BIC of a mixture model
//! verses a categorical model for the data.
class CMixtureData {
public:
    CMixtureData(double count, std::size_t N) : m_Count(count), m_Classifier(N) {}

    //! Add the data point \p xi with count \p ni.
    void add(double xi, double ni) { m_Classifier.add(xi, ni); }

    //! Compute the scale for a mixture of \p m.
    double scale(std::size_t m) {
        typedef maths::CBasicStatistics::SSampleMean<double>::TAccumulator TMeanAccumulator;

        TSizeVec split;
        m_Classifier.naturalBreaks(m, 2, split);
        split.insert(split.begin(), 0);
        m_Classifier.categories(m, 2, m_Categories);
        TSizeVec counts;
        counts.reserve(m);
        for (std::size_t i = 1u; i < split.size(); ++i) {
            counts.push_back(split[i] - split[i - 1]);
        }

<<<<<<< HEAD
        TMeanAccumulator scale;
        for (std::size_t i = 0u; i < m_Categories.size(); ++i) {
            double ci = maths::CBasicStatistics::count(m_Categories[i]);
            double vi = maths::CBasicStatistics::maximumLikelihoodVariance(m_Categories[i]);
            double si = std::max(3.0 * ::sqrt(vi), 1.0 / boost::math::constants::root_two_pi<double>());
            scale.add(static_cast<double>(counts[i]) / si, ci);
=======
        //! Compute the scale for a mixture of \p m.
        double scale(std::size_t m)
        {
            using TMeanAccumulator = maths::CBasicStatistics::SSampleMean<double>::TAccumulator;

            TSizeVec split;
            m_Classifier.naturalBreaks(m, 2, split);
            split.insert(split.begin(), 0);
            m_Classifier.categories(m, 2, m_Categories);
            TSizeVec counts;
            counts.reserve(m);
            for (std::size_t i = 1u; i < split.size(); ++i)
            {
                counts.push_back(split[i] - split[i - 1]);
            }

            TMeanAccumulator scale;
            for (std::size_t i = 0u; i < m_Categories.size(); ++i)
            {
                double ci = maths::CBasicStatistics::count(m_Categories[i]);
                double vi = maths::CBasicStatistics::maximumLikelihoodVariance(m_Categories[i]);
                double si = std::max(3.0 * std::sqrt(vi), 1.0 / boost::math::constants::root_two_pi<double>());
                scale.add(static_cast<double>(counts[i]) / si, ci);
            }
            return maths::CBasicStatistics::mean(scale);
>>>>>>> d4e4cca7
        }
        return maths::CBasicStatistics::mean(scale);
    }

<<<<<<< HEAD
    //! Populate a mixture of \p m.
    void populate(std::size_t m) {
        this->clear();

        TSizeVec split;
        m_Classifier.naturalBreaks(m, 2, split);
        split.insert(split.begin(), 0);
        m_Classifier.categories(m, 2, m_Categories);
        TSizeVec counts;
        counts.reserve(m);
        for (std::size_t i = 1u; i < split.size(); ++i) {
            counts.push_back(split[i] - split[i - 1]);
        }
        LOG_TRACE("m_Categories = " << core::CContainerPrinter::print(m_Categories));

        for (std::size_t i = 0u; i < m_Categories.size(); ++i) {
            double ci = maths::CBasicStatistics::count(m_Categories[i]);
            double mi = maths::CBasicStatistics::mean(m_Categories[i]);
            double vi = maths::CBasicStatistics::maximumLikelihoodVariance(m_Categories[i]);
            double si = std::max(::sqrt(vi), 1.0 / boost::math::constants::root_two_pi<double>());
            m_Gmm.weights().push_back(ci / m_Count);
            m_Gmm.modes().push_back(boost::math::normal_distribution<>(mi, si));
=======
        //! Populate a mixture of \p m.
        void populate(std::size_t m)
        {
            this->clear();

            TSizeVec split;
            m_Classifier.naturalBreaks(m, 2, split);
            split.insert(split.begin(), 0);
            m_Classifier.categories(m, 2, m_Categories);
            TSizeVec counts;
            counts.reserve(m);
            for (std::size_t i = 1u; i < split.size(); ++i)
            {
                counts.push_back(split[i] - split[i - 1]);
            }
            LOG_TRACE("m_Categories = " << core::CContainerPrinter::print(m_Categories));

            for (std::size_t i = 0u; i < m_Categories.size(); ++i)
            {
                double ci = maths::CBasicStatistics::count(m_Categories[i]);
                double mi = maths::CBasicStatistics::mean(m_Categories[i]);
                double vi = maths::CBasicStatistics::maximumLikelihoodVariance(m_Categories[i]);
                double si = std::max(std::sqrt(vi), 1.0 / boost::math::constants::root_two_pi<double>());
                m_Gmm.weights().push_back(ci / m_Count);
                m_Gmm.modes().push_back(boost::math::normal_distribution<>(mi, si));
            }
            LOG_TRACE("GMM = '" << m_Gmm.print() << "'");
        }

        //! Get the number of parameters in the mixture.
        double parameters() const
        {
            return 3.0 * static_cast<double>(m_Categories.size()) - 1.0;
>>>>>>> d4e4cca7
        }
        LOG_TRACE("GMM = '" << m_Gmm.print() << "'");
    }

    //! Get the number of parameters in the mixture.
    double parameters(void) const { return 3.0 * static_cast<double>(m_Categories.size()) - 1.0; }

<<<<<<< HEAD
    //! Compute the value of the density function at \p x.
    double pdf(double x) const { return maths::pdf(m_Gmm, x); }

private:
    typedef std::vector<boost::math::normal_distribution<>> TNormalVec;
    typedef maths::CMixtureDistribution<boost::math::normal_distribution<>> TGMM;

private:
    void clear(void) {
        m_Categories.clear();
        m_Gmm.weights().clear();
        m_Gmm.modes().clear();
    }
=======
    private:
        using TNormalVec = std::vector<boost::math::normal_distribution<>>;
        using TGMM = maths::CMixtureDistribution<boost::math::normal_distribution<>>;

    private:
        void clear()
        {
            m_Categories.clear();
            m_Gmm.weights().clear();
            m_Gmm.modes().clear();
        }
>>>>>>> d4e4cca7

private:
    double m_Count;
    maths::CNaturalBreaksClassifier m_Classifier;
    maths::CNaturalBreaksClassifier::TTupleVec m_Categories;
    TGMM m_Gmm;
};
}

CDataSemantics::CDataSemantics(TOptionalUserDataType override)
    : m_Type(config_t::E_UndeterminedType),
      m_Override(override),
      m_Count(0.0),
      m_NumericProportion(0.0),
      m_IntegerProportion(0.0),
      m_EmpiricalDistributionOverflowed(false) {
}

void CDataSemantics::add(const std::string& example) {
    m_Count += 1.0;

    maths::COrdinal value;

    std::string trimmed = example;
    core::CStringUtils::trimWhitespace(trimmed);
    int64_t asInt64;
    uint64_t asUInt64;
    double asDouble;
    if (core::CStringUtils::stringToTypeSilent(trimmed, asInt64)) {
        value = this->addInteger(asInt64);
    } else if (core::CStringUtils::stringToTypeSilent(trimmed, asUInt64)) {
        value = this->addPositiveInteger(asUInt64);
    } else if (core::CStringUtils::stringToTypeSilent(trimmed, asDouble)) {
        value = this->addReal(asDouble);
    }

    if (!value.isNan()) {
        m_Smallest.add(value);
        m_Largest.add(value);
    } else if (m_NonNumericValues.size() < 2 &&
               std::find(m_NonNumericValues.begin(), m_NonNumericValues.end(), trimmed) == m_NonNumericValues.end()) {
        m_NonNumericValues.push_back(trimmed);
    }

    if (m_DistinctValues.size() < 3 && std::find(m_DistinctValues.begin(), m_DistinctValues.end(), example) == m_DistinctValues.end()) {
        m_DistinctValues.push_back(example);
    }

    if (!m_EmpiricalDistributionOverflowed && !value.isNan()) {
        ++m_EmpiricalDistribution[value];
        if (m_EmpiricalDistribution.size() > MAXIMUM_EMPIRICAL_DISTRIBUTION_SIZE) {
            m_EmpiricalDistributionOverflowed = true;
            TOrdinalSizeUMap empty;
            m_EmpiricalDistribution.swap(empty);
        }
    }
}

<<<<<<< HEAD
void CDataSemantics::computeType(void) {
    if (m_Override) {
        switch (*m_Override) {
=======
void CDataSemantics::computeType()
{
    if (m_Override)
    {
        switch (*m_Override)
        {
>>>>>>> d4e4cca7
        case config_t::E_UserCategorical:
            m_Type = this->categoricalType();
            return;
        case config_t::E_UserNumeric:
            m_Type = this->isInteger() ? this->integerType() : this->realType();
            return;
        }
    }

    LOG_TRACE("count = " << m_Count);
    if (m_Count == 0.0) {
        m_Type = config_t::E_UndeterminedType;
        return;
    }

    if (m_DistinctValues.size() == 2) {
        m_Type = config_t::E_Binary;
        return;
    }

    LOG_TRACE("numeric proportion = " << m_NumericProportion);
    if (!this->isNumeric() || !this->GMMGoodFit()) {
        m_Type = config_t::E_Categorical;
        return;
    }

    LOG_TRACE("integer proportion = " << m_IntegerProportion);
    m_Type = this->isInteger() ? this->integerType() : this->realType();
}

<<<<<<< HEAD
config_t::EDataType CDataSemantics::type(void) const {
    return m_Type;
}

config_t::EDataType CDataSemantics::categoricalType(void) const {
    return m_DistinctValues.size() == 2 ? config_t::E_Binary : config_t::E_Categorical;
}

config_t::EDataType CDataSemantics::realType(void) const {
    return m_Smallest[0] < maths::COrdinal(0.0) ? config_t::E_Real : config_t::E_PositiveReal;
}

config_t::EDataType CDataSemantics::integerType(void) const {
    return m_Smallest[0] < maths::COrdinal(uint64_t(0)) ? config_t::E_Integer : config_t::E_PositiveInteger;
}

bool CDataSemantics::isNumeric(void) const {
    return m_NumericProportion >= NUMERIC_PROPORTION_FOR_METRIC_STRICT ||
           (m_NonNumericValues.size() < 2 && m_NumericProportion >= NUMERIC_PROPORTION_FOR_METRIC_WITH_SUSPECTED_MISSING_VALUES);
}

bool CDataSemantics::isInteger(void) const {
    return m_IntegerProportion / m_NumericProportion >= INTEGER_PRORORTION_FOR_INTEGER;
}

bool CDataSemantics::GMMGoodFit(void) const {
    if (m_EmpiricalDistributionOverflowed) {
=======
config_t::EDataType CDataSemantics::type() const
{
    return m_Type;
}

config_t::EDataType CDataSemantics::categoricalType() const
{
    return m_DistinctValues.size() == 2 ? config_t::E_Binary : config_t::E_Categorical;
}

config_t::EDataType CDataSemantics::realType() const
{
    return m_Smallest[0] < maths::COrdinal(0.0) ? config_t::E_Real : config_t::E_PositiveReal;
}

config_t::EDataType CDataSemantics::integerType() const
{
    return m_Smallest[0] < maths::COrdinal(uint64_t(0)) ? config_t::E_Integer : config_t::E_PositiveInteger;
}

bool CDataSemantics::isNumeric() const
{
    return    m_NumericProportion >= NUMERIC_PROPORTION_FOR_METRIC_STRICT
          || (m_NonNumericValues.size() < 2 && m_NumericProportion >= NUMERIC_PROPORTION_FOR_METRIC_WITH_SUSPECTED_MISSING_VALUES);
}

bool CDataSemantics::isInteger() const
{
    return m_IntegerProportion / m_NumericProportion >= INTEGER_PRORORTION_FOR_INTEGER;
}

bool CDataSemantics::GMMGoodFit() const
{
    if (m_EmpiricalDistributionOverflowed)
    {
>>>>>>> d4e4cca7
        return true;
    }

    // The idea is to check the goodness-of-fit of a categorical model
    // to the data verses a normal mixture.

    using TOrdinalSizeUMapCItr = TOrdinalSizeUMap::const_iterator;

    std::size_t N = m_EmpiricalDistribution.size();
    LOG_TRACE("N = " << N);

<<<<<<< HEAD
    double logc = ::log(m_Count);
=======
    double logc     = std::log(m_Count);
>>>>>>> d4e4cca7
    double smallest = m_Smallest[0].asDouble();
    double offset = std::max(-smallest + 1.0, 0.0);
    LOG_TRACE("offset = " << offset);

    double categoricalBIC = static_cast<double>(N - 1) * logc;
    for (TOrdinalSizeUMapCItr i = m_EmpiricalDistribution.begin(); i != m_EmpiricalDistribution.end(); ++i) {
        double ni = static_cast<double>(i->second);
        categoricalBIC -= 2.0 * ni * std::log(ni / m_Count);
    }
    LOG_TRACE("categorical BIC = " << categoricalBIC);

    std::size_t M = std::min(m_EmpiricalDistribution.size() / 2, std::size_t(100));
    LOG_TRACE("m = " << M);

    for (std::size_t m = 1u; m <= M; ++m) {
        double scale = 1.0;
        {
            CMixtureData scaling(m_Count, N);
            for (TOrdinalSizeUMapCItr i = m_EmpiricalDistribution.begin(); i != m_EmpiricalDistribution.end(); ++i) {
                double xi = i->first.asDouble();
                double ni = static_cast<double>(i->second);
                scaling.add(xi, ni);
            }
            scale = std::min(scaling.scale(m), 1.0);
        }
        LOG_TRACE("scale = " << scale);

        CMixtureData light(m_Count, N);
        CMixtureData heavy(m_Count, N);
        for (TOrdinalSizeUMapCItr i = m_EmpiricalDistribution.begin(); i != m_EmpiricalDistribution.end(); ++i) {
            double xi = smallest + scale * (i->first.asDouble() - smallest);
            double ni = static_cast<double>(i->second);
            light.add(xi, ni);
            heavy.add(std::log(xi + offset), ni);
        }

        try {
            light.populate(m);
            heavy.populate(m);

            double lightGmmBIC = light.parameters() * logc;
            double heavyGmmBIC = heavy.parameters() * logc;
            for (TOrdinalSizeUMapCItr i = m_EmpiricalDistribution.begin(); i != m_EmpiricalDistribution.end(); ++i) {
                double xi = smallest + scale * (i->first.asDouble() - smallest);
                double ni = static_cast<double>(i->second);
                double fx = light.pdf(xi);
                double gx = 1.0 / (xi + offset) * heavy.pdf(std::log(xi + offset));
                lightGmmBIC -= 2.0 * ni * (fx == 0.0 ? boost::numeric::bounds<double>::lowest() : std::log(fx));
                heavyGmmBIC -= 2.0 * ni * (gx == 0.0 ? boost::numeric::bounds<double>::lowest() : std::log(gx));
            }
            LOG_TRACE("light BIC = " << lightGmmBIC << ", heavy BIC = " << heavyGmmBIC);

            if (std::min(lightGmmBIC, heavyGmmBIC) < categoricalBIC) {
                return true;
            }
        } catch (const std::exception& e) { LOG_ERROR("Failed to compute BIC for " << m << " modes: " << e.what()); }
    }

    return false;
}

template<typename INT>
maths::COrdinal CDataSemantics::addInteger(INT value) {
    m_NumericProportion = (m_NumericProportion * (m_Count - 1.0) + 1.0) / m_Count;
    m_IntegerProportion = (m_IntegerProportion * (m_Count - 1.0) + 1.0) / m_Count;
    return maths::COrdinal(static_cast<int64_t>(value));
}

template<typename UINT>
maths::COrdinal CDataSemantics::addPositiveInteger(UINT value) {
    m_NumericProportion = (m_NumericProportion * (m_Count - 1.0) + 1.0) / m_Count;
    m_IntegerProportion = (m_IntegerProportion * (m_Count - 1.0) + 1.0) / m_Count;
    return maths::COrdinal(static_cast<uint64_t>(value));
}

template<typename REAL>
maths::COrdinal CDataSemantics::addReal(REAL value) {
    m_NumericProportion = (m_NumericProportion * (m_Count - 1.0) + 1.0) / m_Count;
    return maths::COrdinal(static_cast<double>(value));
}

const std::size_t CDataSemantics::MAXIMUM_EMPIRICAL_DISTRIBUTION_SIZE(10000);
const double CDataSemantics::NUMERIC_PROPORTION_FOR_METRIC_STRICT(0.99);
const double CDataSemantics::NUMERIC_PROPORTION_FOR_METRIC_WITH_SUSPECTED_MISSING_VALUES(0.5);
const double CDataSemantics::INTEGER_PRORORTION_FOR_INTEGER(0.999);
}
}<|MERGE_RESOLUTION|>--- conflicted
+++ resolved
@@ -23,24 +23,13 @@
 
 #include <boost/math/distributions/normal.hpp>
 
-<<<<<<< HEAD
+#include <cmath>
+
 namespace ml {
 namespace config {
 namespace {
-typedef std::vector<double> TDoubleVec;
-typedef std::vector<std::size_t> TSizeVec;
-=======
-#include <cmath>
-
-namespace ml
-{
-namespace config
-{
-namespace
-{
 using TDoubleVec = std::vector<double>;
 using TSizeVec = std::vector<std::size_t>;
->>>>>>> d4e4cca7
 
 //! \brief Wraps up a mixture model.
 //!
@@ -58,7 +47,7 @@
 
     //! Compute the scale for a mixture of \p m.
     double scale(std::size_t m) {
-        typedef maths::CBasicStatistics::SSampleMean<double>::TAccumulator TMeanAccumulator;
+        using TMeanAccumulator = maths::CBasicStatistics::SSampleMean<double>::TAccumulator;
 
         TSizeVec split;
         m_Classifier.naturalBreaks(m, 2, split);
@@ -70,45 +59,16 @@
             counts.push_back(split[i] - split[i - 1]);
         }
 
-<<<<<<< HEAD
         TMeanAccumulator scale;
         for (std::size_t i = 0u; i < m_Categories.size(); ++i) {
             double ci = maths::CBasicStatistics::count(m_Categories[i]);
             double vi = maths::CBasicStatistics::maximumLikelihoodVariance(m_Categories[i]);
-            double si = std::max(3.0 * ::sqrt(vi), 1.0 / boost::math::constants::root_two_pi<double>());
+            double si = std::max(3.0 * std::sqrt(vi), 1.0 / boost::math::constants::root_two_pi<double>());
             scale.add(static_cast<double>(counts[i]) / si, ci);
-=======
-        //! Compute the scale for a mixture of \p m.
-        double scale(std::size_t m)
-        {
-            using TMeanAccumulator = maths::CBasicStatistics::SSampleMean<double>::TAccumulator;
-
-            TSizeVec split;
-            m_Classifier.naturalBreaks(m, 2, split);
-            split.insert(split.begin(), 0);
-            m_Classifier.categories(m, 2, m_Categories);
-            TSizeVec counts;
-            counts.reserve(m);
-            for (std::size_t i = 1u; i < split.size(); ++i)
-            {
-                counts.push_back(split[i] - split[i - 1]);
-            }
-
-            TMeanAccumulator scale;
-            for (std::size_t i = 0u; i < m_Categories.size(); ++i)
-            {
-                double ci = maths::CBasicStatistics::count(m_Categories[i]);
-                double vi = maths::CBasicStatistics::maximumLikelihoodVariance(m_Categories[i]);
-                double si = std::max(3.0 * std::sqrt(vi), 1.0 / boost::math::constants::root_two_pi<double>());
-                scale.add(static_cast<double>(counts[i]) / si, ci);
-            }
-            return maths::CBasicStatistics::mean(scale);
->>>>>>> d4e4cca7
         }
         return maths::CBasicStatistics::mean(scale);
     }
 
-<<<<<<< HEAD
     //! Populate a mixture of \p m.
     void populate(std::size_t m) {
         this->clear();
@@ -128,78 +88,29 @@
             double ci = maths::CBasicStatistics::count(m_Categories[i]);
             double mi = maths::CBasicStatistics::mean(m_Categories[i]);
             double vi = maths::CBasicStatistics::maximumLikelihoodVariance(m_Categories[i]);
-            double si = std::max(::sqrt(vi), 1.0 / boost::math::constants::root_two_pi<double>());
+            double si = std::max(std::sqrt(vi), 1.0 / boost::math::constants::root_two_pi<double>());
             m_Gmm.weights().push_back(ci / m_Count);
             m_Gmm.modes().push_back(boost::math::normal_distribution<>(mi, si));
-=======
-        //! Populate a mixture of \p m.
-        void populate(std::size_t m)
-        {
-            this->clear();
-
-            TSizeVec split;
-            m_Classifier.naturalBreaks(m, 2, split);
-            split.insert(split.begin(), 0);
-            m_Classifier.categories(m, 2, m_Categories);
-            TSizeVec counts;
-            counts.reserve(m);
-            for (std::size_t i = 1u; i < split.size(); ++i)
-            {
-                counts.push_back(split[i] - split[i - 1]);
-            }
-            LOG_TRACE("m_Categories = " << core::CContainerPrinter::print(m_Categories));
-
-            for (std::size_t i = 0u; i < m_Categories.size(); ++i)
-            {
-                double ci = maths::CBasicStatistics::count(m_Categories[i]);
-                double mi = maths::CBasicStatistics::mean(m_Categories[i]);
-                double vi = maths::CBasicStatistics::maximumLikelihoodVariance(m_Categories[i]);
-                double si = std::max(std::sqrt(vi), 1.0 / boost::math::constants::root_two_pi<double>());
-                m_Gmm.weights().push_back(ci / m_Count);
-                m_Gmm.modes().push_back(boost::math::normal_distribution<>(mi, si));
-            }
-            LOG_TRACE("GMM = '" << m_Gmm.print() << "'");
-        }
-
-        //! Get the number of parameters in the mixture.
-        double parameters() const
-        {
-            return 3.0 * static_cast<double>(m_Categories.size()) - 1.0;
->>>>>>> d4e4cca7
         }
         LOG_TRACE("GMM = '" << m_Gmm.print() << "'");
     }
 
     //! Get the number of parameters in the mixture.
-    double parameters(void) const { return 3.0 * static_cast<double>(m_Categories.size()) - 1.0; }
-
-<<<<<<< HEAD
+    double parameters() const { return 3.0 * static_cast<double>(m_Categories.size()) - 1.0; }
+
     //! Compute the value of the density function at \p x.
     double pdf(double x) const { return maths::pdf(m_Gmm, x); }
 
 private:
-    typedef std::vector<boost::math::normal_distribution<>> TNormalVec;
-    typedef maths::CMixtureDistribution<boost::math::normal_distribution<>> TGMM;
+    using TNormalVec = std::vector<boost::math::normal_distribution<>>;
+    using TGMM = maths::CMixtureDistribution<boost::math::normal_distribution<>>;
 
 private:
-    void clear(void) {
+    void clear() {
         m_Categories.clear();
         m_Gmm.weights().clear();
         m_Gmm.modes().clear();
     }
-=======
-    private:
-        using TNormalVec = std::vector<boost::math::normal_distribution<>>;
-        using TGMM = maths::CMixtureDistribution<boost::math::normal_distribution<>>;
-
-    private:
-        void clear()
-        {
-            m_Categories.clear();
-            m_Gmm.weights().clear();
-            m_Gmm.modes().clear();
-        }
->>>>>>> d4e4cca7
 
 private:
     double m_Count;
@@ -258,18 +169,9 @@
     }
 }
 
-<<<<<<< HEAD
-void CDataSemantics::computeType(void) {
+void CDataSemantics::computeType() {
     if (m_Override) {
         switch (*m_Override) {
-=======
-void CDataSemantics::computeType()
-{
-    if (m_Override)
-    {
-        switch (*m_Override)
-        {
->>>>>>> d4e4cca7
         case config_t::E_UserCategorical:
             m_Type = this->categoricalType();
             return;
@@ -300,71 +202,33 @@
     m_Type = this->isInteger() ? this->integerType() : this->realType();
 }
 
-<<<<<<< HEAD
-config_t::EDataType CDataSemantics::type(void) const {
+config_t::EDataType CDataSemantics::type() const {
     return m_Type;
 }
 
-config_t::EDataType CDataSemantics::categoricalType(void) const {
+config_t::EDataType CDataSemantics::categoricalType() const {
     return m_DistinctValues.size() == 2 ? config_t::E_Binary : config_t::E_Categorical;
 }
 
-config_t::EDataType CDataSemantics::realType(void) const {
+config_t::EDataType CDataSemantics::realType() const {
     return m_Smallest[0] < maths::COrdinal(0.0) ? config_t::E_Real : config_t::E_PositiveReal;
 }
 
-config_t::EDataType CDataSemantics::integerType(void) const {
+config_t::EDataType CDataSemantics::integerType() const {
     return m_Smallest[0] < maths::COrdinal(uint64_t(0)) ? config_t::E_Integer : config_t::E_PositiveInteger;
 }
 
-bool CDataSemantics::isNumeric(void) const {
+bool CDataSemantics::isNumeric() const {
     return m_NumericProportion >= NUMERIC_PROPORTION_FOR_METRIC_STRICT ||
            (m_NonNumericValues.size() < 2 && m_NumericProportion >= NUMERIC_PROPORTION_FOR_METRIC_WITH_SUSPECTED_MISSING_VALUES);
 }
 
-bool CDataSemantics::isInteger(void) const {
+bool CDataSemantics::isInteger() const {
     return m_IntegerProportion / m_NumericProportion >= INTEGER_PRORORTION_FOR_INTEGER;
 }
 
-bool CDataSemantics::GMMGoodFit(void) const {
+bool CDataSemantics::GMMGoodFit() const {
     if (m_EmpiricalDistributionOverflowed) {
-=======
-config_t::EDataType CDataSemantics::type() const
-{
-    return m_Type;
-}
-
-config_t::EDataType CDataSemantics::categoricalType() const
-{
-    return m_DistinctValues.size() == 2 ? config_t::E_Binary : config_t::E_Categorical;
-}
-
-config_t::EDataType CDataSemantics::realType() const
-{
-    return m_Smallest[0] < maths::COrdinal(0.0) ? config_t::E_Real : config_t::E_PositiveReal;
-}
-
-config_t::EDataType CDataSemantics::integerType() const
-{
-    return m_Smallest[0] < maths::COrdinal(uint64_t(0)) ? config_t::E_Integer : config_t::E_PositiveInteger;
-}
-
-bool CDataSemantics::isNumeric() const
-{
-    return    m_NumericProportion >= NUMERIC_PROPORTION_FOR_METRIC_STRICT
-          || (m_NonNumericValues.size() < 2 && m_NumericProportion >= NUMERIC_PROPORTION_FOR_METRIC_WITH_SUSPECTED_MISSING_VALUES);
-}
-
-bool CDataSemantics::isInteger() const
-{
-    return m_IntegerProportion / m_NumericProportion >= INTEGER_PRORORTION_FOR_INTEGER;
-}
-
-bool CDataSemantics::GMMGoodFit() const
-{
-    if (m_EmpiricalDistributionOverflowed)
-    {
->>>>>>> d4e4cca7
         return true;
     }
 
@@ -376,11 +240,7 @@
     std::size_t N = m_EmpiricalDistribution.size();
     LOG_TRACE("N = " << N);
 
-<<<<<<< HEAD
-    double logc = ::log(m_Count);
-=======
-    double logc     = std::log(m_Count);
->>>>>>> d4e4cca7
+    double logc = std::log(m_Count);
     double smallest = m_Smallest[0].asDouble();
     double offset = std::max(-smallest + 1.0, 0.0);
     LOG_TRACE("offset = " << offset);
