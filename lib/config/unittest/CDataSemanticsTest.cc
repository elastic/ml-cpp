--- conflicted
+++ resolved
@@ -31,12 +31,7 @@
 using TSizeVec = std::vector<std::size_t>;
 using TStrVec = std::vector<std::string>;
 
-<<<<<<< HEAD
-void CDataSemanticsTest::testBinary(void) {
-=======
-void CDataSemanticsTest::testBinary()
-{
->>>>>>> d4e4cca7
+void CDataSemanticsTest::testBinary() {
     LOG_DEBUG("");
     LOG_DEBUG("+----------------------------------+");
     LOG_DEBUG("|  CDataSemanticsTest::testBinary  |");
@@ -62,12 +57,7 @@
     }
 }
 
-<<<<<<< HEAD
-void CDataSemanticsTest::testNonNumericCategorical(void) {
-=======
-void CDataSemanticsTest::testNonNumericCategorical()
-{
->>>>>>> d4e4cca7
+void CDataSemanticsTest::testNonNumericCategorical() {
     LOG_DEBUG("");
     LOG_DEBUG("+-------------------------------------------------+");
     LOG_DEBUG("|  CDataSemanticsTest::testNonNumericCategorical  |");
@@ -95,12 +85,7 @@
     }
 }
 
-<<<<<<< HEAD
-void CDataSemanticsTest::testNumericCategorical(void) {
-=======
-void CDataSemanticsTest::testNumericCategorical()
-{
->>>>>>> d4e4cca7
+void CDataSemanticsTest::testNumericCategorical() {
     LOG_DEBUG("");
     LOG_DEBUG("+----------------------------------------------+");
     LOG_DEBUG("|  CDataSemanticsTest::testNumericCategorical  |");
@@ -128,12 +113,7 @@
     CPPUNIT_ASSERT_EQUAL(config_t::E_Categorical, semantics.type());
 }
 
-<<<<<<< HEAD
-void CDataSemanticsTest::testInteger(void) {
-=======
-void CDataSemanticsTest::testInteger()
-{
->>>>>>> d4e4cca7
+void CDataSemanticsTest::testInteger() {
     LOG_DEBUG("");
     LOG_DEBUG("+-----------------------------------+");
     LOG_DEBUG("|  CDataSemanticsTest::testInteger  |");
@@ -231,12 +211,7 @@
     }
 }
 
-<<<<<<< HEAD
-void CDataSemanticsTest::testReal(void) {
-=======
-void CDataSemanticsTest::testReal()
-{
->>>>>>> d4e4cca7
+void CDataSemanticsTest::testReal() {
     LOG_DEBUG("");
     LOG_DEBUG("+--------------------------------+");
     LOG_DEBUG("|  CDataSemanticsTest::testReal  |");
@@ -328,8 +303,7 @@
     }
 }
 
-<<<<<<< HEAD
-CppUnit::Test* CDataSemanticsTest::suite(void) {
+CppUnit::Test* CDataSemanticsTest::suite() {
     CppUnit::TestSuite* suiteOfTests = new CppUnit::TestSuite("CDataSemanticsTest");
 
     suiteOfTests->addTest(new CppUnit::TestCaller<CDataSemanticsTest>("CDataSemanticsTest::testBinary", &CDataSemanticsTest::testBinary));
@@ -339,27 +313,6 @@
                                                                       &CDataSemanticsTest::testNumericCategorical));
     suiteOfTests->addTest(new CppUnit::TestCaller<CDataSemanticsTest>("CDataSemanticsTest::testInteger", &CDataSemanticsTest::testInteger));
     suiteOfTests->addTest(new CppUnit::TestCaller<CDataSemanticsTest>("CDataSemanticsTest::testReal", &CDataSemanticsTest::testReal));
-=======
-CppUnit::Test *CDataSemanticsTest::suite()
-{
-    CppUnit::TestSuite *suiteOfTests = new CppUnit::TestSuite("CDataSemanticsTest");
-
-    suiteOfTests->addTest( new CppUnit::TestCaller<CDataSemanticsTest>(
-                                   "CDataSemanticsTest::testBinary",
-                                   &CDataSemanticsTest::testBinary) );
-    suiteOfTests->addTest( new CppUnit::TestCaller<CDataSemanticsTest>(
-                                   "CDataSemanticsTest::testNonNumericCategorical",
-                                   &CDataSemanticsTest::testNonNumericCategorical) );
-    suiteOfTests->addTest( new CppUnit::TestCaller<CDataSemanticsTest>(
-                                   "CDataSemanticsTest::testNumericCategorical",
-                                   &CDataSemanticsTest::testNumericCategorical) );
-    suiteOfTests->addTest( new CppUnit::TestCaller<CDataSemanticsTest>(
-                                   "CDataSemanticsTest::testInteger",
-                                   &CDataSemanticsTest::testInteger) );
-    suiteOfTests->addTest( new CppUnit::TestCaller<CDataSemanticsTest>(
-                                   "CDataSemanticsTest::testReal",
-                                   &CDataSemanticsTest::testReal) );
->>>>>>> d4e4cca7
 
     return suiteOfTests;
 }