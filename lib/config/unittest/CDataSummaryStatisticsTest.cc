--- conflicted
+++ resolved
@@ -40,12 +40,7 @@
 using TStrVec = std::vector<std::string>;
 using TMeanAccumulator = maths::CBasicStatistics::SSampleMean<double>::TAccumulator;
 
-<<<<<<< HEAD
-void CDataSummaryStatisticsTest::testRate(void) {
-=======
-void CDataSummaryStatisticsTest::testRate()
-{
->>>>>>> d4e4cca7
+void CDataSummaryStatisticsTest::testRate() {
     LOG_DEBUG("");
     LOG_DEBUG("+----------------------------------------+");
     LOG_DEBUG("|  CDataSummaryStatisticsTest::testRate  |");
@@ -73,12 +68,7 @@
     }
 }
 
-<<<<<<< HEAD
-void CDataSummaryStatisticsTest::testCategoricalDistinctCount(void) {
-=======
-void CDataSummaryStatisticsTest::testCategoricalDistinctCount()
-{
->>>>>>> d4e4cca7
+void CDataSummaryStatisticsTest::testCategoricalDistinctCount() {
     LOG_DEBUG("");
     LOG_DEBUG("+------------------------------------------------------------+");
     LOG_DEBUG("|  CDataSummaryStatisticsTest::testCategoricalDistinctCount  |");
@@ -118,12 +108,7 @@
     }
 }
 
-<<<<<<< HEAD
-void CDataSummaryStatisticsTest::testCategoricalTopN(void) {
-=======
-void CDataSummaryStatisticsTest::testCategoricalTopN()
-{
->>>>>>> d4e4cca7
+void CDataSummaryStatisticsTest::testCategoricalTopN() {
     LOG_DEBUG("");
     LOG_DEBUG("+---------------------------------------------------+");
     LOG_DEBUG("|  CDataSummaryStatisticsTest::testCategoricalTopN  |");
@@ -175,11 +160,7 @@
 
         double exact = static_cast<double>(counts[i]);
         double approx = static_cast<double>(topn[i].second);
-<<<<<<< HEAD
-        double error = ::fabs(exact - approx) / exact;
-=======
-        double error  = std::fabs(exact - approx) / exact;
->>>>>>> d4e4cca7
+        double error = std::fabs(exact - approx) / exact;
 
         CPPUNIT_ASSERT_EQUAL(categories[freq[i]], topn[i].first);
         CPPUNIT_ASSERT(error < 0.05);
@@ -190,12 +171,7 @@
     CPPUNIT_ASSERT(maths::CBasicStatistics::mean(meanError) < 0.005);
 }
 
-<<<<<<< HEAD
-void CDataSummaryStatisticsTest::testNumericBasicStatistics(void) {
-=======
-void CDataSummaryStatisticsTest::testNumericBasicStatistics()
-{
->>>>>>> d4e4cca7
+void CDataSummaryStatisticsTest::testNumericBasicStatistics() {
     LOG_DEBUG("");
     LOG_DEBUG("+----------------------------------------------------------+");
     LOG_DEBUG("|  CDataSummaryStatisticsTest::testNumericBasicStatistics  |");
@@ -262,12 +238,7 @@
             LOG_DEBUG("median  = " << summary.median());
             CPPUNIT_ASSERT(std::fabs(summary.median() - boost::math::median(lognormal)) < 0.25);
 
-<<<<<<< HEAD
-            meanError.add(::fabs(summary.median() - boost::math::median(lognormal)) / boost::math::median(lognormal));
-=======
-            meanError.add(  std::fabs(summary.median() - boost::math::median(lognormal))
-                          / boost::math::median(lognormal));
->>>>>>> d4e4cca7
+            meanError.add(std::fabs(summary.median() - boost::math::median(lognormal)) / boost::math::median(lognormal));
         }
 
         LOG_DEBUG("mean error = " << maths::CBasicStatistics::mean(meanError));
@@ -275,12 +246,7 @@
     }
 }
 
-<<<<<<< HEAD
-void CDataSummaryStatisticsTest::testNumericDistribution(void) {
-=======
-void CDataSummaryStatisticsTest::testNumericDistribution()
-{
->>>>>>> d4e4cca7
+void CDataSummaryStatisticsTest::testNumericDistribution() {
     LOG_DEBUG("");
     LOG_DEBUG("+-------------------------------------------------------+");
     LOG_DEBUG("|  CDataSummaryStatisticsTest::testNumericDistribution  |");
@@ -338,15 +304,9 @@
         rng.generateGammaSamples(100.0, 5.0, 100, modeSamples);
         samples.insert(samples.end(), modeSamples.begin(), modeSamples.end());
 
-<<<<<<< HEAD
         double weights[] = {1.0 / 5.5, 2.0 / 5.5, 1.5 / 5.5, 1.0 / 5.5};
-        boost::math::normal_distribution<> m0(10.0, ::sqrt(10.0));
+        boost::math::normal_distribution<> m0(10.0, std::sqrt(10.0));
         boost::math::gamma_distribution<> m1(100.0, 1.0);
-=======
-        double weights[] = { 1.0 / 5.5, 2.0 / 5.5, 1.5 / 5.5, 1.0 / 5.5 };
-        boost::math::normal_distribution<> m0(10.0, std::sqrt(10.0));
-        boost::math::gamma_distribution<>  m1(100.0, 1.0);
->>>>>>> d4e4cca7
         boost::math::normal_distribution<> m2(200.0, 10.0);
         boost::math::gamma_distribution<> m3(100.0, 5.0);
 
@@ -379,8 +339,7 @@
     }
 }
 
-<<<<<<< HEAD
-CppUnit::Test* CDataSummaryStatisticsTest::suite(void) {
+CppUnit::Test* CDataSummaryStatisticsTest::suite() {
     CppUnit::TestSuite* suiteOfTests = new CppUnit::TestSuite("CDataSummaryStatisticsTest");
 
     suiteOfTests->addTest(
@@ -393,27 +352,6 @@
                                                                               &CDataSummaryStatisticsTest::testNumericBasicStatistics));
     suiteOfTests->addTest(new CppUnit::TestCaller<CDataSummaryStatisticsTest>("CDataSummaryStatisticsTest::testNumericDistribution",
                                                                               &CDataSummaryStatisticsTest::testNumericDistribution));
-=======
-CppUnit::Test *CDataSummaryStatisticsTest::suite()
-{
-    CppUnit::TestSuite *suiteOfTests = new CppUnit::TestSuite("CDataSummaryStatisticsTest");
-
-    suiteOfTests->addTest( new CppUnit::TestCaller<CDataSummaryStatisticsTest>(
-                                   "CDataSummaryStatisticsTest::testRate",
-                                   &CDataSummaryStatisticsTest::testRate) );
-    suiteOfTests->addTest( new CppUnit::TestCaller<CDataSummaryStatisticsTest>(
-                                   "CDataSummaryStatisticsTest::testCategoricalDistinctCount",
-                                   &CDataSummaryStatisticsTest::testCategoricalDistinctCount) );
-    suiteOfTests->addTest( new CppUnit::TestCaller<CDataSummaryStatisticsTest>(
-                                   "CDataSummaryStatisticsTest::testCategoricalTopN",
-                                   &CDataSummaryStatisticsTest::testCategoricalTopN) );
-    suiteOfTests->addTest( new CppUnit::TestCaller<CDataSummaryStatisticsTest>(
-                                   "CDataSummaryStatisticsTest::testNumericBasicStatistics",
-                                   &CDataSummaryStatisticsTest::testNumericBasicStatistics) );
-    suiteOfTests->addTest( new CppUnit::TestCaller<CDataSummaryStatisticsTest>(
-                                   "CDataSummaryStatisticsTest::testNumericDistribution",
-                                   &CDataSummaryStatisticsTest::testNumericDistribution) );
->>>>>>> d4e4cca7
 
     return suiteOfTests;
 }