/*
 * ELASTICSEARCH CONFIDENTIAL
 *
 * Copyright (c) 2016 Elasticsearch BV. All Rights Reserved.
 *
 * Notice: this software, and all information contained
 * therein, is the exclusive property of Elasticsearch BV
 * and its licensors, if any, and is protected under applicable
 * domestic and foreign law, and international treaties.
 *
 * Reproduction, republication or distribution without the
 * express written consent of Elasticsearch BV is
 * strictly prohibited.
 */

#ifndef INCLUDED_CDataSemanticsTest_h
#define INCLUDED_CDataSemanticsTest_h

#include <cppunit/extensions/HelperMacros.h>

<<<<<<< HEAD
class CDataSemanticsTest : public CppUnit::TestFixture {
public:
    void testBinary(void);
    void testNonNumericCategorical(void);
    void testNumericCategorical(void);
    void testInteger(void);
    void testReal(void);

    static CppUnit::Test* suite(void);
=======
class CDataSemanticsTest : public CppUnit::TestFixture
{
    public:
        void testBinary();
        void testNonNumericCategorical();
        void testNumericCategorical();
        void testInteger();
        void testReal();

        static CppUnit::Test *suite();
>>>>>>> d4e4cca7
};

#endif // INCLUDED_CDataSemanticsTest_h<|MERGE_RESOLUTION|>--- conflicted
+++ resolved
@@ -18,28 +18,15 @@
 
 #include <cppunit/extensions/HelperMacros.h>
 
-<<<<<<< HEAD
 class CDataSemanticsTest : public CppUnit::TestFixture {
 public:
-    void testBinary(void);
-    void testNonNumericCategorical(void);
-    void testNumericCategorical(void);
-    void testInteger(void);
-    void testReal(void);
+    void testBinary();
+    void testNonNumericCategorical();
+    void testNumericCategorical();
+    void testInteger();
+    void testReal();
 
-    static CppUnit::Test* suite(void);
-=======
-class CDataSemanticsTest : public CppUnit::TestFixture
-{
-    public:
-        void testBinary();
-        void testNonNumericCategorical();
-        void testNumericCategorical();
-        void testInteger();
-        void testReal();
-
-        static CppUnit::Test *suite();
->>>>>>> d4e4cca7
+    static CppUnit::Test* suite();
 };
 
 #endif // INCLUDED_CDataSemanticsTest_h