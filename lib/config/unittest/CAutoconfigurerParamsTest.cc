--- conflicted
+++ resolved
@@ -21,12 +21,7 @@
 
 using namespace ml;
 
-<<<<<<< HEAD
-void CAutoconfigurerParamsTest::testDefaults(void) {
-=======
-void CAutoconfigurerParamsTest::testDefaults()
-{
->>>>>>> d4e4cca7
+void CAutoconfigurerParamsTest::testDefaults() {
     LOG_DEBUG("");
     LOG_DEBUG("+-------------------------------------------+");
     LOG_DEBUG("|  CAutoconfigurerParamsTest::testDefaults  |");
@@ -34,60 +29,55 @@
 
     config::CAutoconfigurerParams params("time", "", false, false);
     std::string actual = params.print();
-    std::string expected = "  TimeFieldName = time\n"
-                           "  TimeFieldFormat = \n"
-                           "  FieldsOfInterest = \"null\"\n"
-                           "  FieldsToUseInAutoconfigureByRole[constants::ARGUMENT_INDEX] = \"null\"\n"
-                           "  FieldsToUseInAutoconfigureByRole[constants::BY_INDEX] = \"null\"\n"
-                           "  FieldsToUseInAutoconfigureByRole[constants::OVER_INDEX] = \"null\"\n"
-                           "  FieldsToUseInAutoconfigureByRole[constants::PARTITION_INDEX] = \"null\"\n"
-                           "  FunctionCategoriesToConfigure = [count, rare, distinct_count, info_content, mean, min, "
-                           "max, sum, varp, median]\n"
-                           "  FieldDataType = []\n"
-                           "  MinimumExamplesToClassify = 1000\n"
-                           "  NumberOfMostFrequentFieldsCounts = 10\n"
-                           "  MinimumRecordsToAttemptConfig = 10000\n"
-                           "  HighNumberByFieldValues = 500\n"
-                           "  MaximumNumberByFieldValues = 1000\n"
-                           "  HighNumberRareByFieldValues = 50000\n"
-                           "  MaximumNumberRareByFieldValues = 500000\n"
-                           "  HighNumberPartitionFieldValues = 500000\n"
-                           "  MaximumNumberPartitionFieldValues = 5000000\n"
-                           "  LowNumberOverFieldValues = 50\n"
-                           "  MinimumNumberOverFieldValues = 5\n"
-                           "  HighCardinalityInTailFactor = 1.100000\n"
-                           "  HighCardinalityInTailIncrement = 10\n"
-                           "  HighCardinalityHighTailFraction = 0.005000\n"
-                           "  HighCardinalityMaximumTailFraction = 0.050000\n"
-                           "  LowPopulatedBucketFractions = [0.3333333, 0.02]\n"
-                           "  MinimumPopulatedBucketFractions = [0.02, 0.002]\n"
-                           "  HighPopulatedBucketFractions[1] = 0.100000\n"
-                           "  MaximumPopulatedBucketFractions[1] = 0.500000\n"
-                           "  CandidateBucketLengths = [60, 300, 600, 1800, 3600, 7200, 14400, 86400]\n"
-                           "  LowNumberOfBucketsForConfig = 500.000000\n"
-                           "  MinimumNumberOfBucketsForConfig = 50.000000\n"
-                           "  PolledDataMinimumMassAtInterval = 0.990000\n"
-                           "  PolledDataJitter = 0.010000\n"
-                           "  LowCoefficientOfVariation = 0.001000\n"
-                           "  MinimumCoefficientOfVariation = 0.000001\n"
-                           "  LowLengthRangeForInfoContent = 10.000000\n"
-                           "  MinimumLengthRangeForInfoContent = 1.000000\n"
-                           "  LowMaximumLengthForInfoContent = 25.000000\n"
-                           "  MinimumMaximumLengthForInfoContent = 5.000000\n"
-                           "  LowEntropyForInfoContent = 0.010000\n"
-                           "  MinimumEntropyForInfoContent = 0.000001\n"
-                           "  LowDistinctCountForInfoContent = 500000.000000\n"
-                           "  MinimumDistinctCountForInfoContent = 5000.000000\n";
+    std::string expected =
+        "  TimeFieldName = time\n"
+        "  TimeFieldFormat = \n"
+        "  FieldsOfInterest = \"null\"\n"
+        "  FieldsToUseInAutoconfigureByRole[constants::ARGUMENT_INDEX] = \"null\"\n"
+        "  FieldsToUseInAutoconfigureByRole[constants::BY_INDEX] = \"null\"\n"
+        "  FieldsToUseInAutoconfigureByRole[constants::OVER_INDEX] = \"null\"\n"
+        "  FieldsToUseInAutoconfigureByRole[constants::PARTITION_INDEX] = \"null\"\n"
+        "  FunctionCategoriesToConfigure = [count, rare, distinct_count, info_content, mean, min, max, sum, varp, median]\n"
+        "  FieldDataType = []\n"
+        "  MinimumExamplesToClassify = 1000\n"
+        "  NumberOfMostFrequentFieldsCounts = 10\n"
+        "  MinimumRecordsToAttemptConfig = 10000\n"
+        "  HighNumberByFieldValues = 500\n"
+        "  MaximumNumberByFieldValues = 1000\n"
+        "  HighNumberRareByFieldValues = 50000\n"
+        "  MaximumNumberRareByFieldValues = 500000\n"
+        "  HighNumberPartitionFieldValues = 500000\n"
+        "  MaximumNumberPartitionFieldValues = 5000000\n"
+        "  LowNumberOverFieldValues = 50\n"
+        "  MinimumNumberOverFieldValues = 5\n"
+        "  HighCardinalityInTailFactor = 1.100000\n"
+        "  HighCardinalityInTailIncrement = 10\n"
+        "  HighCardinalityHighTailFraction = 0.005000\n"
+        "  HighCardinalityMaximumTailFraction = 0.050000\n"
+        "  LowPopulatedBucketFractions = [0.3333333, 0.02]\n"
+        "  MinimumPopulatedBucketFractions = [0.02, 0.002]\n"
+        "  HighPopulatedBucketFractions[1] = 0.100000\n"
+        "  MaximumPopulatedBucketFractions[1] = 0.500000\n"
+        "  CandidateBucketLengths = [60, 300, 600, 1800, 3600, 7200, 14400, 86400]\n"
+        "  LowNumberOfBucketsForConfig = 500.000000\n"
+        "  MinimumNumberOfBucketsForConfig = 50.000000\n"
+        "  PolledDataMinimumMassAtInterval = 0.990000\n"
+        "  PolledDataJitter = 0.010000\n"
+        "  LowCoefficientOfVariation = 0.001000\n"
+        "  MinimumCoefficientOfVariation = 0.000001\n"
+        "  LowLengthRangeForInfoContent = 10.000000\n"
+        "  MinimumLengthRangeForInfoContent = 1.000000\n"
+        "  LowMaximumLengthForInfoContent = 25.000000\n"
+        "  MinimumMaximumLengthForInfoContent = 5.000000\n"
+        "  LowEntropyForInfoContent = 0.010000\n"
+        "  MinimumEntropyForInfoContent = 0.000001\n"
+        "  LowDistinctCountForInfoContent = 500000.000000\n"
+        "  MinimumDistinctCountForInfoContent = 5000.000000\n";
     LOG_DEBUG("parameters =\n" << actual);
     CPPUNIT_ASSERT_EQUAL(expected, actual);
 }
 
-<<<<<<< HEAD
-void CAutoconfigurerParamsTest::testInit(void) {
-=======
-void CAutoconfigurerParamsTest::testInit()
-{
->>>>>>> d4e4cca7
+void CAutoconfigurerParamsTest::testInit() {
     LOG_DEBUG("");
     LOG_DEBUG("+---------------------------------------+");
     LOG_DEBUG("|  CAutoconfigurerParamsTest::testInit  |");
@@ -149,14 +139,8 @@
     CPPUNIT_ASSERT_EQUAL(expected, actual);
 }
 
-<<<<<<< HEAD
-CppUnit::Test* CAutoconfigurerParamsTest::suite(void) {
+CppUnit::Test* CAutoconfigurerParamsTest::suite() {
     CppUnit::TestSuite* suiteOfTests = new CppUnit::TestSuite("CAutoconfigurerParamsTest");
-=======
-CppUnit::Test *CAutoconfigurerParamsTest::suite()
-{
-    CppUnit::TestSuite *suiteOfTests = new CppUnit::TestSuite("CAutoconfigurerParamsTest");
->>>>>>> d4e4cca7
 
     suiteOfTests->addTest(new CppUnit::TestCaller<CAutoconfigurerParamsTest>("CAutoconfigurerParamsTest::testDefaults",
                                                                              &CAutoconfigurerParamsTest::testDefaults));
