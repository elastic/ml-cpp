/*
 * ELASTICSEARCH CONFIDENTIAL
 *
 * Copyright (c) 2016 Elasticsearch BV. All Rights Reserved.
 *
 * Notice: this software, and all information contained
 * therein, is the exclusive property of Elasticsearch BV
 * and its licensors, if any, and is protected under applicable
 * domestic and foreign law, and international treaties.
 *
 * Reproduction, republication or distribution without the
 * express written consent of Elasticsearch BV is
 * strictly prohibited.
 */

#ifndef INCLUDED_CDataSummaryStatisticsTest_h
#define INCLUDED_CDataSummaryStatisticsTest_h

#include <cppunit/extensions/HelperMacros.h>

<<<<<<< HEAD
class CDataSummaryStatisticsTest : public CppUnit::TestFixture {
public:
    void testRate(void);
    void testCategoricalDistinctCount(void);
    void testCategoricalTopN(void);
    void testNumericBasicStatistics(void);
    void testNumericDistribution(void);

    static CppUnit::Test* suite(void);
=======
class CDataSummaryStatisticsTest : public CppUnit::TestFixture
{
    public:
        void testRate();
        void testCategoricalDistinctCount();
        void testCategoricalTopN();
        void testNumericBasicStatistics();
        void testNumericDistribution();

        static CppUnit::Test *suite();
>>>>>>> d4e4cca7
};

#endif // INCLUDED_CDataSummaryStatisticsTest_h<|MERGE_RESOLUTION|>--- conflicted
+++ resolved
@@ -18,28 +18,15 @@
 
 #include <cppunit/extensions/HelperMacros.h>
 
-<<<<<<< HEAD
 class CDataSummaryStatisticsTest : public CppUnit::TestFixture {
 public:
-    void testRate(void);
-    void testCategoricalDistinctCount(void);
-    void testCategoricalTopN(void);
-    void testNumericBasicStatistics(void);
-    void testNumericDistribution(void);
+    void testRate();
+    void testCategoricalDistinctCount();
+    void testCategoricalTopN();
+    void testNumericBasicStatistics();
+    void testNumericDistribution();
 
-    static CppUnit::Test* suite(void);
-=======
-class CDataSummaryStatisticsTest : public CppUnit::TestFixture
-{
-    public:
-        void testRate();
-        void testCategoricalDistinctCount();
-        void testCategoricalTopN();
-        void testNumericBasicStatistics();
-        void testNumericDistribution();
-
-        static CppUnit::Test *suite();
->>>>>>> d4e4cca7
+    static CppUnit::Test* suite();
 };
 
 #endif // INCLUDED_CDataSummaryStatisticsTest_h