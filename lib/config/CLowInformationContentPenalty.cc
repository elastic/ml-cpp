/*
 * ELASTICSEARCH CONFIDENTIAL
 *
 * Copyright (c) 2016 Elasticsearch BV. All Rights Reserved.
 *
 * Notice: this software, and all information contained
 * therein, is the exclusive property of Elasticsearch BV
 * and its licensors, if any, and is protected under applicable
 * domestic and foreign law, and international treaties.
 *
 * Reproduction, republication or distribution without the
 * express written consent of Elasticsearch BV is
 * strictly prohibited.
 */

#include <config/CLowInformationContentPenalty.h>

#include <config/CAutoconfigurerParams.h>
#include <config/CDataSummaryStatistics.h>
#include <config/CDetectorSpecification.h>
#include <config/CFieldStatistics.h>
#include <config/CTools.h>

#include <cmath>

<<<<<<< HEAD
namespace ml {
namespace config {
namespace {
const double LOG_MIN = 0.5 * ::log(0.9 * constants::DETECTOR_SCORE_EPSILON / constants::MAXIMUM_DETECTOR_SCORE);
=======
namespace ml
{
namespace config
{
namespace
{
const double LOG_MIN = 0.5 * std::log(0.9 * constants::DETECTOR_SCORE_EPSILON / constants::MAXIMUM_DETECTOR_SCORE);
>>>>>>> d4e4cca7
}

CLowInformationContentPenalty::CLowInformationContentPenalty(const CAutoconfigurerParams& params) : CPenalty(params) {
}

<<<<<<< HEAD
CLowInformationContentPenalty* CLowInformationContentPenalty::clone(void) const {
    return new CLowInformationContentPenalty(*this);
}

std::string CLowInformationContentPenalty::name(void) const {
=======
CLowInformationContentPenalty *CLowInformationContentPenalty::clone() const
{
    return new CLowInformationContentPenalty(*this);
}

std::string CLowInformationContentPenalty::name() const
{
>>>>>>> d4e4cca7
    return "low information content";
}

void CLowInformationContentPenalty::penaltyFromMe(CDetectorSpecification& spec) const {
    if (config_t::isInfoContent(spec.function())) {
        if (const CFieldStatistics* stats = spec.argumentFieldStatistics()) {
            if (const CCategoricalDataSummaryStatistics* summary = stats->categoricalSummary()) {
                // Note that the empirical entropy is maximized when
                double minimumLength = static_cast<double>(summary->minimumLength());
                double maximumLength = static_cast<double>(summary->maximumLength());
<<<<<<< HEAD
                double cardinality = static_cast<double>(summary->distinctCount());
                double entropy = summary->entropy();
                double penalty = cardinality == 1.0 ? 0.0
                                                    : ::exp(CTools::interpolate(this->params().lowLengthRangeForInfoContent(),
                                                                                this->params().minimumLengthRangeForInfoContent(),
                                                                                0.0,
                                                                                LOG_MIN,
                                                                                maximumLength - minimumLength)) *
                                                          ::exp(CTools::interpolate(this->params().lowMaximumLengthForInfoContent(),
                                                                                    this->params().minimumMaximumLengthForInfoContent(),
                                                                                    0.0,
                                                                                    LOG_MIN,
                                                                                    maximumLength)) *
                                                          ::exp(CTools::logInterpolate(this->params().lowEntropyForInfoContent(),
                                                                                       this->params().minimumEntropyForInfoContent(),
                                                                                       0.0,
                                                                                       LOG_MIN,
                                                                                       entropy / ::log(cardinality))) *
                                                          ::exp(CTools::logInterpolate(this->params().lowDistinctCountForInfoContent(),
                                                                                       this->params().minimumDistinctCountForInfoContent(),
                                                                                       LOG_MIN,
                                                                                       0.0,
                                                                                       cardinality));
=======
                double cardinality   = static_cast<double>(summary->distinctCount());
                double entropy       = summary->entropy();
                double penalty = cardinality == 1.0 ?
                                 0.0 :   std::exp(CTools::interpolate(this->params().lowLengthRangeForInfoContent(),
                                                                      this->params().minimumLengthRangeForInfoContent(),
                                                                      0.0, LOG_MIN, maximumLength - minimumLength))
                                       * std::exp(CTools::interpolate(this->params().lowMaximumLengthForInfoContent(),
                                                                      this->params().minimumMaximumLengthForInfoContent(),
                                                                      0.0, LOG_MIN, maximumLength))
                                       * std::exp(CTools::logInterpolate(this->params().lowEntropyForInfoContent(),
                                                                         this->params().minimumEntropyForInfoContent(),
                                                                         0.0, LOG_MIN, entropy / std::log(cardinality)))
                                       * std::exp(CTools::logInterpolate(this->params().lowDistinctCountForInfoContent(),
                                                                         this->params().minimumDistinctCountForInfoContent(),
                                                                         LOG_MIN, 0.0, cardinality));
>>>>>>> d4e4cca7
                std::string description;
                if (penalty < 1.0) {
                    description = "There is weak evidence that '" + *spec.argumentField() + "' carries information";
                }
                spec.applyPenalty(penalty, description);
            }
        }
    }
}
}
}<|MERGE_RESOLUTION|>--- conflicted
+++ resolved
@@ -23,40 +23,20 @@
 
 #include <cmath>
 
-<<<<<<< HEAD
 namespace ml {
 namespace config {
 namespace {
-const double LOG_MIN = 0.5 * ::log(0.9 * constants::DETECTOR_SCORE_EPSILON / constants::MAXIMUM_DETECTOR_SCORE);
-=======
-namespace ml
-{
-namespace config
-{
-namespace
-{
 const double LOG_MIN = 0.5 * std::log(0.9 * constants::DETECTOR_SCORE_EPSILON / constants::MAXIMUM_DETECTOR_SCORE);
->>>>>>> d4e4cca7
 }
 
 CLowInformationContentPenalty::CLowInformationContentPenalty(const CAutoconfigurerParams& params) : CPenalty(params) {
 }
 
-<<<<<<< HEAD
-CLowInformationContentPenalty* CLowInformationContentPenalty::clone(void) const {
+CLowInformationContentPenalty* CLowInformationContentPenalty::clone() const {
     return new CLowInformationContentPenalty(*this);
 }
 
-std::string CLowInformationContentPenalty::name(void) const {
-=======
-CLowInformationContentPenalty *CLowInformationContentPenalty::clone() const
-{
-    return new CLowInformationContentPenalty(*this);
-}
-
-std::string CLowInformationContentPenalty::name() const
-{
->>>>>>> d4e4cca7
+std::string CLowInformationContentPenalty::name() const {
     return "low information content";
 }
 
@@ -67,47 +47,30 @@
                 // Note that the empirical entropy is maximized when
                 double minimumLength = static_cast<double>(summary->minimumLength());
                 double maximumLength = static_cast<double>(summary->maximumLength());
-<<<<<<< HEAD
                 double cardinality = static_cast<double>(summary->distinctCount());
                 double entropy = summary->entropy();
-                double penalty = cardinality == 1.0 ? 0.0
-                                                    : ::exp(CTools::interpolate(this->params().lowLengthRangeForInfoContent(),
-                                                                                this->params().minimumLengthRangeForInfoContent(),
-                                                                                0.0,
-                                                                                LOG_MIN,
-                                                                                maximumLength - minimumLength)) *
-                                                          ::exp(CTools::interpolate(this->params().lowMaximumLengthForInfoContent(),
-                                                                                    this->params().minimumMaximumLengthForInfoContent(),
-                                                                                    0.0,
-                                                                                    LOG_MIN,
-                                                                                    maximumLength)) *
-                                                          ::exp(CTools::logInterpolate(this->params().lowEntropyForInfoContent(),
-                                                                                       this->params().minimumEntropyForInfoContent(),
-                                                                                       0.0,
-                                                                                       LOG_MIN,
-                                                                                       entropy / ::log(cardinality))) *
-                                                          ::exp(CTools::logInterpolate(this->params().lowDistinctCountForInfoContent(),
-                                                                                       this->params().minimumDistinctCountForInfoContent(),
-                                                                                       LOG_MIN,
-                                                                                       0.0,
-                                                                                       cardinality));
-=======
-                double cardinality   = static_cast<double>(summary->distinctCount());
-                double entropy       = summary->entropy();
-                double penalty = cardinality == 1.0 ?
-                                 0.0 :   std::exp(CTools::interpolate(this->params().lowLengthRangeForInfoContent(),
-                                                                      this->params().minimumLengthRangeForInfoContent(),
-                                                                      0.0, LOG_MIN, maximumLength - minimumLength))
-                                       * std::exp(CTools::interpolate(this->params().lowMaximumLengthForInfoContent(),
-                                                                      this->params().minimumMaximumLengthForInfoContent(),
-                                                                      0.0, LOG_MIN, maximumLength))
-                                       * std::exp(CTools::logInterpolate(this->params().lowEntropyForInfoContent(),
-                                                                         this->params().minimumEntropyForInfoContent(),
-                                                                         0.0, LOG_MIN, entropy / std::log(cardinality)))
-                                       * std::exp(CTools::logInterpolate(this->params().lowDistinctCountForInfoContent(),
-                                                                         this->params().minimumDistinctCountForInfoContent(),
-                                                                         LOG_MIN, 0.0, cardinality));
->>>>>>> d4e4cca7
+                double penalty = cardinality == 1.0
+                                     ? 0.0
+                                     : std::exp(CTools::interpolate(this->params().lowLengthRangeForInfoContent(),
+                                                                    this->params().minimumLengthRangeForInfoContent(),
+                                                                    0.0,
+                                                                    LOG_MIN,
+                                                                    maximumLength - minimumLength)) *
+                                           std::exp(CTools::interpolate(this->params().lowMaximumLengthForInfoContent(),
+                                                                        this->params().minimumMaximumLengthForInfoContent(),
+                                                                        0.0,
+                                                                        LOG_MIN,
+                                                                        maximumLength)) *
+                                           std::exp(CTools::logInterpolate(this->params().lowEntropyForInfoContent(),
+                                                                           this->params().minimumEntropyForInfoContent(),
+                                                                           0.0,
+                                                                           LOG_MIN,
+                                                                           entropy / std::log(cardinality))) *
+                                           std::exp(CTools::logInterpolate(this->params().lowDistinctCountForInfoContent(),
+                                                                           this->params().minimumDistinctCountForInfoContent(),
+                                                                           LOG_MIN,
+                                                                           0.0,
+                                                                           cardinality));
                 std::string description;
                 if (penalty < 1.0) {
                     description = "There is weak evidence that '" + *spec.argumentField() + "' carries information";
