--- conflicted
+++ resolved
@@ -65,12 +65,7 @@
 
 //! Write out a vector of pairs new line delimited.
 template<typename U, typename V>
-<<<<<<< HEAD
 inline std::string print(const std::vector<std::pair<U, V>>& v, std::size_t padTo = 0) {
-=======
-inline std::string print(const std::vector<std::pair<U, V>> &v, std::size_t padTo = 0)
-{
->>>>>>> d4e4cca7
     std::string result;
     for (std::size_t i = 0u; i < v.size(); ++i) {
         result += print(v[i], padTo) + "\n";
@@ -147,12 +142,7 @@
     return true;
 }
 
-<<<<<<< HEAD
-const CReportWriter::TStrVec& CReportWriter::fieldNames(void) const {
-=======
-const CReportWriter::TStrVec &CReportWriter::fieldNames() const
-{
->>>>>>> d4e4cca7
+const CReportWriter::TStrVec& CReportWriter::fieldNames() const {
     return NO_STRINGS;
 }
 
@@ -231,12 +221,7 @@
     m_Detectors[n][DETECTOR_CONFIG].push_back(TStrVec(1, spec.detectorConfig()));
 }
 
-<<<<<<< HEAD
-void CReportWriter::write(void) const {
-=======
-void CReportWriter::write() const
-{
->>>>>>> d4e4cca7
+void CReportWriter::write() const {
     m_WriteStream << "============\n";
     m_WriteStream << "DATA SUMMARY\n";
     m_WriteStream << "============\n\n";
