/*
 * ELASTICSEARCH CONFIDENTIAL
 *
 * Copyright (c) 2016 Elasticsearch BV. All Rights Reserved.
 *
 * Notice: this software, and all information contained
 * therein, is the exclusive property of Elasticsearch BV
 * and its licensors, if any, and is protected under applicable
 * domestic and foreign law, and international treaties.
 *
 * Reproduction, republication or distribution without the
 * express written consent of Elasticsearch BV is
 * strictly prohibited.
 */

#include <config/CDetectorFieldRolePenalty.h>

#include <core/CLogger.h>

#include <config/CDetectorSpecification.h>

#include <algorithm>
#include <cstddef>
#include <string>

<<<<<<< HEAD
namespace ml {
namespace config {
namespace {
=======
namespace ml
{
namespace config
{
namespace
{

using TGetStatistics = const CFieldStatistics *(CDetectorSpecification::*)() const;
const TGetStatistics STATISTIC[] =
    {
        &CDetectorSpecification::argumentFieldStatistics,
        &CDetectorSpecification::byFieldStatistics,
        &CDetectorSpecification::overFieldStatistics,
        &CDetectorSpecification::partitionFieldStatistics,
    };
>>>>>>> d4e4cca7

typedef const CFieldStatistics* (CDetectorSpecification::*TGetStatistics)(void)const;
const TGetStatistics STATISTIC[] = {
    &CDetectorSpecification::argumentFieldStatistics,
    &CDetectorSpecification::byFieldStatistics,
    &CDetectorSpecification::overFieldStatistics,
    &CDetectorSpecification::partitionFieldStatistics,
};
}

CDetectorFieldRolePenalty::CDetectorFieldRolePenalty(const CAutoconfigurerParams& params) : CPenalty(params) {
    std::fill_n(m_FieldRolePenalties, constants::NUMBER_FIELD_INDICES, static_cast<const CPenalty*>(0));
}

<<<<<<< HEAD
CDetectorFieldRolePenalty* CDetectorFieldRolePenalty::clone(void) const {
    return new CDetectorFieldRolePenalty(*this);
}

std::string CDetectorFieldRolePenalty::name(void) const {
=======
CDetectorFieldRolePenalty *CDetectorFieldRolePenalty::clone() const
{
    return new CDetectorFieldRolePenalty(*this);
}

std::string CDetectorFieldRolePenalty::name() const
{
>>>>>>> d4e4cca7
    std::string arguments;
    for (std::size_t i = 0u; i < constants::NUMBER_FIELD_INDICES; ++i) {
        if (m_FieldRolePenalties[i]) {
            arguments += (arguments.empty() ? "'" : ", '") + constants::name(i) + ' ' + m_FieldRolePenalties[i]->name() + "'";
        }
    }
    return "field role penalty(" + arguments + ")";
}

void CDetectorFieldRolePenalty::addPenalty(std::size_t index, const CPenalty& penalty) {
    m_FieldRolePenalties[index] = &penalty;
}

void CDetectorFieldRolePenalty::penaltyFromMe(CDetectorSpecification& spec) const {
    double penalty = 1.0;
    for (std::size_t i = 0u; i < constants::NUMBER_FIELD_INDICES; ++i) {
        if (const CFieldStatistics* stats = (spec.*STATISTIC[i])()) {
            std::string description;
            m_FieldRolePenalties[i]->penalty(*stats, penalty, description);
            if (!description.empty()) {
                description += " for the '" + constants::name(i) + "' field";
            }
            spec.applyPenalty(penalty, description);
        }
    }
}
}
}<|MERGE_RESOLUTION|>--- conflicted
+++ resolved
@@ -23,29 +23,11 @@
 #include <cstddef>
 #include <string>
 
-<<<<<<< HEAD
 namespace ml {
 namespace config {
 namespace {
-=======
-namespace ml
-{
-namespace config
-{
-namespace
-{
 
-using TGetStatistics = const CFieldStatistics *(CDetectorSpecification::*)() const;
-const TGetStatistics STATISTIC[] =
-    {
-        &CDetectorSpecification::argumentFieldStatistics,
-        &CDetectorSpecification::byFieldStatistics,
-        &CDetectorSpecification::overFieldStatistics,
-        &CDetectorSpecification::partitionFieldStatistics,
-    };
->>>>>>> d4e4cca7
-
-typedef const CFieldStatistics* (CDetectorSpecification::*TGetStatistics)(void)const;
+using TGetStatistics = const CFieldStatistics* (CDetectorSpecification::*)() const;
 const TGetStatistics STATISTIC[] = {
     &CDetectorSpecification::argumentFieldStatistics,
     &CDetectorSpecification::byFieldStatistics,
@@ -58,21 +40,11 @@
     std::fill_n(m_FieldRolePenalties, constants::NUMBER_FIELD_INDICES, static_cast<const CPenalty*>(0));
 }
 
-<<<<<<< HEAD
-CDetectorFieldRolePenalty* CDetectorFieldRolePenalty::clone(void) const {
+CDetectorFieldRolePenalty* CDetectorFieldRolePenalty::clone() const {
     return new CDetectorFieldRolePenalty(*this);
 }
 
-std::string CDetectorFieldRolePenalty::name(void) const {
-=======
-CDetectorFieldRolePenalty *CDetectorFieldRolePenalty::clone() const
-{
-    return new CDetectorFieldRolePenalty(*this);
-}
-
-std::string CDetectorFieldRolePenalty::name() const
-{
->>>>>>> d4e4cca7
+std::string CDetectorFieldRolePenalty::name() const {
     std::string arguments;
     for (std::size_t i = 0u; i < constants::NUMBER_FIELD_INDICES; ++i) {
         if (m_FieldRolePenalties[i]) {
