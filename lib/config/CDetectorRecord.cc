--- conflicted
+++ resolved
@@ -25,35 +25,17 @@
 
 #include <boost/range.hpp>
 
-<<<<<<< HEAD
 namespace ml {
 namespace config {
 namespace {
 
-typedef const CDetectorSpecification::TOptionalStr& (CDetectorSpecification::*TField)(void)const;
+using TField = const CDetectorSpecification::TOptionalStr& (CDetectorSpecification::*)() const;
 const TField FIELDS[] = {
     &CDetectorSpecification::argumentField,
     &CDetectorSpecification::byField,
     &CDetectorSpecification::overField,
     &CDetectorSpecification::partitionField,
 };
-=======
-namespace ml
-{
-namespace config
-{
-namespace
-{
-
-using TField = const CDetectorSpecification::TOptionalStr &(CDetectorSpecification::*)() const;
-const TField FIELDS[] =
-    {
-        &CDetectorSpecification::argumentField,
-        &CDetectorSpecification::byField,
-        &CDetectorSpecification::overField,
-        &CDetectorSpecification::partitionField,
-    };
->>>>>>> d4e4cca7
 
 const std::string NULL_STRING("null");
 
@@ -67,173 +49,76 @@
 
 CDetectorRecord::CDetectorRecord(core_t::TTime time,
                                  config_t::EFunctionCategory function,
-<<<<<<< HEAD
                                  const TStrCPtrAry& fieldNames,
                                  const TStrCPtrAry& fieldValues,
                                  const TSizeAry& hashedFieldValues)
     : m_Time(time), m_Function(function), m_FieldNames(fieldNames), m_FieldValues(fieldValues), m_HashedFieldValues(hashedFieldValues) {
 }
 
-core_t::TTime CDetectorRecord::time(void) const {
+core_t::TTime CDetectorRecord::time() const {
     return m_Time;
 }
 
-config_t::EFunctionCategory CDetectorRecord::function(void) const {
+config_t::EFunctionCategory CDetectorRecord::function() const {
     return m_Function;
 }
 
-const std::string* CDetectorRecord::argumentFieldName(void) const {
+const std::string* CDetectorRecord::argumentFieldName() const {
     return m_FieldNames[constants::ARGUMENT_INDEX];
 }
 
-const std::string* CDetectorRecord::byFieldName(void) const {
+const std::string* CDetectorRecord::byFieldName() const {
     return m_FieldNames[constants::BY_INDEX];
 }
 
-const std::string* CDetectorRecord::overFieldName(void) const {
+const std::string* CDetectorRecord::overFieldName() const {
     return m_FieldNames[constants::OVER_INDEX];
 }
 
-const std::string* CDetectorRecord::partitionFieldName(void) const {
+const std::string* CDetectorRecord::partitionFieldName() const {
     return m_FieldNames[constants::PARTITION_INDEX];
 }
 
-const std::string* CDetectorRecord::argumentFieldValue(void) const {
+const std::string* CDetectorRecord::argumentFieldValue() const {
     return m_FieldValues[constants::ARGUMENT_INDEX];
 }
 
-const std::string* CDetectorRecord::byFieldValue(void) const {
+const std::string* CDetectorRecord::byFieldValue() const {
     return m_FieldValues[constants::BY_INDEX];
 }
 
-const std::string* CDetectorRecord::overFieldValue(void) const {
+const std::string* CDetectorRecord::overFieldValue() const {
     return m_FieldValues[constants::OVER_INDEX];
 }
 
-const std::string* CDetectorRecord::partitionFieldValue(void) const {
+const std::string* CDetectorRecord::partitionFieldValue() const {
     return m_FieldValues[constants::PARTITION_INDEX];
 }
 
-std::size_t CDetectorRecord::argumentFieldValueHash(void) const {
+std::size_t CDetectorRecord::argumentFieldValueHash() const {
     return m_HashedFieldValues[constants::ARGUMENT_INDEX];
 }
 
-std::size_t CDetectorRecord::byFieldValueHash(void) const {
+std::size_t CDetectorRecord::byFieldValueHash() const {
     return m_HashedFieldValues[constants::BY_INDEX];
 }
 
-std::size_t CDetectorRecord::overFieldValueHash(void) const {
+std::size_t CDetectorRecord::overFieldValueHash() const {
     return m_HashedFieldValues[constants::OVER_INDEX];
 }
 
-std::size_t CDetectorRecord::partitionFieldValueHash(void) const {
+std::size_t CDetectorRecord::partitionFieldValueHash() const {
     return m_HashedFieldValues[constants::PARTITION_INDEX];
 }
 
-std::string CDetectorRecord::print(void) const {
+std::string CDetectorRecord::print() const {
     return core::CStringUtils::typeToString(m_Time) + ' ' + extract(this->argumentFieldValue()) + ' ' + extract(this->byFieldValue()) +
            ' ' + extract(this->overFieldValue()) + ' ' + extract(this->partitionFieldValue());
 }
 
 void CDetectorRecordDirectAddressTable::build(const TDetectorSpecificationVec& specs) {
-    typedef boost::unordered_map<std::string, std::size_t> TStrSizeUMap;
-    typedef TStrSizeUMap::const_iterator TStrSizeUMapCItr;
-=======
-                                 const TStrCPtrAry &fieldNames,
-                                 const TStrCPtrAry &fieldValues,
-                                 const TSizeAry &hashedFieldValues) :
-        m_Time(time),
-        m_Function(function),
-        m_FieldNames(fieldNames),
-        m_FieldValues(fieldValues),
-        m_HashedFieldValues(hashedFieldValues)
-{}
-
-core_t::TTime CDetectorRecord::time() const
-{
-    return m_Time;
-}
-
-config_t::EFunctionCategory CDetectorRecord::function() const
-{
-    return m_Function;
-}
-
-const std::string *CDetectorRecord::argumentFieldName() const
-{
-    return m_FieldNames[constants::ARGUMENT_INDEX];
-}
-
-const std::string *CDetectorRecord::byFieldName() const
-{
-    return m_FieldNames[constants::BY_INDEX];
-}
-
-const std::string *CDetectorRecord::overFieldName() const
-{
-    return m_FieldNames[constants::OVER_INDEX];
-}
-
-const std::string *CDetectorRecord::partitionFieldName() const
-{
-    return m_FieldNames[constants::PARTITION_INDEX];
-}
-
-const std::string *CDetectorRecord::argumentFieldValue() const
-{
-    return m_FieldValues[constants::ARGUMENT_INDEX];
-}
-
-const std::string *CDetectorRecord::byFieldValue() const
-{
-    return m_FieldValues[constants::BY_INDEX];
-}
-
-const std::string *CDetectorRecord::overFieldValue() const
-{
-    return m_FieldValues[constants::OVER_INDEX];
-}
-
-const std::string *CDetectorRecord::partitionFieldValue() const
-{
-    return m_FieldValues[constants::PARTITION_INDEX];
-}
-
-std::size_t CDetectorRecord::argumentFieldValueHash() const
-{
-    return m_HashedFieldValues[constants::ARGUMENT_INDEX];
-}
-
-std::size_t CDetectorRecord::byFieldValueHash() const
-{
-    return m_HashedFieldValues[constants::BY_INDEX];
-}
-
-std::size_t CDetectorRecord::overFieldValueHash() const
-{
-    return m_HashedFieldValues[constants::OVER_INDEX];
-}
-
-std::size_t CDetectorRecord::partitionFieldValueHash() const
-{
-    return m_HashedFieldValues[constants::PARTITION_INDEX];
-}
-
-std::string CDetectorRecord::print() const
-{
-    return  core::CStringUtils::typeToString(m_Time)
-          + ' ' + extract(this->argumentFieldValue())
-          + ' ' + extract(this->byFieldValue())
-          + ' ' + extract(this->overFieldValue())
-          + ' ' + extract(this->partitionFieldValue());
-}
-
-
-void CDetectorRecordDirectAddressTable::build(const TDetectorSpecificationVec &specs)
-{
     using TStrSizeUMap = boost::unordered_map<std::string, std::size_t>;
     using TStrSizeUMapCItr = TStrSizeUMap::const_iterator;
->>>>>>> d4e4cca7
 
     this->clear();
 
@@ -308,12 +193,7 @@
     }
 }
 
-<<<<<<< HEAD
-void CDetectorRecordDirectAddressTable::clear(void) {
-=======
-void CDetectorRecordDirectAddressTable::clear()
-{
->>>>>>> d4e4cca7
+void CDetectorRecordDirectAddressTable::clear() {
     m_FieldSchema.clear();
     m_DetectorFieldSchema.clear();
     m_FieldValueTable.clear();
