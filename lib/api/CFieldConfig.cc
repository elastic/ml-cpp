--- conflicted
+++ resolved
@@ -144,12 +144,7 @@
 
 const std::string CFieldConfig::CLEAR("clear");
 
-<<<<<<< HEAD
-CFieldConfig::CFieldConfig(void) {
-=======
-CFieldConfig::CFieldConfig()
-{
->>>>>>> d4e4cca7
+CFieldConfig::CFieldConfig() {
 }
 
 CFieldConfig::CFieldConfig(const std::string& categorizationFieldName) : m_CategorizationFieldName(categorizationFieldName) {
@@ -272,20 +267,10 @@
 bool CFieldConfig::tokenise(const std::string& clause, TStrVec& copyTokens) {
     // Tokenise on spaces or commas. Double quotes are used
     // for quoting, and the escape character is a backslash.
-<<<<<<< HEAD
-    typedef boost::escaped_list_separator<char> TCharEscapedListSeparator;
+    using TCharEscapedListSeparator = boost::escaped_list_separator<char>;
     TCharEscapedListSeparator els("\\", core::CStringUtils::WHITESPACE_CHARS + ',', "\"");
     try {
-        typedef boost::tokenizer<TCharEscapedListSeparator> TCharEscapedListSeparatorTokenizer;
-=======
-    using TCharEscapedListSeparator = boost::escaped_list_separator<char>;
-    TCharEscapedListSeparator els("\\",
-                                  core::CStringUtils::WHITESPACE_CHARS + ',',
-                                  "\"");
-    try
-    {
         using TCharEscapedListSeparatorTokenizer = boost::tokenizer<TCharEscapedListSeparator>;
->>>>>>> d4e4cca7
         TCharEscapedListSeparatorTokenizer tokenizer(clause, els);
 
         for (TCharEscapedListSeparatorTokenizer::iterator iter = tokenizer.begin(); iter != tokenizer.end(); ++iter) {
@@ -451,14 +436,8 @@
     return true;
 }
 
-<<<<<<< HEAD
 bool CFieldConfig::addOptions(const CFieldOptions& options) {
-    typedef std::pair<TFieldOptionsMIndexItr, bool> TFieldOptionsMIndexItrBoolPr;
-=======
-bool CFieldConfig::addOptions(const CFieldOptions &options)
-{
     using TFieldOptionsMIndexItrBoolPr = std::pair<TFieldOptionsMIndexItr, bool>;
->>>>>>> d4e4cca7
     TFieldOptionsMIndexItrBoolPr result(m_FieldOptions.insert(options));
     if (result.second == false) {
         LOG_ERROR("Duplicate config found: " << options << core_t::LINE_ENDING << "It clashes with config " << *result.first);
@@ -604,75 +583,36 @@
     return rulesParser.parseRules(rules, detectionRules);
 }
 
-<<<<<<< HEAD
-const CFieldConfig::TFieldOptionsMIndex& CFieldConfig::fieldOptions(void) const {
+const CFieldConfig::TFieldOptionsMIndex& CFieldConfig::fieldOptions() const {
     return m_FieldOptions;
 }
 
-const std::string& CFieldConfig::categorizationFieldName(void) const {
+const std::string& CFieldConfig::categorizationFieldName() const {
     return m_CategorizationFieldName;
 }
 
-const CFieldConfig::TStrPatternSetUMap& CFieldConfig::ruleFilters(void) const {
+const CFieldConfig::TStrPatternSetUMap& CFieldConfig::ruleFilters() const {
     return m_RuleFilters;
 }
 
-const CFieldConfig::TStrVec& CFieldConfig::categorizationFilters(void) const {
+const CFieldConfig::TStrVec& CFieldConfig::categorizationFilters() const {
     return m_CategorizationFilters;
 }
 
-const std::string& CFieldConfig::summaryCountFieldName(void) const {
+const std::string& CFieldConfig::summaryCountFieldName() const {
     return m_SummaryCountFieldName;
 }
 
-bool CFieldConfig::havePartitionFields(void) const {
+bool CFieldConfig::havePartitionFields() const {
     for (const auto& fieldOption : m_FieldOptions) {
         if (!fieldOption.partitionFieldName().empty()) {
-=======
-const CFieldConfig::TFieldOptionsMIndex &CFieldConfig::fieldOptions() const
-{
-    return m_FieldOptions;
-}
-
-const std::string &CFieldConfig::categorizationFieldName() const
-{
-    return m_CategorizationFieldName;
-}
-
-const CFieldConfig::TStrPatternSetUMap &CFieldConfig::ruleFilters() const
-{
-    return m_RuleFilters;
-}
-
-const CFieldConfig::TStrVec &CFieldConfig::categorizationFilters() const
-{
-    return m_CategorizationFilters;
-}
-
-const std::string &CFieldConfig::summaryCountFieldName() const
-{
-    return m_SummaryCountFieldName;
-}
-
-bool CFieldConfig::havePartitionFields() const
-{
-    for (const auto &fieldOption : m_FieldOptions)
-    {
-        if (!fieldOption.partitionFieldName().empty())
-        {
->>>>>>> d4e4cca7
             return true;
         }
     }
     return false;
 }
 
-<<<<<<< HEAD
-const CFieldConfig::TStrSet& CFieldConfig::fieldNameSuperset(void) const {
-=======
-const CFieldConfig::TStrSet &CFieldConfig::fieldNameSuperset() const
-{
->>>>>>> d4e4cca7
+const CFieldConfig::TStrSet& CFieldConfig::fieldNameSuperset() const {
     return m_FieldNameSuperset;
 }
 
@@ -1006,12 +946,7 @@
     m_FieldNameSuperset.insert(fieldName);
 }
 
-<<<<<<< HEAD
-std::string CFieldConfig::debug(void) const {
-=======
-std::string CFieldConfig::debug() const
-{
->>>>>>> d4e4cca7
+std::string CFieldConfig::debug() const {
     std::ostringstream strm;
 
     bool needLineBreak(false);
@@ -1063,12 +998,7 @@
     return true;
 }
 
-<<<<<<< HEAD
-void CFieldConfig::addInfluencerFieldsFromByOverPartitionFields(void) {
-=======
-void CFieldConfig::addInfluencerFieldsFromByOverPartitionFields()
-{
->>>>>>> d4e4cca7
+void CFieldConfig::addInfluencerFieldsFromByOverPartitionFields() {
     this->addInfluencerFieldsFromByOverPartitionFields(m_FieldOptions);
 }
 
@@ -1080,30 +1010,15 @@
     }
 }
 
-<<<<<<< HEAD
-const CFieldConfig::TStrVec& CFieldConfig::influencerFieldNames(void) const {
+const CFieldConfig::TStrVec& CFieldConfig::influencerFieldNames() const {
     return m_Influencers;
 }
 
-const CFieldConfig::TIntDetectionRuleVecUMap& CFieldConfig::detectionRules(void) const {
+const CFieldConfig::TIntDetectionRuleVecUMap& CFieldConfig::detectionRules() const {
     return m_DetectorRules;
 }
 
-const CFieldConfig::TStrDetectionRulePrVec& CFieldConfig::scheduledEvents(void) const {
-=======
-const CFieldConfig::TStrVec &CFieldConfig::influencerFieldNames() const
-{
-    return m_Influencers;
-}
-
-const CFieldConfig::TIntDetectionRuleVecUMap &CFieldConfig::detectionRules() const
-{
-    return m_DetectorRules;
-}
-
-const CFieldConfig::TStrDetectionRulePrVec &CFieldConfig::scheduledEvents() const
-{
->>>>>>> d4e4cca7
+const CFieldConfig::TStrDetectionRulePrVec& CFieldConfig::scheduledEvents() const {
     return m_ScheduledEvents;
 }
 
@@ -1128,12 +1043,7 @@
     }
 }
 
-<<<<<<< HEAD
-void CFieldConfig::sortInfluencers(void) {
-=======
-void CFieldConfig::sortInfluencers()
-{
->>>>>>> d4e4cca7
+void CFieldConfig::sortInfluencers() {
     std::sort(m_Influencers.begin(), m_Influencers.end());
 }
 
@@ -1314,90 +1224,41 @@
     m_Description.swap(description);
 }
 
-<<<<<<< HEAD
-const std::string& CFieldConfig::CFieldOptions::description(void) const {
+const std::string& CFieldConfig::CFieldOptions::description() const {
     return m_Description;
 }
 
-model::function_t::EFunction CFieldConfig::CFieldOptions::function(void) const {
+model::function_t::EFunction CFieldConfig::CFieldOptions::function() const {
     return m_Function;
 }
 
-const std::string& CFieldConfig::CFieldOptions::fieldName(void) const {
+const std::string& CFieldConfig::CFieldOptions::fieldName() const {
     return m_FieldName;
 }
 
-int CFieldConfig::CFieldOptions::configKey(void) const {
+int CFieldConfig::CFieldOptions::configKey() const {
     return m_ConfigKey;
 }
 
-const std::string& CFieldConfig::CFieldOptions::byFieldName(void) const {
+const std::string& CFieldConfig::CFieldOptions::byFieldName() const {
     return m_ByFieldName;
 }
 
-const std::string& CFieldConfig::CFieldOptions::overFieldName(void) const {
+const std::string& CFieldConfig::CFieldOptions::overFieldName() const {
     return m_OverFieldName;
 }
 
-const std::string& CFieldConfig::CFieldOptions::partitionFieldName(void) const {
+const std::string& CFieldConfig::CFieldOptions::partitionFieldName() const {
     return m_PartitionFieldName;
 }
 
-bool CFieldConfig::CFieldOptions::useNull(void) const {
+bool CFieldConfig::CFieldOptions::useNull() const {
     return m_UseNull;
 }
 
-model_t::EExcludeFrequent CFieldConfig::CFieldOptions::excludeFrequent(void) const {
+model_t::EExcludeFrequent CFieldConfig::CFieldOptions::excludeFrequent() const {
     if (m_OverHasExcludeFrequent) {
         if (m_ByHasExcludeFrequent) {
-=======
-const std::string &CFieldConfig::CFieldOptions::description() const
-{
-    return m_Description;
-}
-
-model::function_t::EFunction CFieldConfig::CFieldOptions::function() const
-{
-    return m_Function;
-}
-
-const std::string &CFieldConfig::CFieldOptions::fieldName() const
-{
-    return m_FieldName;
-}
-
-int CFieldConfig::CFieldOptions::configKey() const
-{
-    return m_ConfigKey;
-}
-
-const std::string &CFieldConfig::CFieldOptions::byFieldName() const
-{
-    return m_ByFieldName;
-}
-
-const std::string &CFieldConfig::CFieldOptions::overFieldName() const
-{
-    return m_OverFieldName;
-}
-
-const std::string &CFieldConfig::CFieldOptions::partitionFieldName() const
-{
-    return m_PartitionFieldName;
-}
-
-bool CFieldConfig::CFieldOptions::useNull() const
-{
-    return m_UseNull;
-}
-
-model_t::EExcludeFrequent CFieldConfig::CFieldOptions::excludeFrequent() const
-{
-    if (m_OverHasExcludeFrequent)
-    {
-        if (m_ByHasExcludeFrequent)
-        {
->>>>>>> d4e4cca7
             return model_t::E_XF_Both;
         } else {
             return model_t::E_XF_Over;
@@ -1410,8 +1271,7 @@
     return model_t::E_XF_None;
 }
 
-<<<<<<< HEAD
-const std::string& CFieldConfig::CFieldOptions::terseFunctionName(void) const {
+const std::string& CFieldConfig::CFieldOptions::terseFunctionName() const {
     switch (m_Function) {
     case model::function_t::E_IndividualCount:
         // For backwards compatibility the "count" function name maps to
@@ -1589,196 +1449,13 @@
         return FUNCTION_TIME_OF_DAY;
     case model::function_t::E_PeersTimeOfWeek:
         return FUNCTION_TIME_OF_WEEK;
-=======
-const std::string &CFieldConfig::CFieldOptions::terseFunctionName() const
-{
-    switch (m_Function)
-    {
-        case model::function_t::E_IndividualCount:
-            // For backwards compatibility the "count" function name maps to
-            // E_IndividualRareCount, not E_IndividualCount as you might think
-            return EMPTY_STRING;
-        case model::function_t::E_IndividualNonZeroCount:
-            return FUNCTION_NON_ZERO_COUNT_ABBREV;
-        case model::function_t::E_IndividualRareCount:
-            // For backwards compatibility the "count" function name maps to
-            // E_IndividualRareCount, not E_IndividualCount as you might think
-            return FUNCTION_COUNT_ABBREV;
-        case model::function_t::E_IndividualRareNonZeroCount:
-            return FUNCTION_RARE_NON_ZERO_COUNT_ABBREV;
-        case model::function_t::E_IndividualRare:
-            return FUNCTION_RARE;
-        case model::function_t::E_IndividualLowCounts:
-            return FUNCTION_LOW_COUNT_ABBREV;
-        case model::function_t::E_IndividualHighCounts:
-            return FUNCTION_HIGH_COUNT_ABBREV;
-        case model::function_t::E_IndividualLowNonZeroCount:
-            return FUNCTION_LOW_NON_ZERO_COUNT;
-        case model::function_t::E_IndividualHighNonZeroCount:
-            return FUNCTION_HIGH_NON_ZERO_COUNT;
-        case model::function_t::E_IndividualDistinctCount:
-            return FUNCTION_DISTINCT_COUNT_ABBREV;
-        case model::function_t::E_IndividualLowDistinctCount:
-            return FUNCTION_LOW_DISTINCT_COUNT_ABBREV;
-        case model::function_t::E_IndividualHighDistinctCount:
-            return FUNCTION_HIGH_DISTINCT_COUNT_ABBREV;
-        case model::function_t::E_IndividualInfoContent:
-            return FUNCTION_INFO_CONTENT;
-        case model::function_t::E_IndividualLowInfoContent:
-            return FUNCTION_LOW_INFO_CONTENT;
-        case model::function_t::E_IndividualHighInfoContent:
-            return FUNCTION_HIGH_INFO_CONTENT;
-        case model::function_t::E_IndividualTimeOfDay:
-            return FUNCTION_TIME_OF_DAY;
-        case model::function_t::E_IndividualTimeOfWeek:
-            return FUNCTION_TIME_OF_WEEK;
-        case model::function_t::E_IndividualMetric:
-            return FUNCTION_METRIC;
-        case model::function_t::E_IndividualMetricMean:
-            return FUNCTION_AVERAGE;
-        case model::function_t::E_IndividualMetricLowMean:
-            return FUNCTION_LOW_MEAN;
-        case model::function_t::E_IndividualMetricHighMean:
-            return FUNCTION_HIGH_MEAN;
-        case model::function_t::E_IndividualMetricMedian:
-            return FUNCTION_MEDIAN;
-        case model::function_t::E_IndividualMetricLowMedian:
-            return FUNCTION_LOW_MEDIAN;
-        case model::function_t::E_IndividualMetricHighMedian:
-            return FUNCTION_HIGH_MEDIAN;
-        case model::function_t::E_IndividualMetricMin:
-            return FUNCTION_MIN;
-        case model::function_t::E_IndividualMetricMax:
-            return FUNCTION_MAX;
-        case model::function_t::E_IndividualMetricVariance:
-            return FUNCTION_VARIANCE;
-        case model::function_t::E_IndividualMetricLowVariance:
-            return FUNCTION_LOW_VARIANCE;
-        case model::function_t::E_IndividualMetricHighVariance:
-            return FUNCTION_HIGH_VARIANCE;
-        case model::function_t::E_IndividualMetricSum:
-            return FUNCTION_SUM;
-        case model::function_t::E_IndividualMetricLowSum:
-            return FUNCTION_LOW_SUM;
-        case model::function_t::E_IndividualMetricHighSum:
-            return FUNCTION_HIGH_SUM;
-        case model::function_t::E_IndividualMetricNonNullSum:
-            return FUNCTION_NON_NULL_SUM_ABBREV;
-        case model::function_t::E_IndividualMetricLowNonNullSum:
-            return FUNCTION_LOW_NON_NULL_SUM_ABBREV;
-        case model::function_t::E_IndividualMetricHighNonNullSum:
-            return FUNCTION_HIGH_NON_NULL_SUM_ABBREV;
-        case model::function_t::E_IndividualLatLong:
-            return FUNCTION_LAT_LONG;
-        case model::function_t::E_IndividualMinVelocity:
-            return FUNCTION_MIN_VELOCITY;
-        case model::function_t::E_IndividualMaxVelocity:
-            return FUNCTION_MAX_VELOCITY;
-        case model::function_t::E_IndividualMeanVelocity:
-            return FUNCTION_MEAN_VELOCITY;
-        case model::function_t::E_IndividualSumVelocity:
-            return FUNCTION_SUM_VELOCITY;
-        case model::function_t::E_PopulationCount:
-            return FUNCTION_COUNT_ABBREV;
-        case model::function_t::E_PopulationDistinctCount:
-            return FUNCTION_DISTINCT_COUNT_ABBREV;
-        case model::function_t::E_PopulationLowDistinctCount:
-            return FUNCTION_LOW_DISTINCT_COUNT_ABBREV;
-        case model::function_t::E_PopulationHighDistinctCount:
-            return FUNCTION_HIGH_DISTINCT_COUNT_ABBREV;
-        case model::function_t::E_PopulationRare:
-            return FUNCTION_RARE;
-        case model::function_t::E_PopulationRareCount:
-            return FUNCTION_RARE_COUNT;
-        case model::function_t::E_PopulationFreqRare:
-            return FUNCTION_FREQ_RARE_ABBREV;
-        case model::function_t::E_PopulationFreqRareCount:
-            return FUNCTION_FREQ_RARE_COUNT_ABBREV;
-        case model::function_t::E_PopulationLowCounts:
-            return FUNCTION_LOW_COUNT_ABBREV;
-        case model::function_t::E_PopulationHighCounts:
-            return FUNCTION_HIGH_COUNT_ABBREV;
-        case model::function_t::E_PopulationInfoContent:
-            return FUNCTION_INFO_CONTENT;
-        case model::function_t::E_PopulationLowInfoContent:
-            return FUNCTION_LOW_INFO_CONTENT;
-        case model::function_t::E_PopulationHighInfoContent:
-            return FUNCTION_HIGH_INFO_CONTENT;
-        case model::function_t::E_PopulationTimeOfDay:
-            return FUNCTION_TIME_OF_DAY;
-        case model::function_t::E_PopulationTimeOfWeek:
-            return FUNCTION_TIME_OF_WEEK;
-        case model::function_t::E_PopulationMetric:
-            return FUNCTION_METRIC;
-        case model::function_t::E_PopulationMetricMean:
-            return FUNCTION_AVERAGE;
-        case model::function_t::E_PopulationMetricLowMean:
-            return FUNCTION_LOW_MEAN;
-        case model::function_t::E_PopulationMetricHighMean:
-            return FUNCTION_HIGH_MEAN;
-        case model::function_t::E_PopulationMetricMedian:
-            return FUNCTION_MEDIAN;
-        case model::function_t::E_PopulationMetricLowMedian:
-            return FUNCTION_LOW_MEDIAN;
-        case model::function_t::E_PopulationMetricHighMedian:
-            return FUNCTION_HIGH_MEDIAN;
-        case model::function_t::E_PopulationMetricMin:
-            return FUNCTION_MIN;
-        case model::function_t::E_PopulationMetricMax:
-            return FUNCTION_MAX;
-        case model::function_t::E_PopulationMetricSum:
-            return FUNCTION_SUM;
-        case model::function_t::E_PopulationMetricVariance:
-            return FUNCTION_VARIANCE;
-        case model::function_t::E_PopulationMetricLowVariance:
-            return FUNCTION_LOW_VARIANCE;
-        case model::function_t::E_PopulationMetricHighVariance:
-            return FUNCTION_HIGH_VARIANCE;
-        case model::function_t::E_PopulationMetricLowSum:
-            return FUNCTION_LOW_SUM;
-        case model::function_t::E_PopulationMetricHighSum:
-            return FUNCTION_HIGH_SUM;
-        case model::function_t::E_PopulationLatLong:
-            return FUNCTION_LAT_LONG;
-        case model::function_t::E_PopulationMinVelocity:
-            return FUNCTION_MIN_VELOCITY;
-        case model::function_t::E_PopulationMaxVelocity:
-            return FUNCTION_MAX_VELOCITY;
-        case model::function_t::E_PopulationMeanVelocity:
-            return FUNCTION_MEAN_VELOCITY;
-        case model::function_t::E_PopulationSumVelocity:
-            return FUNCTION_SUM_VELOCITY;
-        case model::function_t::E_PeersCount:
-            return FUNCTION_COUNT_ABBREV;
-        case model::function_t::E_PeersLowCounts:
-            return FUNCTION_LOW_COUNT_ABBREV;
-        case model::function_t::E_PeersHighCounts:
-            return FUNCTION_HIGH_COUNT_ABBREV;
-        case model::function_t::E_PeersDistinctCount:
-            return FUNCTION_DISTINCT_COUNT_ABBREV;
-        case model::function_t::E_PeersLowDistinctCount:
-            return FUNCTION_LOW_DISTINCT_COUNT_ABBREV;
-        case model::function_t::E_PeersHighDistinctCount:
-            return FUNCTION_HIGH_DISTINCT_COUNT_ABBREV;
-        case model::function_t::E_PeersInfoContent:
-            return FUNCTION_INFO_CONTENT;
-        case model::function_t::E_PeersLowInfoContent:
-            return FUNCTION_LOW_INFO_CONTENT;
-        case model::function_t::E_PeersHighInfoContent:
-            return FUNCTION_HIGH_INFO_CONTENT;
-        case model::function_t::E_PeersTimeOfDay:
-            return FUNCTION_TIME_OF_DAY;
-        case model::function_t::E_PeersTimeOfWeek:
-            return FUNCTION_TIME_OF_WEEK;
->>>>>>> d4e4cca7
     }
 
     LOG_ERROR("Unexpected function = " << m_Function);
     return EMPTY_STRING;
 }
 
-<<<<<<< HEAD
-const std::string& CFieldConfig::CFieldOptions::verboseFunctionName(void) const {
+const std::string& CFieldConfig::CFieldOptions::verboseFunctionName() const {
     switch (m_Function) {
     case model::function_t::E_IndividualCount:
         // For backwards compatibility the "count" function name maps to
@@ -1956,188 +1633,6 @@
         return FUNCTION_TIME_OF_DAY;
     case model::function_t::E_PeersTimeOfWeek:
         return FUNCTION_TIME_OF_WEEK;
-=======
-const std::string &CFieldConfig::CFieldOptions::verboseFunctionName() const
-{
-    switch (m_Function)
-    {
-        case model::function_t::E_IndividualCount:
-            // For backwards compatibility the "count" function name maps to
-            // E_IndividualRareCount, not E_IndividualCount as you might think
-            return EMPTY_STRING;
-        case model::function_t::E_IndividualNonZeroCount:
-            return FUNCTION_NON_ZERO_COUNT;
-        case model::function_t::E_IndividualRareCount:
-            // For backwards compatibility the "count" function name maps to
-            // E_IndividualRareCount, not E_IndividualCount as you might think
-            return FUNCTION_COUNT;
-        case model::function_t::E_IndividualRareNonZeroCount:
-            return FUNCTION_RARE_NON_ZERO_COUNT;
-        case model::function_t::E_IndividualRare:
-            return FUNCTION_RARE;
-        case model::function_t::E_IndividualLowCounts:
-            return FUNCTION_LOW_COUNT;
-        case model::function_t::E_IndividualHighCounts:
-            return FUNCTION_HIGH_COUNT;
-        case model::function_t::E_IndividualLowNonZeroCount:
-            return FUNCTION_LOW_NON_ZERO_COUNT;
-        case model::function_t::E_IndividualHighNonZeroCount:
-            return FUNCTION_HIGH_NON_ZERO_COUNT;
-        case model::function_t::E_IndividualDistinctCount:
-            return FUNCTION_DISTINCT_COUNT;
-        case model::function_t::E_IndividualLowDistinctCount:
-            return FUNCTION_LOW_DISTINCT_COUNT;
-        case model::function_t::E_IndividualHighDistinctCount:
-            return FUNCTION_HIGH_DISTINCT_COUNT;
-        case model::function_t::E_IndividualInfoContent:
-            return FUNCTION_INFO_CONTENT;
-        case model::function_t::E_IndividualLowInfoContent:
-            return FUNCTION_LOW_INFO_CONTENT;
-        case model::function_t::E_IndividualHighInfoContent:
-            return FUNCTION_HIGH_INFO_CONTENT;
-        case model::function_t::E_IndividualTimeOfDay:
-            return FUNCTION_TIME_OF_DAY;
-        case model::function_t::E_IndividualTimeOfWeek:
-            return FUNCTION_TIME_OF_WEEK;
-        case model::function_t::E_IndividualMetric:
-            return FUNCTION_METRIC;
-        case model::function_t::E_IndividualMetricMean:
-            return FUNCTION_AVERAGE;
-        case model::function_t::E_IndividualMetricLowMean:
-            return FUNCTION_LOW_MEAN;
-        case model::function_t::E_IndividualMetricHighMean:
-            return FUNCTION_HIGH_MEAN;
-        case model::function_t::E_IndividualMetricMedian:
-            return FUNCTION_MEDIAN;
-        case model::function_t::E_IndividualMetricLowMedian:
-            return FUNCTION_LOW_MEDIAN;
-        case model::function_t::E_IndividualMetricHighMedian:
-            return FUNCTION_HIGH_MEDIAN;
-        case model::function_t::E_IndividualMetricMin:
-            return FUNCTION_MIN;
-        case model::function_t::E_IndividualMetricMax:
-            return FUNCTION_MAX;
-        case model::function_t::E_IndividualMetricVariance:
-            return FUNCTION_VARIANCE;
-        case model::function_t::E_IndividualMetricLowVariance:
-            return FUNCTION_LOW_VARIANCE;
-        case model::function_t::E_IndividualMetricHighVariance:
-            return FUNCTION_HIGH_VARIANCE;
-        case model::function_t::E_IndividualMetricSum:
-            return FUNCTION_SUM;
-        case model::function_t::E_IndividualMetricLowSum:
-            return FUNCTION_LOW_SUM;
-        case model::function_t::E_IndividualMetricHighSum:
-            return FUNCTION_HIGH_SUM;
-        case model::function_t::E_IndividualMetricNonNullSum:
-            return FUNCTION_NON_NULL_SUM;
-        case model::function_t::E_IndividualMetricLowNonNullSum:
-            return FUNCTION_LOW_NON_NULL_SUM;
-        case model::function_t::E_IndividualMetricHighNonNullSum:
-            return FUNCTION_HIGH_NON_NULL_SUM;
-        case model::function_t::E_IndividualLatLong:
-            return FUNCTION_LAT_LONG;
-        case model::function_t::E_IndividualMaxVelocity:
-            return FUNCTION_MAX_VELOCITY;
-        case model::function_t::E_IndividualMinVelocity:
-            return FUNCTION_MIN_VELOCITY;
-        case model::function_t::E_IndividualMeanVelocity:
-            return FUNCTION_MEAN_VELOCITY;
-        case model::function_t::E_IndividualSumVelocity:
-            return FUNCTION_SUM_VELOCITY;
-        case model::function_t::E_PopulationCount:
-            return FUNCTION_COUNT;
-        case model::function_t::E_PopulationDistinctCount:
-            return FUNCTION_DISTINCT_COUNT;
-        case model::function_t::E_PopulationLowDistinctCount:
-            return FUNCTION_LOW_DISTINCT_COUNT;
-        case model::function_t::E_PopulationHighDistinctCount:
-            return FUNCTION_HIGH_DISTINCT_COUNT;
-        case model::function_t::E_PopulationRare:
-            return FUNCTION_RARE;
-        case model::function_t::E_PopulationRareCount:
-            return FUNCTION_RARE_COUNT;
-        case model::function_t::E_PopulationFreqRare:
-            return FUNCTION_FREQ_RARE;
-        case model::function_t::E_PopulationFreqRareCount:
-            return FUNCTION_FREQ_RARE_COUNT;
-        case model::function_t::E_PopulationLowCounts:
-            return FUNCTION_LOW_COUNT;
-        case model::function_t::E_PopulationHighCounts:
-            return FUNCTION_HIGH_COUNT;
-        case model::function_t::E_PopulationInfoContent:
-            return FUNCTION_INFO_CONTENT;
-        case model::function_t::E_PopulationLowInfoContent:
-            return FUNCTION_LOW_INFO_CONTENT;
-        case model::function_t::E_PopulationHighInfoContent:
-            return FUNCTION_HIGH_INFO_CONTENT;
-        case model::function_t::E_PopulationTimeOfDay:
-            return FUNCTION_TIME_OF_DAY;
-        case model::function_t::E_PopulationTimeOfWeek:
-            return FUNCTION_TIME_OF_WEEK;
-        case model::function_t::E_PopulationMetric:
-            return FUNCTION_METRIC;
-        case model::function_t::E_PopulationMetricMean:
-            return FUNCTION_AVERAGE;
-        case model::function_t::E_PopulationMetricLowMean:
-            return FUNCTION_LOW_MEAN;
-        case model::function_t::E_PopulationMetricHighMean:
-            return FUNCTION_HIGH_MEAN;
-        case model::function_t::E_PopulationMetricMedian:
-            return FUNCTION_MEDIAN;
-        case model::function_t::E_PopulationMetricLowMedian:
-            return FUNCTION_LOW_MEDIAN;
-        case model::function_t::E_PopulationMetricHighMedian:
-            return FUNCTION_HIGH_MEDIAN;
-        case model::function_t::E_PopulationMetricMin:
-            return FUNCTION_MIN;
-        case model::function_t::E_PopulationMetricMax:
-            return FUNCTION_MAX;
-        case model::function_t::E_PopulationMetricVariance:
-            return FUNCTION_VARIANCE;
-        case model::function_t::E_PopulationMetricLowVariance:
-            return FUNCTION_LOW_VARIANCE;
-        case model::function_t::E_PopulationMetricHighVariance:
-            return FUNCTION_HIGH_VARIANCE;
-        case model::function_t::E_PopulationMetricSum:
-            return FUNCTION_SUM;
-        case model::function_t::E_PopulationMetricLowSum:
-            return FUNCTION_LOW_SUM;
-        case model::function_t::E_PopulationMetricHighSum:
-            return FUNCTION_HIGH_SUM;
-        case model::function_t::E_PopulationLatLong:
-            return FUNCTION_LAT_LONG;
-        case model::function_t::E_PopulationMaxVelocity:
-            return FUNCTION_MAX_VELOCITY;
-        case model::function_t::E_PopulationMinVelocity:
-            return FUNCTION_MIN_VELOCITY;
-        case model::function_t::E_PopulationMeanVelocity:
-            return FUNCTION_MEAN_VELOCITY;
-        case model::function_t::E_PopulationSumVelocity:
-            return FUNCTION_SUM_VELOCITY;
-        case model::function_t::E_PeersCount:
-            return FUNCTION_COUNT;
-        case model::function_t::E_PeersLowCounts:
-            return FUNCTION_LOW_COUNT;
-        case model::function_t::E_PeersHighCounts:
-            return FUNCTION_HIGH_COUNT;
-        case model::function_t::E_PeersDistinctCount:
-            return FUNCTION_DISTINCT_COUNT;
-        case model::function_t::E_PeersLowDistinctCount:
-            return FUNCTION_LOW_DISTINCT_COUNT;
-        case model::function_t::E_PeersHighDistinctCount:
-            return FUNCTION_HIGH_DISTINCT_COUNT;
-        case model::function_t::E_PeersInfoContent:
-            return FUNCTION_INFO_CONTENT;
-        case model::function_t::E_PeersLowInfoContent:
-            return FUNCTION_LOW_INFO_CONTENT;
-        case model::function_t::E_PeersHighInfoContent:
-            return FUNCTION_HIGH_INFO_CONTENT;
-        case model::function_t::E_PeersTimeOfDay:
-            return FUNCTION_TIME_OF_DAY;
-        case model::function_t::E_PeersTimeOfWeek:
-            return FUNCTION_TIME_OF_WEEK;
->>>>>>> d4e4cca7
     }
 
     LOG_ERROR("Unexpected function = " << m_Function);
