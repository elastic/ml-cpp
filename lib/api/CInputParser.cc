--- conflicted
+++ resolved
@@ -17,52 +17,21 @@
 namespace ml {
 namespace api {
 
-<<<<<<< HEAD
-CInputParser::CInputParser(void) : m_GotFieldNames(false), m_GotData(false) {
+CInputParser::CInputParser() : m_GotFieldNames(false), m_GotData(false) {
 }
 
-CInputParser::~CInputParser(void) {
+CInputParser::~CInputParser() {
 }
 
-bool CInputParser::gotFieldNames(void) const {
+bool CInputParser::gotFieldNames() const {
     return m_GotFieldNames;
 }
 
-bool CInputParser::gotData(void) const {
+bool CInputParser::gotData() const {
     return m_GotData;
 }
 
-const CInputParser::TStrVec& CInputParser::fieldNames(void) const {
-=======
-namespace ml
-{
-namespace api
-{
-
-
-CInputParser::CInputParser()
-    : m_GotFieldNames(false),
-      m_GotData(false)
-{
-}
-
-CInputParser::~CInputParser()
-{
-}
-
-bool CInputParser::gotFieldNames() const
-{
-    return m_GotFieldNames;
-}
-
-bool CInputParser::gotData() const
-{
-    return m_GotData;
-}
-
-const CInputParser::TStrVec &CInputParser::fieldNames() const
-{
->>>>>>> d4e4cca7
+const CInputParser::TStrVec& CInputParser::fieldNames() const {
     return m_FieldNames;
 }
 
@@ -74,12 +43,7 @@
     m_GotData = gotData;
 }
 
-<<<<<<< HEAD
-CInputParser::TStrVec& CInputParser::fieldNames(void) {
-=======
-CInputParser::TStrVec &CInputParser::fieldNames()
-{
->>>>>>> d4e4cca7
+CInputParser::TStrVec& CInputParser::fieldNames() {
     return m_FieldNames;
 }
 }
