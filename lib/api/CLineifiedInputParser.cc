/*
 * ELASTICSEARCH CONFIDENTIAL
 *
 * Copyright (c) 2016 Elasticsearch BV. All Rights Reserved.
 *
 * Notice: this software, and all information contained
 * therein, is the exclusive property of Elasticsearch BV
 * and its licensors, if any, and is protected under applicable
 * domestic and foreign law, and international treaties.
 *
 * Reproduction, republication or distribution without the
 * express written consent of Elasticsearch BV is
 * strictly prohibited.
 */
#include <api/CLineifiedInputParser.h>

#include <core/CLogger.h>

#include <istream>

#include <string.h>

namespace ml {
namespace api {

// Initialise statics
const char CLineifiedInputParser::LINE_END('\n');
const size_t CLineifiedInputParser::WORK_BUFFER_SIZE(131072); // 128kB

CLineifiedInputParser::CLineifiedInputParser(std::istream& strmIn)
    : CInputParser(), m_StrmIn(strmIn), m_WorkBuffer(0), m_WorkBufferCapacity(0), m_WorkBufferPtr(0), m_WorkBufferEnd(0) {
}

<<<<<<< HEAD
CLineifiedInputParser::TCharPSizePr CLineifiedInputParser::parseLine(void) {
=======
CLineifiedInputParser::TCharPSizePr
CLineifiedInputParser::parseLine()
{
>>>>>>> d4e4cca7
    // For maximum performance, read the stream in large chunks that can be
    // moved around by memcpy().  Using memcpy() is an order of magnitude faster
    // than the naive approach of checking and copying one character at a time.
    // In modern versions of the GNU STL std::getline uses memchr() to search
    // for the delimiter and then memcpy() to transfer data to the target
    // std::string, but sadly this is not the case for the Microsoft and Apache
    // STLs.
    if (m_WorkBuffer.get() == 0) {
        m_WorkBuffer.reset(new char[WORK_BUFFER_SIZE]);
        m_WorkBufferCapacity = WORK_BUFFER_SIZE;
        m_WorkBufferPtr = m_WorkBuffer.get();
        m_WorkBufferEnd = m_WorkBufferPtr;
    }

    for (;;) {
        size_t avail(m_WorkBufferEnd - m_WorkBufferPtr);
        if (avail > 0) {
            char* delimPtr(reinterpret_cast<char*>(::memchr(m_WorkBufferPtr, LINE_END, avail)));
            if (delimPtr != 0) {
                *delimPtr = '\0';
                TCharPSizePr result(m_WorkBufferPtr, delimPtr - m_WorkBufferPtr);
                m_WorkBufferPtr = delimPtr + 1;
                return result;
            }

            if (m_WorkBufferPtr > m_WorkBuffer.get()) {
                // We didn't find a line ending, but we started part way through the
                // the buffer, so shuffle it up and refill it
                ::memmove(m_WorkBuffer.get(), m_WorkBufferPtr, avail);
            } else {
                // We didn't find a line ending and started at the beginning of a
                // full buffer so expand it
                m_WorkBufferCapacity += WORK_BUFFER_SIZE;
                TScopedCharArray newBuffer(new char[m_WorkBufferCapacity]);
                ::memcpy(newBuffer.get(), m_WorkBufferPtr, avail);
                m_WorkBuffer.swap(newBuffer);
            }
            m_WorkBufferPtr = m_WorkBuffer.get();
            m_WorkBufferEnd = m_WorkBufferPtr + avail;
        }

        if (m_StrmIn.eof()) {
            // We have no lines in the buffered data and are already at the end
            // of the stream, so stop now
            break;
        }

        m_StrmIn.read(m_WorkBufferEnd, static_cast<std::streamsize>(m_WorkBufferCapacity - avail));
        std::streamsize bytesRead(m_StrmIn.gcount());
        if (bytesRead == 0) {
            if (m_StrmIn.bad()) {
                LOG_ERROR("Input stream is bad");
            }
            // We needed to read more data and didn't get any, so stop
            break;
        }
        m_WorkBufferEnd += bytesRead;
    }

    return TCharPSizePr(static_cast<char*>(0), 0);
}

<<<<<<< HEAD
void CLineifiedInputParser::resetBuffer(void) {
=======
void CLineifiedInputParser::resetBuffer()
{
>>>>>>> d4e4cca7
    m_WorkBufferEnd = m_WorkBufferPtr;
}
}
}<|MERGE_RESOLUTION|>--- conflicted
+++ resolved
@@ -31,13 +31,7 @@
     : CInputParser(), m_StrmIn(strmIn), m_WorkBuffer(0), m_WorkBufferCapacity(0), m_WorkBufferPtr(0), m_WorkBufferEnd(0) {
 }
 
-<<<<<<< HEAD
-CLineifiedInputParser::TCharPSizePr CLineifiedInputParser::parseLine(void) {
-=======
-CLineifiedInputParser::TCharPSizePr
-CLineifiedInputParser::parseLine()
-{
->>>>>>> d4e4cca7
+CLineifiedInputParser::TCharPSizePr CLineifiedInputParser::parseLine() {
     // For maximum performance, read the stream in large chunks that can be
     // moved around by memcpy().  Using memcpy() is an order of magnitude faster
     // than the naive approach of checking and copying one character at a time.
@@ -100,12 +94,7 @@
     return TCharPSizePr(static_cast<char*>(0), 0);
 }
 
-<<<<<<< HEAD
-void CLineifiedInputParser::resetBuffer(void) {
-=======
-void CLineifiedInputParser::resetBuffer()
-{
->>>>>>> d4e4cca7
+void CLineifiedInputParser::resetBuffer() {
     m_WorkBufferEnd = m_WorkBufferPtr;
 }
 }
