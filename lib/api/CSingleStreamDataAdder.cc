--- conflicted
+++ resolved
@@ -57,12 +57,7 @@
     return stream != 0 && !stream->bad();
 }
 
-<<<<<<< HEAD
-std::size_t CSingleStreamDataAdder::maxDocumentSize(void) const {
-=======
-std::size_t CSingleStreamDataAdder::maxDocumentSize() const
-{
->>>>>>> d4e4cca7
+std::size_t CSingleStreamDataAdder::maxDocumentSize() const {
     return MAX_DOCUMENT_SIZE;
 }
 }
