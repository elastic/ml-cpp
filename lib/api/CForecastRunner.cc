--- conflicted
+++ resolved
@@ -60,26 +60,11 @@
 const std::string CForecastRunner::INFO_NO_MODELS_CAN_CURRENTLY_BE_FORECAST("Insufficient history to forecast for all models");
 
 CForecastRunner::SForecast::SForecast()
-<<<<<<< HEAD
-    : s_ForecastId(),
-      s_ForecastAlias(),
-      s_ForecastSeries(),
-      s_CreateTime(0),
-      s_StartTime(0),
-      s_Duration(0),
-      s_ExpiryTime(0),
-      s_BoundsPercentile(0),
-      s_NumberOfModels(0),
-      s_NumberOfForecastableModels(0),
-      s_MemoryUsage(0),
-      s_Messages(),
-      s_TemporaryFolder() {
-=======
     : s_ForecastId(), s_ForecastAlias(), s_ForecastSeries(), s_CreateTime(0),
       s_StartTime(0), s_Duration(0), s_ExpiryTime(0), s_BoundsPercentile(0),
       s_NumberOfModels(0), s_NumberOfForecastableModels(0), s_MemoryUsage(0),
-      s_Messages() {
->>>>>>> 4f5b9e06
+      s_Messages(),
+      s_TemporaryFolder() {
 }
 
 CForecastRunner::SForecast::SForecast(SForecast&& other)
@@ -91,13 +76,8 @@
       s_BoundsPercentile(other.s_BoundsPercentile),
       s_NumberOfModels(other.s_NumberOfModels),
       s_NumberOfForecastableModels(other.s_NumberOfForecastableModels),
-<<<<<<< HEAD
-      s_MemoryUsage(other.s_MemoryUsage),
-      s_Messages(other.s_Messages),
+      s_MemoryUsage(other.s_MemoryUsage), s_Messages(other.s_Messages),
       s_TemporaryFolder(std::move(other.s_TemporaryFolder)) {
-=======
-      s_MemoryUsage(other.s_MemoryUsage), s_Messages(other.s_Messages) {
->>>>>>> 4f5b9e06
 }
 
 CForecastRunner::SForecast& CForecastRunner::SForecast::operator=(SForecast&& other) {
