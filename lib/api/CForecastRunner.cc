--- conflicted
+++ resolved
@@ -176,25 +176,10 @@
                         }
                     }
 
-<<<<<<< HEAD
-                    const TForecastModelWrapper& model = series.s_ToForecast.back();
-                    model_t::TDouble1VecDouble1VecPr support =
-                        model_t::support(model.s_Feature);
-                    bool success = model.s_ForecastModel->forecast(
-                        model.s_FirstDataTime, model.s_LastDataTime,
-                        forecastJob.s_StartTime, forecastJob.forecastEnd(),
-                        forecastJob.s_BoundsPercentile, support.first, support.second,
-                        boost::bind(&model::CForecastDataSink::push, &sink, _1,
-                                    model_t::print(model.s_Feature), series.s_PartitionFieldName,
-                                    series.s_PartitionFieldValue, series.s_ByFieldName,
-                                    model.s_ByFieldValue, series.s_DetectorIndex),
-                        message);
-=======
                     const TForecastModelWrapper& model{series.s_ToForecast.back()};
                     bool success{model.forecast(
                         series, forecastJob.s_StartTime, forecastJob.forecastEnd(),
                         forecastJob.s_BoundsPercentile, sink, message)};
->>>>>>> 5f549e7f
                     series.s_ToForecast.pop_back();
 
                     if (success == false) {
