/*
 * ELASTICSEARCH CONFIDENTIAL
 *
 * Copyright (c) 2017 Elasticsearch BV. All Rights Reserved.
 *
 * Notice: this software, and all information contained
 * therein, is the exclusive property of Elasticsearch BV
 * and its licensors, if any, and is protected under applicable
 * domestic and foreign law, and international treaties.
 *
 * Reproduction, republication or distribution without the
 * express written consent of Elasticsearch BV is
 * strictly prohibited.
 */
//! \brief
//! Creates model state files for Anomaly Detectors, Categorizers and the
//! Normalizer quantiles. The resulting files can then be used in backwards
//! compatibility tests.
//!
//! DESCRIPTION:\n
//! The state files produced by this program are written to the
//! ../unittest/testfiles/state/$VERSION directory and can be used
//! by the CRestorePreviousStateTest. Some detectors are configured
//! with non-zero latency buckets the same latency buckets value
//! should be used in CRestorePreviousStateTest.
//!
//!
//! IMPLEMENTATION DECISIONS:\n
//!
//!
#include <core/CJsonOutputStreamWrapper.h>
#include <core/CLogger.h>
#include <core/COsFileFuncs.h>
#include <core/CRegex.h>
#include <core/CoreTypes.h>

#include <ver/CBuildInfo.h>

#include <model/CAnomalyDetectorModelConfig.h>
#include <model/CLimits.h>

#include <api/CAnomalyJob.h>
#include <api/CCsvInputParser.h>
#include <api/CJsonOutputWriter.h>
#include <api/CFieldConfig.h>
#include <api/CFieldDataTyper.h>
#include <api/CLineifiedJsonInputParser.h>
#include <api/CModelSnapshotJsonWriter.h>
#include <api/CSingleStreamDataAdder.h>
#include <api/CSingleStreamSearcher.h>

#include <boost/bind.hpp>
#include <boost/scoped_ptr.hpp>

#include <cstdlib>
#include <fstream>
#include <string>
#include <vector>

static std::string persistedNormalizerState;
static std::vector<std::string> persistedStateFiles;

std::string versionNumber() {
    ml::core::CRegex regex;
    regex.init("\\d\\.\\d\\.\\d");
    std::string longVersion = ml::ver::CBuildInfo::versionNumber();
    std::size_t pos;
    std::string version;
    if (regex.search(longVersion, pos)) {
        version = longVersion.substr(pos, 5);
    }
    return version;
}

<<<<<<< HEAD
void reportPersistComplete(ml::core_t::TTime /*snapshotTimestamp*/,
                           const std::string& description,
                           const std::string& /*snapshotIdIn*/,
                           size_t /*numDocsIn*/,
                           const ml::model::CResourceMonitor::SResults& /*results*/,
                           const std::string& normalizerState) {
    LOG_INFO("Persist complete with description: " << description);
    persistedNormalizerState = normalizerState;
=======
void reportPersistComplete(ml::api::CModelSnapshotJsonWriter::SModelSnapshotReport modelSnapshotReport)
{
    LOG_INFO("Persist complete with description: " << modelSnapshotReport.s_Description);
    persistedNormalizerState = modelSnapshotReport.s_NormalizerState;
>>>>>>> d4e4cca7
}

bool writeNormalizerState(const std::string& outputFileName) {
    std::ofstream out(outputFileName);
    if (!out.is_open()) {
        LOG_ERROR("Failed to open normalizer state output file " << outputFileName);
        return false;
    }

    out << persistedNormalizerState;
    out.close();

    persistedStateFiles.push_back(outputFileName);
    return true;
}

bool persistCategorizerStateToFile(const std::string& outputFileName) {
    ml::model::CLimits limits;
    ml::api::CFieldConfig config("count", "mlcategory");

    std::ofstream outStream(ml::core::COsFileFuncs::NULL_FILENAME);
    ml::core::CJsonOutputStreamWrapper wrappendOutStream(outStream);
    ml::api::CJsonOutputWriter writer("job", wrappendOutStream);

    ml::api::CFieldDataTyper typer("job", config, limits, writer, writer);

    ml::api::CFieldDataTyper::TStrStrUMap dataRowFields;
    dataRowFields["_raw"] = "thing";
    dataRowFields["two"] = "other";

    typer.handleRecord(dataRowFields);

    // Persist the categorizer state to file
    {
        std::ofstream* out = nullptr;
        ml::api::CSingleStreamDataAdder::TOStreamP ptr(out = new std::ofstream(outputFileName));
        if (!out->is_open()) {
            LOG_ERROR("Failed to open categorizer state output file " << outputFileName);
            return false;
        }

        ml::api::CSingleStreamDataAdder persister(ptr);
        if (!typer.persistState(persister)) {
            LOG_ERROR("Error persisting state to " << outputFileName);
            return false;
        }
    }

    persistedStateFiles.push_back(outputFileName);
    return true;
}

bool persistAnomalyDetectorStateToFile(const std::string& configFileName,
                                       const std::string& inputFilename,
                                       const std::string& outputFileName,
                                       int latencyBuckets,
                                       const std::string& timeFormat = std::string()) {
    // Open the input and output files
    std::ifstream inputStrm(inputFilename);
    if (!inputStrm.is_open()) {
        LOG_ERROR("Cannot open input file " << inputFilename);
        return false;
    }
    std::ofstream outputStrm(ml::core::COsFileFuncs::NULL_FILENAME);

    ml::core::CJsonOutputStreamWrapper wrappedOutputStream(outputStrm);

    ml::model::CLimits limits;
    ml::api::CFieldConfig fieldConfig;
    if (!fieldConfig.initFromFile(configFileName)) {
        LOG_ERROR("Failed to init field config from " << configFileName);
        return false;
    }

    ml::core_t::TTime bucketSize(3600);
    std::string jobId("foo");
    ml::model::CAnomalyDetectorModelConfig modelConfig = ml::model::CAnomalyDetectorModelConfig::defaultConfig(
        bucketSize, ml::model_t::E_None, "", bucketSize * latencyBuckets, 0, false, "");

    ml::api::CAnomalyJob origJob(jobId,
                                 limits,
                                 fieldConfig,
                                 modelConfig,
                                 wrappedOutputStream,
<<<<<<< HEAD
                                 boost::bind(&reportPersistComplete, _1, _2, _3, _4, _5, _6),
=======
                                 boost::bind(&reportPersistComplete, _1),
>>>>>>> d4e4cca7
                                 nullptr,
                                 -1,
                                 "time",
                                 timeFormat);

    using TScopedInputParserP = boost::scoped_ptr<ml::api::CInputParser>;
    TScopedInputParserP parser;
    if (inputFilename.rfind(".csv") == inputFilename.length() - 4) {
        parser.reset(new ml::api::CCsvInputParser(inputStrm));
    } else {
        parser.reset(new ml::api::CLineifiedJsonInputParser(inputStrm));
    }

    if (!parser->readStream(boost::bind(&ml::api::CAnomalyJob::handleRecord, &origJob, _1))) {
        LOG_ERROR("Failed to processs input");
        return false;
    }

    // Persist the job state to file
    {
        std::ofstream* out = nullptr;
        ml::api::CSingleStreamDataAdder::TOStreamP ptr(out = new std::ofstream(outputFileName));
        if (!out->is_open()) {
            LOG_ERROR("Failed to open state output file " << outputFileName);
            return false;
        }

        ml::api::CSingleStreamDataAdder persister(ptr);
        if (!origJob.persistState(persister)) {
            LOG_ERROR("Error persisting state to " << outputFileName);
            return false;
        }
    }

    persistedStateFiles.push_back(outputFileName);

    return true;
}

bool persistByDetector(const std::string& version) {
    return persistAnomalyDetectorStateToFile("../unittest/testfiles/new_mlfields.conf",
                                             "../unittest/testfiles/big_ascending.txt",
                                             "../unittest/testfiles/state/" + version + "/by_detector_state.json",
                                             0,
                                             "%d/%b/%Y:%T %z");
}

bool persistOverDetector(const std::string& version) {
    return persistAnomalyDetectorStateToFile("../unittest/testfiles/new_mlfields_over.conf",
                                             "../unittest/testfiles/big_ascending.txt",
                                             "../unittest/testfiles/state/" + version + "/over_detector_state.json",
                                             0,
                                             "%d/%b/%Y:%T %z");
}

bool persistPartitionDetector(const std::string& version) {
    return persistAnomalyDetectorStateToFile("../unittest/testfiles/new_mlfields_partition.conf",
                                             "../unittest/testfiles/big_ascending.txt",
                                             "../unittest/testfiles/state/" + version + "/partition_detector_state.json",
                                             0,
                                             "%d/%b/%Y:%T %z");
}

bool persistDcDetector(const std::string& version) {
    return persistAnomalyDetectorStateToFile("../unittest/testfiles/new_persist_dc.conf",
                                             "../unittest/testfiles/files_users_programs.csv",
                                             "../unittest/testfiles/state/" + version + "/dc_detector_state.json",
                                             5);
}

bool persistCountDetector(const std::string& version) {
    return persistAnomalyDetectorStateToFile("../unittest/testfiles/new_persist_count.conf",
                                             "../unittest/testfiles/files_users_programs.csv",
                                             "../unittest/testfiles/state/" + version + "/count_detector_state.json",
                                             5);
}

int main(int /*argc*/, char** /*argv*/) {
    ml::core::CLogger::instance().setLoggingLevel(ml::core::CLogger::E_Info);

    std::string version = versionNumber();
    if (version.empty()) {
        LOG_ERROR("Cannot get version number");
        return EXIT_FAILURE;
    }
    LOG_INFO("Saving model state for version: " << version);

    bool persisted = persistByDetector(version);
    if (!persisted) {
        LOG_ERROR("Failed to persist state for by detector");
        return EXIT_FAILURE;
    }

    if (persistedNormalizerState.empty()) {
        LOG_ERROR("Normalizer state not persisted");
        return EXIT_FAILURE;
    }
    if (!writeNormalizerState("../unittest/testfiles/state/" + version + "/normalizer_state.json")) {
        LOG_ERROR("Error writing normalizer state file");
        return EXIT_FAILURE;
    }

    persisted = persistOverDetector(version);
    if (!persisted) {
        LOG_ERROR("Failed to persist state for over detector");
        return EXIT_FAILURE;
    }

    persisted = persistPartitionDetector(version);
    if (!persisted) {
        LOG_ERROR("Failed to persist state for partition detector");
        return EXIT_FAILURE;
    }

    persisted = persistDcDetector(version);
    if (!persisted) {
        LOG_ERROR("Failed to persist state for DC detector");
        return EXIT_FAILURE;
    }

    persisted = persistCountDetector(version);
    if (!persisted) {
        LOG_ERROR("Failed to persist state for count detector");
        return EXIT_FAILURE;
    }

    persisted = persistCategorizerStateToFile("../unittest/testfiles/state/" + version + "/categorizer_state.json");
    if (!persisted) {
        LOG_ERROR("Failed to persist categorizer state");
        return EXIT_FAILURE;
    }

    LOG_INFO("Written state files:");
    for (const auto& stateFile : persistedStateFiles) {
        LOG_INFO("\t" << stateFile)
    }

    return EXIT_SUCCESS;
}<|MERGE_RESOLUTION|>--- conflicted
+++ resolved
@@ -41,9 +41,9 @@
 
 #include <api/CAnomalyJob.h>
 #include <api/CCsvInputParser.h>
-#include <api/CJsonOutputWriter.h>
 #include <api/CFieldConfig.h>
 #include <api/CFieldDataTyper.h>
+#include <api/CJsonOutputWriter.h>
 #include <api/CLineifiedJsonInputParser.h>
 #include <api/CModelSnapshotJsonWriter.h>
 #include <api/CSingleStreamDataAdder.h>
@@ -72,21 +72,9 @@
     return version;
 }
 
-<<<<<<< HEAD
-void reportPersistComplete(ml::core_t::TTime /*snapshotTimestamp*/,
-                           const std::string& description,
-                           const std::string& /*snapshotIdIn*/,
-                           size_t /*numDocsIn*/,
-                           const ml::model::CResourceMonitor::SResults& /*results*/,
-                           const std::string& normalizerState) {
-    LOG_INFO("Persist complete with description: " << description);
-    persistedNormalizerState = normalizerState;
-=======
-void reportPersistComplete(ml::api::CModelSnapshotJsonWriter::SModelSnapshotReport modelSnapshotReport)
-{
+void reportPersistComplete(ml::api::CModelSnapshotJsonWriter::SModelSnapshotReport modelSnapshotReport) {
     LOG_INFO("Persist complete with description: " << modelSnapshotReport.s_Description);
     persistedNormalizerState = modelSnapshotReport.s_NormalizerState;
->>>>>>> d4e4cca7
 }
 
 bool writeNormalizerState(const std::string& outputFileName) {
@@ -171,11 +159,7 @@
                                  fieldConfig,
                                  modelConfig,
                                  wrappedOutputStream,
-<<<<<<< HEAD
-                                 boost::bind(&reportPersistComplete, _1, _2, _3, _4, _5, _6),
-=======
                                  boost::bind(&reportPersistComplete, _1),
->>>>>>> d4e4cca7
                                  nullptr,
                                  -1,
                                  "time",
