/*
 * Copyright Elasticsearch B.V. and/or licensed to Elasticsearch B.V. under one
 * or more contributor license agreements. Licensed under the Elastic License;
 * you may not use this file except in compliance with the Elastic License.
 */

#include <api/CJsonOutputWriter.h>

#include <core/CScopedRapidJsonPoolAllocator.h>
#include <core/CStringUtils.h>
#include <core/CTimeUtils.h>

#include <model/CHierarchicalResultsNormalizer.h>
#include <model/ModelTypes.h>

#include <api/CModelSizeStatsJsonWriter.h>
#include <api/CModelSnapshotJsonWriter.h>

#include <algorithm>
#include <ostream>

namespace ml {
namespace api {

namespace {

// JSON field names
const std::string JOB_ID("job_id");
const std::string TIMESTAMP("timestamp");
const std::string BUCKET("bucket");
const std::string DETECTOR_INDEX("detector_index");
const std::string RECORDS("records");
const std::string EVENT_COUNT("event_count");
const std::string IS_INTERIM("is_interim");
const std::string PROBABILITY("probability");
const std::string RAW_ANOMALY_SCORE("raw_anomaly_score");
const std::string ANOMALY_SCORE("anomaly_score");
const std::string RECORD_SCORE("record_score");
const std::string INITIAL_RECORD_SCORE("initial_record_score");
const std::string INFLUENCER_SCORE("influencer_score");
const std::string INITIAL_INFLUENCER_SCORE("initial_influencer_score");
const std::string FIELD_NAME("field_name");
const std::string BY_FIELD_NAME("by_field_name");
const std::string BY_FIELD_VALUE("by_field_value");
const std::string CORRELATED_BY_FIELD_VALUE("correlated_by_field_value");
const std::string TYPICAL("typical");
const std::string ACTUAL("actual");
const std::string CAUSES("causes");
const std::string FUNCTION("function");
const std::string FUNCTION_DESCRIPTION("function_description");
const std::string OVER_FIELD_NAME("over_field_name");
const std::string OVER_FIELD_VALUE("over_field_value");
const std::string PARTITION_FIELD_NAME("partition_field_name");
const std::string PARTITION_FIELD_VALUE("partition_field_value");
const std::string INITIAL_SCORE("initial_anomaly_score");
const std::string INFLUENCER_FIELD_NAME("influencer_field_name");
const std::string INFLUENCER_FIELD_VALUE("influencer_field_value");
const std::string INFLUENCER_FIELD_VALUES("influencer_field_values");
const std::string BUCKET_INFLUENCERS("bucket_influencers");
const std::string INFLUENCERS("influencers");
const std::string FLUSH("flush");
const std::string ID("id");
const std::string LAST_FINALIZED_BUCKET_END("last_finalized_bucket_end");
const std::string CATEGORY_ID("category_id");
const std::string CATEGORY_DEFINITION("category_definition");
const std::string TERMS("terms");
const std::string REGEX("regex");
const std::string MAX_MATCHING_LENGTH("max_matching_length");
const std::string EXAMPLES("examples");
const std::string BUCKET_SPAN("bucket_span");
const std::string PROCESSING_TIME("processing_time_ms");
const std::string TIME_INFLUENCER("bucket_time");
const std::string PARTITION_SCORES("partition_scores");
const std::string SCHEDULED_EVENTS("scheduled_events");
const std::string QUANTILES("quantiles");

//! Get a numeric field from a JSON document.
//! Assumes the document contains the field.
//! The caller is responsible for ensuring this, and a
//! program crash is likely if this requirement is not met.
double doubleFromDocument(const CJsonOutputWriter::TDocumentWeakPtr& weakDoc,
                          const std::string& field) {
    CJsonOutputWriter::TDocumentPtr docPtr = weakDoc.lock();
    if (!docPtr) {
        LOG_ERROR(<< "Inconsistent program state. JSON document unavailable.");
        return 0.0;
    }
    return (*docPtr)[field].GetDouble();
}

//! Sort rapidjson documents by the probability lowest to highest
class CProbabilityLess {
public:
    bool operator()(const CJsonOutputWriter::TDocumentWeakPtrIntPr& lhs,
                    const CJsonOutputWriter::TDocumentWeakPtrIntPr& rhs) const {
        return doubleFromDocument(lhs.first, PROBABILITY) <
               doubleFromDocument(rhs.first, PROBABILITY);
    }
};

const CProbabilityLess PROBABILITY_LESS = CProbabilityLess();

//! Sort rapidjson documents by detector name first then probability lowest to highest
class CDetectorThenProbabilityLess {
public:
    bool operator()(const CJsonOutputWriter::TDocumentWeakPtrIntPr& lhs,
                    const CJsonOutputWriter::TDocumentWeakPtrIntPr& rhs) const {
        if (lhs.second == rhs.second) {
            return doubleFromDocument(lhs.first, PROBABILITY) <
                   doubleFromDocument(rhs.first, PROBABILITY);
        }
        return lhs.second < rhs.second;
    }
};

const CDetectorThenProbabilityLess DETECTOR_PROBABILITY_LESS = CDetectorThenProbabilityLess();

//! Sort influences from highes to lowest
class CInfluencesLess {
public:
    bool operator()(const std::pair<const char*, double>& lhs,
                    const std::pair<const char*, double>& rhs) const {
        return lhs.second > rhs.second;
    }
};

const CInfluencesLess INFLUENCE_LESS = CInfluencesLess();

//! Sort influencer from highest to lowest by score
class CInfluencerGreater {
public:
    CInfluencerGreater(const std::string& field) : m_Field(field) {}

    bool operator()(const CJsonOutputWriter::TDocumentWeakPtr& lhs,
                    const CJsonOutputWriter::TDocumentWeakPtr& rhs) const {
        return doubleFromDocument(lhs, m_Field) > doubleFromDocument(rhs, m_Field);
    }

private:
    const std::string& m_Field;
};

const CInfluencerGreater INFLUENCER_GREATER = CInfluencerGreater(INITIAL_INFLUENCER_SCORE);
const CInfluencerGreater BUCKET_INFLUENCER_GREATER = CInfluencerGreater(INITIAL_SCORE);
}

CJsonOutputWriter::CJsonOutputWriter(const std::string& jobId,
                                     core::CJsonOutputStreamWrapper& strmOut)
    : m_JobId(jobId), m_Writer(strmOut), m_LastNonInterimBucketTime(0),
      m_Finalised(false), m_RecordOutputLimit(0) {
    // Don't write any output in the constructor because, the way things work at
    // the moment, the output stream might be redirected after construction
}

CJsonOutputWriter::~CJsonOutputWriter() {
    finalise();
}

void CJsonOutputWriter::finalise() {
    if (m_Finalised) {
        return;
    }

    // Flush the output This ensures that any buffers are written out
    // Note: This is still asynchronous.
    m_Writer.flush();
    m_Finalised = true;
}

bool CJsonOutputWriter::acceptResult(const CHierarchicalResultsWriter::TResults& results) {
    SBucketData& bucketData = m_BucketDataByTime[results.s_BucketStartTime];

    if (results.s_ResultType == CHierarchicalResultsWriter::E_SimpleCountResult) {
        if (!results.s_CurrentRate) {
            LOG_ERROR(<< "Simple count detector has no current rate");
            return false;
        }

        bucketData.s_InputEventCount = *results.s_CurrentRate;
        bucketData.s_BucketSpan = results.s_BucketSpan;
        bucketData.s_ScheduledEventDescriptions = results.s_ScheduledEventDescriptions;
        return true;
    }

    TDocumentWeakPtr newDoc;
    if (!results.s_IsOverallResult) {
        newDoc = m_Writer.makeStorableDoc();
        this->addPopulationCauseFields(results, newDoc);
        m_NestedDocs.push_back(newDoc);

        return true;
    }

    if (results.s_ResultType == CHierarchicalResultsWriter::E_PartitionResult) {
        TDocumentWeakPtr partitionDoc = m_Writer.makeStorableDoc();
        this->addPartitionScores(results, partitionDoc);
        bucketData.s_PartitionScoreDocuments.push_back(partitionDoc);

        return true;
    }

    ++bucketData.s_RecordCount;

    TDocumentWeakPtrIntPrVec& detectorDocumentsToWrite = bucketData.s_DocumentsToWrite;

    bool makeHeap(false);
    // If a max number of records to output has not been set or we haven't
    // reached that limit yet just append the new document to the array
    if (m_RecordOutputLimit == 0 || bucketData.s_RecordCount <= m_RecordOutputLimit) {
        newDoc = m_Writer.makeStorableDoc();
        detectorDocumentsToWrite.push_back(TDocumentWeakPtrIntPr(newDoc, results.s_Identifier));

        // the document array is now full, make a max heap
        makeHeap = bucketData.s_RecordCount == m_RecordOutputLimit;
    } else {
        // Have reached the limit of records to write so compare the new doc
        // to the highest probability anomaly doc and replace if more anomalous
        if (results.s_Probability >= bucketData.s_HighestProbability) {
            // Discard any associated nested docs
            m_NestedDocs.clear();
            return true;
        }

        newDoc = m_Writer.makeStorableDoc();
        // remove the highest prob doc and insert new one
        std::pop_heap(detectorDocumentsToWrite.begin(),
                      detectorDocumentsToWrite.end(), PROBABILITY_LESS);
        detectorDocumentsToWrite.pop_back();

        detectorDocumentsToWrite.push_back(TDocumentWeakPtrIntPr(newDoc, results.s_Identifier));

        makeHeap = true;
    }

    // The check for population results must come first because some population
    // results are also metrics
    if (results.s_ResultType == CHierarchicalResultsWriter::E_PopulationResult) {
        this->addPopulationFields(results, newDoc);
    } else if (results.s_IsMetric) {
        this->addMetricFields(results, newDoc);
    } else {
        this->addEventRateFields(results, newDoc);
    }

    this->addInfluences(results.s_Influences, newDoc);

    if (makeHeap) {
        std::make_heap(detectorDocumentsToWrite.begin(),
                       detectorDocumentsToWrite.end(), PROBABILITY_LESS);

        bucketData.s_HighestProbability =
            doubleFromDocument(detectorDocumentsToWrite.front().first, PROBABILITY);
        makeHeap = false;
    }

    return true;
}

bool CJsonOutputWriter::acceptInfluencer(core_t::TTime time,
                                         const model::CHierarchicalResults::TNode& node,
                                         bool isBucketInfluencer) {
    TDocumentWeakPtr newDoc = m_Writer.makeStorableDoc();
    SBucketData& bucketData = m_BucketDataByTime[time];
    TDocumentWeakPtrVec& documents = (isBucketInfluencer)
                                         ? bucketData.s_BucketInfluencerDocuments
                                         : bucketData.s_InfluencerDocuments;

    bool isLimitedWrite(m_RecordOutputLimit > 0);

    if (isLimitedWrite && documents.size() == m_RecordOutputLimit) {
        double& lowestScore = (isBucketInfluencer)
                                  ? bucketData.s_LowestBucketInfluencerScore
                                  : bucketData.s_LowestInfluencerScore;

        if (node.s_NormalizedAnomalyScore < lowestScore) {
            //  Don't write this influencer
            return true;
        }

        // need to remove the lowest score record
        documents.pop_back();
    }

    this->addInfluencerFields(isBucketInfluencer, node, newDoc);
    documents.push_back(newDoc);

    bool sortVectorAfterWritingDoc = isLimitedWrite && documents.size() >= m_RecordOutputLimit;

    if (sortVectorAfterWritingDoc) {
        std::sort(documents.begin(), documents.end(),
                  isBucketInfluencer ? BUCKET_INFLUENCER_GREATER : INFLUENCER_GREATER);
    }

    if (isBucketInfluencer) {
        bucketData.s_MaxBucketInfluencerNormalizedAnomalyScore =
            std::max(bucketData.s_MaxBucketInfluencerNormalizedAnomalyScore,
                     node.s_NormalizedAnomalyScore);

        bucketData.s_LowestBucketInfluencerScore =
            std::min(bucketData.s_LowestBucketInfluencerScore,
                     doubleFromDocument(documents.back(), INITIAL_SCORE));
    } else {
        bucketData.s_LowestInfluencerScore =
            std::min(bucketData.s_LowestInfluencerScore,
                     doubleFromDocument(documents.back(), INITIAL_INFLUENCER_SCORE));
    }

    return true;
}

void CJsonOutputWriter::acceptBucketTimeInfluencer(core_t::TTime time,
                                                   double probability,
                                                   double rawAnomalyScore,
                                                   double normalizedAnomalyScore) {
    SBucketData& bucketData = m_BucketDataByTime[time];
    if (bucketData.s_RecordCount == 0) {
        return;
    }

    TDocumentWeakPtr doc = m_Writer.makeStorableDoc();
    TDocumentPtr newDoc = doc.lock();
    if (!newDoc) {
        LOG_ERROR(<< "Failed to create new JSON document");
        return;
    }
    m_Writer.addStringFieldCopyToObj(INFLUENCER_FIELD_NAME, TIME_INFLUENCER, *newDoc);
    m_Writer.addDoubleFieldToObj(PROBABILITY, probability, *newDoc);
    m_Writer.addDoubleFieldToObj(RAW_ANOMALY_SCORE, rawAnomalyScore, *newDoc);
    m_Writer.addDoubleFieldToObj(INITIAL_SCORE, normalizedAnomalyScore, *newDoc);
    m_Writer.addDoubleFieldToObj(ANOMALY_SCORE, normalizedAnomalyScore, *newDoc);

    bucketData.s_MaxBucketInfluencerNormalizedAnomalyScore = std::max(
        bucketData.s_MaxBucketInfluencerNormalizedAnomalyScore, normalizedAnomalyScore);
    bucketData.s_BucketInfluencerDocuments.push_back(doc);
}

bool CJsonOutputWriter::endOutputBatch(bool isInterim, uint64_t bucketProcessingTime) {
    for (TTimeBucketDataMapItr iter = m_BucketDataByTime.begin();
         iter != m_BucketDataByTime.end(); ++iter) {
        this->writeBucket(isInterim, iter->first, iter->second, bucketProcessingTime);
        if (!isInterim) {
            m_LastNonInterimBucketTime = iter->first;
        }
    }

    // After writing the buckets clear all the bucket data so that we don't
    // accumulate memory.
    m_BucketDataByTime.clear();
    m_NestedDocs.clear();

    return true;
}

bool CJsonOutputWriter::fieldNames(const TStrVec& /*fieldNames*/,
                                   const TStrVec& /*extraFieldNames*/) {
    return true;
}

<<<<<<< HEAD
bool CJsonOutputWriter::writeRow(const TStrStrUMap &dataRowFields,
                                 const TStrStrUMap &overrideDataRowFields)
{
    rapidjson::Document doc = m_Writer.makeDoc();
=======
const CJsonOutputWriter::TStrVec& CJsonOutputWriter::fieldNames() const {
    return EMPTY_FIELD_NAMES;
}

bool CJsonOutputWriter::writeRow(const TStrStrUMap& dataRowFields,
                                 const TStrStrUMap& overrideDataRowFields) {
    using TScopedAllocator =
        core::CScopedRapidJsonPoolAllocator<core::CRapidJsonConcurrentLineWriter>;
>>>>>>> 601f3449

    TScopedAllocator scopedAllocator("CJsonOutputWriter::writeRow", m_Writer);

    rapidjson::Document doc = m_Writer.makeDoc();

    // Write all the fields to the document as strings
    // No need to copy the strings as the doc is written straight away
    for (TStrStrUMapCItr fieldValueIter = dataRowFields.begin();
         fieldValueIter != dataRowFields.end(); ++fieldValueIter) {
        const std::string& name = fieldValueIter->first;
        const std::string& value = fieldValueIter->second;

        // Only output fields that aren't overridden
        if (overrideDataRowFields.find(name) == overrideDataRowFields.end()) {
            m_Writer.addMemberRef(name, value, doc);
        }
    }

    for (TStrStrUMapCItr fieldValueIter = overrideDataRowFields.begin();
         fieldValueIter != overrideDataRowFields.end(); ++fieldValueIter) {
        const std::string& name = fieldValueIter->first;
        const std::string& value = fieldValueIter->second;

        m_Writer.addMemberRef(name, value, doc);
    }

    m_Writer.write(doc);

    return true;
}

void CJsonOutputWriter::writeBucket(bool isInterim,
                                    core_t::TTime bucketTime,
                                    SBucketData& bucketData,
                                    uint64_t bucketProcessingTime) {
    // Write records
    if (!bucketData.s_DocumentsToWrite.empty()) {
        // Sort the results so they are grouped by detector and
        // ordered by probability
        std::sort(bucketData.s_DocumentsToWrite.begin(),
                  bucketData.s_DocumentsToWrite.end(), DETECTOR_PROBABILITY_LESS);

        m_Writer.StartObject();
        m_Writer.String(RECORDS);
        m_Writer.StartArray();

        // Iterate over the different detectors that we have results for
        for (TDocumentWeakPtrIntPrVecItr detectorIter =
                 bucketData.s_DocumentsToWrite.begin();
             detectorIter != bucketData.s_DocumentsToWrite.end(); ++detectorIter) {
            // Write the document, adding some extra fields as we go
            int detectorIndex = detectorIter->second;
            TDocumentWeakPtr weakDoc = detectorIter->first;
            TDocumentPtr docPtr = weakDoc.lock();
            if (!docPtr) {
                LOG_ERROR(<< "Inconsistent program state. JSON document unavailable.");
                continue;
            }

            m_Writer.addIntFieldToObj(DETECTOR_INDEX, detectorIndex, *docPtr);
            m_Writer.addIntFieldToObj(BUCKET_SPAN, bucketData.s_BucketSpan, *docPtr);
            m_Writer.addStringFieldCopyToObj(JOB_ID, m_JobId, *docPtr);
            m_Writer.addTimeFieldToObj(TIMESTAMP, bucketTime, *docPtr);

            if (isInterim) {
                m_Writer.addBoolFieldToObj(IS_INTERIM, isInterim, *docPtr);
            }
            m_Writer.write(*docPtr);
        }
        m_Writer.EndArray();
        m_Writer.EndObject();
    }

    // Write influencers
    if (!bucketData.s_InfluencerDocuments.empty()) {
        m_Writer.StartObject();
        m_Writer.String(INFLUENCERS);
        m_Writer.StartArray();
        for (TDocumentWeakPtrVecItr influencerIter =
                 bucketData.s_InfluencerDocuments.begin();
             influencerIter != bucketData.s_InfluencerDocuments.end(); ++influencerIter) {
            TDocumentWeakPtr weakDoc = *influencerIter;
            TDocumentPtr docPtr = weakDoc.lock();
            if (!docPtr) {
                LOG_ERROR(<< "Inconsistent program state. JSON document unavailable.");
                continue;
            }

            m_Writer.addStringFieldCopyToObj(JOB_ID, m_JobId, *docPtr);
            m_Writer.addTimeFieldToObj(TIMESTAMP, bucketTime, *docPtr);
            if (isInterim) {
                m_Writer.addBoolFieldToObj(IS_INTERIM, isInterim, *docPtr);
            }
            m_Writer.addIntFieldToObj(BUCKET_SPAN, bucketData.s_BucketSpan, *docPtr);
            m_Writer.write(*docPtr);
        }
        m_Writer.EndArray();
        m_Writer.EndObject();
    }

    // Write bucket at the end, as some of its values need to iterate over records, etc.
    m_Writer.StartObject();
    m_Writer.String(BUCKET);

    m_Writer.StartObject();
    m_Writer.String(JOB_ID);
    m_Writer.String(m_JobId);
    m_Writer.String(TIMESTAMP);
    m_Writer.Time(bucketTime);

    m_Writer.String(ANOMALY_SCORE);
    m_Writer.Double(bucketData.s_MaxBucketInfluencerNormalizedAnomalyScore);
    m_Writer.String(INITIAL_SCORE);
    m_Writer.Double(bucketData.s_MaxBucketInfluencerNormalizedAnomalyScore);
    m_Writer.String(EVENT_COUNT);
    m_Writer.Uint64(bucketData.s_InputEventCount);
    if (isInterim) {
        m_Writer.String(IS_INTERIM);
        m_Writer.Bool(isInterim);
    }
    m_Writer.String(BUCKET_SPAN);
    m_Writer.Int64(bucketData.s_BucketSpan);

    if (!bucketData.s_BucketInfluencerDocuments.empty()) {
        // Write the array of influencers
        m_Writer.String(BUCKET_INFLUENCERS);
        m_Writer.StartArray();
        for (TDocumentWeakPtrVecItr influencerIter =
                 bucketData.s_BucketInfluencerDocuments.begin();
             influencerIter != bucketData.s_BucketInfluencerDocuments.end();
             ++influencerIter) {
            TDocumentWeakPtr weakDoc = *influencerIter;
            TDocumentPtr docPtr = weakDoc.lock();
            if (!docPtr) {
                LOG_ERROR(<< "Inconsistent program state. JSON document unavailable.");
                continue;
            }

            m_Writer.addStringFieldCopyToObj(JOB_ID, m_JobId, *docPtr);
            m_Writer.addTimeFieldToObj(TIMESTAMP, bucketTime, *docPtr);
            m_Writer.addIntFieldToObj(BUCKET_SPAN, bucketData.s_BucketSpan, *docPtr);
            if (isInterim) {
                m_Writer.addBoolFieldToObj(IS_INTERIM, isInterim, *docPtr);
            }
            m_Writer.write(*docPtr);
        }
        m_Writer.EndArray();
    }

    if (!bucketData.s_PartitionScoreDocuments.empty()) {
        // Write the array of partition-anonaly score pairs
        m_Writer.String(PARTITION_SCORES);
        m_Writer.StartArray();
        for (TDocumentWeakPtrVecItr partitionScoresIter =
                 bucketData.s_PartitionScoreDocuments.begin();
             partitionScoresIter != bucketData.s_PartitionScoreDocuments.end();
             ++partitionScoresIter) {
            TDocumentWeakPtr weakDoc = *partitionScoresIter;
            TDocumentPtr docPtr = weakDoc.lock();
            if (!docPtr) {
                LOG_ERROR(<< "Inconsistent program state. JSON document unavailable.");
                continue;
            }

            m_Writer.write(*docPtr);
        }
        m_Writer.EndArray();
    }

    m_Writer.String(PROCESSING_TIME);
    m_Writer.Uint64(bucketProcessingTime);

    if (bucketData.s_ScheduledEventDescriptions.empty() == false) {
        m_Writer.String(SCHEDULED_EVENTS);
        m_Writer.StartArray();
        for (const auto& it : bucketData.s_ScheduledEventDescriptions) {
            m_Writer.String(it);
        }
        m_Writer.EndArray();
    }

    m_Writer.EndObject();
    m_Writer.EndObject();
}

void CJsonOutputWriter::addMetricFields(const CHierarchicalResultsWriter::TResults& results,
                                        TDocumentWeakPtr weakDoc) {
    TDocumentPtr docPtr = weakDoc.lock();
    if (!docPtr) {
        LOG_ERROR(<< "Inconsistent program state. JSON document unavailable.");
        return;
    }

    // record_score, probability, fieldName, byFieldName, byFieldValue, partitionFieldName,
    // partitionFieldValue, function, typical, actual. influences?
    m_Writer.addDoubleFieldToObj(INITIAL_RECORD_SCORE,
                                 results.s_NormalizedAnomalyScore, *docPtr);
    m_Writer.addDoubleFieldToObj(RECORD_SCORE, results.s_NormalizedAnomalyScore, *docPtr);
    m_Writer.addDoubleFieldToObj(PROBABILITY, results.s_Probability, *docPtr);
    m_Writer.addStringFieldCopyToObj(FIELD_NAME, results.s_MetricValueField, *docPtr);
    if (!results.s_ByFieldName.empty()) {
        m_Writer.addStringFieldCopyToObj(BY_FIELD_NAME, results.s_ByFieldName, *docPtr);
        // If name is present then force output of value too, even when empty
        m_Writer.addStringFieldCopyToObj(BY_FIELD_VALUE, results.s_ByFieldValue,
                                         *docPtr, true);
        // But allow correlatedByFieldValue to be unset if blank
        m_Writer.addStringFieldCopyToObj(CORRELATED_BY_FIELD_VALUE,
                                         results.s_CorrelatedByFieldValue, *docPtr);
    }
    if (!results.s_PartitionFieldName.empty()) {
        m_Writer.addStringFieldCopyToObj(PARTITION_FIELD_NAME,
                                         results.s_PartitionFieldName, *docPtr);
        // If name is present then force output of value too, even when empty
        m_Writer.addStringFieldCopyToObj(
            PARTITION_FIELD_VALUE, results.s_PartitionFieldValue, *docPtr, true);
    }
    m_Writer.addStringFieldCopyToObj(FUNCTION, results.s_FunctionName, *docPtr);
    m_Writer.addStringFieldCopyToObj(FUNCTION_DESCRIPTION,
                                     results.s_FunctionDescription, *docPtr);
    m_Writer.addDoubleArrayFieldToObj(TYPICAL, results.s_BaselineMean, *docPtr);
    m_Writer.addDoubleArrayFieldToObj(ACTUAL, results.s_CurrentMean, *docPtr);
}

void CJsonOutputWriter::addPopulationFields(const CHierarchicalResultsWriter::TResults& results,
                                            TDocumentWeakPtr weakDoc) {
    TDocumentPtr docPtr = weakDoc.lock();
    if (!docPtr) {
        LOG_ERROR(<< "Inconsistent program state. JSON document unavailable.");
        return;
    }

    // record_score, probability, fieldName, byFieldName,
    // overFieldName, overFieldValue, partitionFieldName, partitionFieldValue,
    // function, causes, influences?
    m_Writer.addDoubleFieldToObj(INITIAL_RECORD_SCORE,
                                 results.s_NormalizedAnomalyScore, *docPtr);
    m_Writer.addDoubleFieldToObj(RECORD_SCORE, results.s_NormalizedAnomalyScore, *docPtr);
    m_Writer.addDoubleFieldToObj(PROBABILITY, results.s_Probability, *docPtr);
    m_Writer.addStringFieldCopyToObj(FIELD_NAME, results.s_MetricValueField, *docPtr);
    // There are no by field values at this level for population
    // results - they're in the "causes" object
    m_Writer.addStringFieldCopyToObj(BY_FIELD_NAME, results.s_ByFieldName, *docPtr);
    if (!results.s_OverFieldName.empty()) {
        m_Writer.addStringFieldCopyToObj(OVER_FIELD_NAME, results.s_OverFieldName, *docPtr);
        // If name is present then force output of value too, even when empty
        m_Writer.addStringFieldCopyToObj(OVER_FIELD_VALUE,
                                         results.s_OverFieldValue, *docPtr, true);
    }
    if (!results.s_PartitionFieldName.empty()) {
        m_Writer.addStringFieldCopyToObj(PARTITION_FIELD_NAME,
                                         results.s_PartitionFieldName, *docPtr);
        // If name is present then force output of value too, even when empty
        m_Writer.addStringFieldCopyToObj(
            PARTITION_FIELD_VALUE, results.s_PartitionFieldValue, *docPtr, true);
    }
    m_Writer.addStringFieldCopyToObj(FUNCTION, results.s_FunctionName, *docPtr);
    m_Writer.addStringFieldCopyToObj(FUNCTION_DESCRIPTION,
                                     results.s_FunctionDescription, *docPtr);

    // Add nested causes
    if (m_NestedDocs.size() > 0) {
        rapidjson::Value causeArray = m_Writer.makeArray(m_NestedDocs.size());
        for (size_t index = 0; index < m_NestedDocs.size(); ++index) {
            TDocumentWeakPtr nwDocPtr = m_NestedDocs[index];
            TDocumentPtr nDocPtr = nwDocPtr.lock();
            if (!nDocPtr) {
                LOG_ERROR(<< "Inconsistent program state. JSON document unavailable.");
                continue;
            }
            rapidjson::Value& docAsValue = *nDocPtr;

            m_Writer.pushBack(docAsValue, causeArray);
        }
        m_Writer.addMember(CAUSES, causeArray, *docPtr);

        m_NestedDocs.clear();
    } else {
        LOG_WARN(<< "Expected some causes for a population anomaly but got none");
    }
}

void CJsonOutputWriter::addPopulationCauseFields(const CHierarchicalResultsWriter::TResults& results,
                                                 TDocumentWeakPtr weakDoc) {
    TDocumentPtr docPtr = weakDoc.lock();
    if (!docPtr) {
        LOG_ERROR(<< "Inconsistent program state. JSON document unavailable.");
        return;
    }

    // probability, fieldName, byFieldName, byFieldValue,
    // overFieldName, overFieldValue, partitionFieldName, partitionFieldValue,
    // function, typical, actual, influences
    m_Writer.addDoubleFieldToObj(PROBABILITY, results.s_Probability, *docPtr);
    m_Writer.addStringFieldCopyToObj(FIELD_NAME, results.s_MetricValueField, *docPtr);
    if (!results.s_ByFieldName.empty()) {
        m_Writer.addStringFieldCopyToObj(BY_FIELD_NAME, results.s_ByFieldName, *docPtr);
        // If name is present then force output of value too, even when empty
        m_Writer.addStringFieldCopyToObj(BY_FIELD_VALUE, results.s_ByFieldValue,
                                         *docPtr, true);
        // But allow correlatedByFieldValue to be unset if blank
        m_Writer.addStringFieldCopyToObj(CORRELATED_BY_FIELD_VALUE,
                                         results.s_CorrelatedByFieldValue, *docPtr);
    }
    if (!results.s_OverFieldName.empty()) {
        m_Writer.addStringFieldCopyToObj(OVER_FIELD_NAME, results.s_OverFieldName, *docPtr);
        // If name is present then force output of value too, even when empty
        m_Writer.addStringFieldCopyToObj(OVER_FIELD_VALUE,
                                         results.s_OverFieldValue, *docPtr, true);
    }
    if (!results.s_PartitionFieldName.empty()) {
        m_Writer.addStringFieldCopyToObj(PARTITION_FIELD_NAME,
                                         results.s_PartitionFieldName, *docPtr);
        // If name is present then force output of value too, even when empty
        m_Writer.addStringFieldCopyToObj(
            PARTITION_FIELD_VALUE, results.s_PartitionFieldValue, *docPtr, true);
    }
    m_Writer.addStringFieldCopyToObj(FUNCTION, results.s_FunctionName, *docPtr);
    m_Writer.addStringFieldCopyToObj(FUNCTION_DESCRIPTION,
                                     results.s_FunctionDescription, *docPtr);
    m_Writer.addDoubleArrayFieldToObj(TYPICAL, results.s_PopulationAverage, *docPtr);
    m_Writer.addDoubleArrayFieldToObj(ACTUAL, results.s_FunctionValue, *docPtr);
}

void CJsonOutputWriter::addInfluences(const CHierarchicalResultsWriter::TStoredStringPtrStoredStringPtrPrDoublePrVec& influenceResults,
                                      TDocumentWeakPtr weakDoc) {
    if (influenceResults.empty()) {
        return;
    }

    TDocumentPtr docPtr = weakDoc.lock();
    if (!docPtr) {
        LOG_ERROR(<< "Inconsistent program state. JSON document unavailable.");
        return;
    }

    //! This function takes the raw c_str pointers of the string objects in
    //! influenceResults. These strings must exist up to the time the results
    //! are written

    using TCharPtrDoublePr = std::pair<const char*, double>;
    using TCharPtrDoublePrVec = std::vector<TCharPtrDoublePr>;
    using TCharPtrDoublePrVecIter = TCharPtrDoublePrVec::iterator;
    using TCharPtrCharPtrDoublePrVecPr = std::pair<const char*, TCharPtrDoublePrVec>;
    using TStrCharPtrCharPtrDoublePrVecPrUMap =
        boost::unordered_map<std::string, TCharPtrCharPtrDoublePrVecPr>;
    using TStrCharPtrCharPtrDoublePrVecPrUMapIter = TStrCharPtrCharPtrDoublePrVecPrUMap::iterator;

    TStrCharPtrCharPtrDoublePrVecPrUMap influences;

    // group by influence field
    for (const auto& influenceResult : influenceResults) {
        TCharPtrCharPtrDoublePrVecPr infResult(influenceResult.first.first->c_str(),
                                               TCharPtrDoublePrVec());
        auto insertResult = influences.emplace(*influenceResult.first.first, infResult);

        insertResult.first->second.second.emplace_back(
            influenceResult.first.second->c_str(), influenceResult.second);
    }

    // Order by influence
    for (TStrCharPtrCharPtrDoublePrVecPrUMapIter iter = influences.begin();
         iter != influences.end(); ++iter) {
        std::sort(iter->second.second.begin(), iter->second.second.end(), INFLUENCE_LESS);
    }

    rapidjson::Value influencesDoc = m_Writer.makeArray(influences.size());

    for (TStrCharPtrCharPtrDoublePrVecPrUMapIter iter = influences.begin();
         iter != influences.end(); ++iter) {
        rapidjson::Value influenceDoc(rapidjson::kObjectType);

        rapidjson::Value values = m_Writer.makeArray(influences.size());
        for (TCharPtrDoublePrVecIter arrayIter = iter->second.second.begin();
             arrayIter != iter->second.second.end(); ++arrayIter) {
            m_Writer.pushBack(arrayIter->first, values);
        }

        m_Writer.addMember(INFLUENCER_FIELD_NAME, iter->second.first, influenceDoc);
        m_Writer.addMember(INFLUENCER_FIELD_VALUES, values, influenceDoc);
        m_Writer.pushBack(influenceDoc, influencesDoc);
    }

    // Note influences are written using the field name "influencers"
    m_Writer.addMember(INFLUENCERS, influencesDoc, *docPtr);
}

void CJsonOutputWriter::addEventRateFields(const CHierarchicalResultsWriter::TResults& results,
                                           TDocumentWeakPtr weakDoc) {
    TDocumentPtr docPtr = weakDoc.lock();
    if (!docPtr) {
        LOG_ERROR(<< "Inconsistent program state. JSON document unavailable.");
        return;
    }

    // record_score, probability, fieldName, byFieldName, byFieldValue, partitionFieldName,
    // partitionFieldValue, functionName, typical, actual, influences?

    m_Writer.addDoubleFieldToObj(INITIAL_RECORD_SCORE,
                                 results.s_NormalizedAnomalyScore, *docPtr);
    m_Writer.addDoubleFieldToObj(RECORD_SCORE, results.s_NormalizedAnomalyScore, *docPtr);
    m_Writer.addDoubleFieldToObj(PROBABILITY, results.s_Probability, *docPtr);
    m_Writer.addStringFieldCopyToObj(FIELD_NAME, results.s_MetricValueField, *docPtr);
    if (!results.s_ByFieldName.empty()) {
        m_Writer.addStringFieldCopyToObj(BY_FIELD_NAME, results.s_ByFieldName, *docPtr);
        // If name is present then force output of value too, even when empty
        m_Writer.addStringFieldCopyToObj(BY_FIELD_VALUE, results.s_ByFieldValue,
                                         *docPtr, true);
        // But allow correlatedByFieldValue to be unset if blank
        m_Writer.addStringFieldCopyToObj(CORRELATED_BY_FIELD_VALUE,
                                         results.s_CorrelatedByFieldValue, *docPtr);
    }
    if (!results.s_PartitionFieldName.empty()) {
        m_Writer.addStringFieldCopyToObj(PARTITION_FIELD_NAME,
                                         results.s_PartitionFieldName, *docPtr);
        // If name is present then force output of value too, even when empty
        m_Writer.addStringFieldCopyToObj(
            PARTITION_FIELD_VALUE, results.s_PartitionFieldValue, *docPtr, true);
    }
    m_Writer.addStringFieldCopyToObj(FUNCTION, results.s_FunctionName, *docPtr);
    m_Writer.addStringFieldCopyToObj(FUNCTION_DESCRIPTION,
                                     results.s_FunctionDescription, *docPtr);
    m_Writer.addDoubleArrayFieldToObj(TYPICAL, results.s_BaselineMean, *docPtr);
    m_Writer.addDoubleArrayFieldToObj(ACTUAL, results.s_CurrentMean, *docPtr);
}

void CJsonOutputWriter::addInfluencerFields(bool isBucketInfluencer,
                                            const model::CHierarchicalResults::TNode& node,
                                            TDocumentWeakPtr weakDoc) {
    TDocumentPtr docPtr = weakDoc.lock();
    if (!docPtr) {
        LOG_ERROR(<< "Inconsistent program state. JSON document unavailable.");
        return;
    }

    m_Writer.addDoubleFieldToObj(PROBABILITY, node.probability(), *docPtr);
    m_Writer.addDoubleFieldToObj(isBucketInfluencer ? INITIAL_SCORE : INITIAL_INFLUENCER_SCORE,
                                 node.s_NormalizedAnomalyScore, *docPtr);
    m_Writer.addDoubleFieldToObj(isBucketInfluencer ? ANOMALY_SCORE : INFLUENCER_SCORE,
                                 node.s_NormalizedAnomalyScore, *docPtr);
    const std::string& personFieldName = *node.s_Spec.s_PersonFieldName;
    m_Writer.addStringFieldCopyToObj(INFLUENCER_FIELD_NAME, personFieldName, *docPtr);
    if (isBucketInfluencer) {
        m_Writer.addDoubleFieldToObj(RAW_ANOMALY_SCORE, node.s_RawAnomalyScore, *docPtr);
    } else {
        if (!personFieldName.empty()) {
            // If name is present then force output of value too, even when empty
            m_Writer.addStringFieldCopyToObj(
                INFLUENCER_FIELD_VALUE, *node.s_Spec.s_PersonFieldValue, *docPtr, true);
        }
    }
}

void CJsonOutputWriter::addPartitionScores(const CHierarchicalResultsWriter::TResults& results,
                                           TDocumentWeakPtr weakDoc) {
    TDocumentPtr docPtr = weakDoc.lock();
    if (!docPtr) {
        LOG_ERROR(<< "Inconsistent program state. JSON document unavailable.");
        return;
    }

    m_Writer.addDoubleFieldToObj(PROBABILITY, results.s_Probability, *docPtr);
    m_Writer.addStringFieldCopyToObj(PARTITION_FIELD_NAME,
                                     results.s_PartitionFieldName, *docPtr);
    m_Writer.addStringFieldCopyToObj(PARTITION_FIELD_VALUE,
                                     results.s_PartitionFieldValue, *docPtr, true);
    m_Writer.addDoubleFieldToObj(INITIAL_RECORD_SCORE,
                                 results.s_NormalizedAnomalyScore, *docPtr);
    m_Writer.addDoubleFieldToObj(RECORD_SCORE, results.s_NormalizedAnomalyScore, *docPtr);
}

void CJsonOutputWriter::limitNumberRecords(size_t count) {
    m_RecordOutputLimit = count;
}

size_t CJsonOutputWriter::limitNumberRecords() const {
    return m_RecordOutputLimit;
}

void CJsonOutputWriter::persistNormalizer(const model::CHierarchicalResultsNormalizer& normalizer,
                                          core_t::TTime& persistTime) {
    std::string quantilesState;
    normalizer.toJson(m_LastNonInterimBucketTime, "api", quantilesState, true);

    m_Writer.StartObject();
    m_Writer.String(QUANTILES);
    // No need to copy the strings as the doc is written straight away
    CModelSnapshotJsonWriter::writeQuantileState(
        m_JobId, quantilesState, m_LastNonInterimBucketTime, m_Writer);
    m_Writer.EndObject();

    persistTime = core::CTimeUtils::now();
    LOG_DEBUG(<< "Wrote quantiles state at " << persistTime);
}

void CJsonOutputWriter::pushAllocator(const std::string& allocatorName) {
    m_Writer.pushAllocator(allocatorName);
}

void CJsonOutputWriter::popAllocator() {
    m_Writer.popAllocator();
}

void CJsonOutputWriter::reportMemoryUsage(const model::CResourceMonitor::SResults& results) {
    m_Writer.StartObject();
    CModelSizeStatsJsonWriter::write(m_JobId, results, m_Writer);
    m_Writer.EndObject();

    LOG_TRACE(<< "Wrote memory usage results");
}

void CJsonOutputWriter::acknowledgeFlush(const std::string& flushId,
                                         core_t::TTime lastFinalizedBucketEnd) {
    m_Writer.StartObject();
    m_Writer.String(FLUSH);
    m_Writer.StartObject();

    m_Writer.String(ID);
    m_Writer.String(flushId);
    m_Writer.String(LAST_FINALIZED_BUCKET_END);
    m_Writer.Time(lastFinalizedBucketEnd);

    m_Writer.EndObject();
    m_Writer.EndObject();

    // this shouldn't hang in buffers, so flush
    m_Writer.flush();
    LOG_TRACE(<< "Wrote flush with ID " << flushId);
}

void CJsonOutputWriter::writeCategoryDefinition(int categoryId,
                                                const std::string& terms,
                                                const std::string& regex,
                                                std::size_t maxMatchingFieldLength,
                                                const TStrSet& examples) {
    m_Writer.StartObject();
    m_Writer.String(CATEGORY_DEFINITION);
    m_Writer.StartObject();
    m_Writer.String(JOB_ID);
    m_Writer.String(m_JobId);
    m_Writer.String(CATEGORY_ID);
    m_Writer.Int(categoryId);
    m_Writer.String(TERMS);
    m_Writer.String(terms);
    m_Writer.String(REGEX);
    m_Writer.String(regex);
    m_Writer.String(MAX_MATCHING_LENGTH);
    m_Writer.Uint64(maxMatchingFieldLength);
    m_Writer.String(EXAMPLES);
    m_Writer.StartArray();
    for (TStrSetCItr itr = examples.begin(); itr != examples.end(); ++itr) {
        const std::string& example = *itr;
        m_Writer.String(example);
    }
    m_Writer.EndArray();
    m_Writer.EndObject();
    m_Writer.EndObject();
}

CJsonOutputWriter::SBucketData::SBucketData()
    : s_MaxBucketInfluencerNormalizedAnomalyScore(0.0), s_InputEventCount(0),
      s_RecordCount(0), s_BucketSpan(0), s_HighestProbability(-1),
      s_LowestInfluencerScore(101.0), s_LowestBucketInfluencerScore(101.0) {
}
}
}<|MERGE_RESOLUTION|>--- conflicted
+++ resolved
@@ -356,21 +356,10 @@
     return true;
 }
 
-<<<<<<< HEAD
-bool CJsonOutputWriter::writeRow(const TStrStrUMap &dataRowFields,
-                                 const TStrStrUMap &overrideDataRowFields)
-{
-    rapidjson::Document doc = m_Writer.makeDoc();
-=======
-const CJsonOutputWriter::TStrVec& CJsonOutputWriter::fieldNames() const {
-    return EMPTY_FIELD_NAMES;
-}
-
 bool CJsonOutputWriter::writeRow(const TStrStrUMap& dataRowFields,
                                  const TStrStrUMap& overrideDataRowFields) {
     using TScopedAllocator =
         core::CScopedRapidJsonPoolAllocator<core::CRapidJsonConcurrentLineWriter>;
->>>>>>> 601f3449
 
     TScopedAllocator scopedAllocator("CJsonOutputWriter::writeRow", m_Writer);
 
