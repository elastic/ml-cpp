--- conflicted
+++ resolved
@@ -362,12 +362,7 @@
                           rapidjson::Value(m_Parameters.s_StandardizeColumns).Move(),
                           parentObject);
         writer->addMember(CDataFrameOutliersRunner::METHOD,
-<<<<<<< HEAD
-                          maths::COutliers::print(m_Parameters.s_Method), parentObject);
-=======
-                          maths::analytics::COutliers::print(this->m_Parameters.s_Method),
-                          parentObject);
->>>>>>> f3909e09
+                          maths::analytics::COutliers::print(m_Parameters.s_Method), parentObject);
     }
 }
 
