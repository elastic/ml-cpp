/*
 * Copyright Elasticsearch B.V. and/or licensed to Elasticsearch B.V. under one
 * or more contributor license agreements. Licensed under the Elastic License
 * 2.0 and the following additional limitation. Functionality enabled by the
 * files subject to the Elastic License 2.0 may only be used in production when
 * invoked by an Elasticsearch process with a license key installed that permits
 * use of machine learning features. You may not use this file except in
 * compliance with the Elastic License 2.0 and the foregoing additional
 * limitation.
 */
#include <api/CDataFrameAnalysisInstrumentation.h>

#include <core/CTimeUtils.h>
#include <core/Constants.h>

#include <maths/analytics/CBoostedTree.h>

#include <api/CDataFrameOutliersRunner.h>
#include <api/CDataFrameTrainBoostedTreeClassifierRunner.h>
#include <api/CDataFrameTrainBoostedTreeRunner.h>

#include <rapidjson/document.h>

#include <chrono>
#include <cmath>
#include <cstdint>
#include <iomanip>
#include <sstream>
#include <string>
#include <thread>
#include <vector>

namespace ml {
namespace api {

namespace {
using TStrVec = std::vector<std::string>;

const double MEMORY_LIMIT_INCREMENT{2.0}; // request 100% more memory
const std::size_t MAXIMUM_FRACTIONAL_PROGRESS{std::size_t{1}
                                              << ((sizeof(std::size_t) - 2) * 8)};
const std::int64_t BYTES_IN_KB{static_cast<std::int64_t>(core::constants::BYTES_IN_KILOBYTES)};

// clang-format off
const std::string CLASSIFICATION_STATS_TAG{"classification_stats"};
const std::string HYPERPARAMETERS_TAG{"hyperparameters"};
const std::string MEMORY_REESTIMATE_TAG{"memory_reestimate_bytes"};
const std::string ITERATION_TAG{"iteration"};
const std::string JOB_ID_TAG{"job_id"};
const std::string MEMORY_STATUS_HARD_LIMIT_TAG{"hard_limit"};
const std::string MEMORY_STATUS_OK_TAG{"ok"};
const std::string MEMORY_STATUS_TAG{"status"};
const std::string MEMORY_TYPE_TAG{"analytics_memory_usage"};
const std::string OUTLIER_DETECTION_STATS{"outlier_detection_stats"};
const std::string PARAMETERS_TAG{"parameters"};
const std::string PEAK_MEMORY_USAGE_TAG{"peak_usage_bytes"};
const std::string PROGRESS_TAG{"progress"};
const std::string REGRESSION_STATS_TAG{"regression_stats"};
const std::string STEP_TAG{"step"};
const std::string TIMESTAMP_TAG{"timestamp"};
const std::string TIMING_ELAPSED_TIME_TAG{"elapsed_time"};
const std::string TIMING_ITERATION_TIME_TAG{"iteration_time"};
const std::string TIMING_STATS_TAG{"timing_stats"};
const std::string TYPE_TAG{"type"};
const std::string VALIDATION_FOLD_TAG{"fold"};
const std::string VALIDATION_FOLD_VALUES_TAG{"fold_values"};
const std::string VALIDATION_LOSS_TAG{"validation_loss"};
const std::string VALIDATION_LOSS_TYPE_TAG{"loss_type"};
const std::string VALIDATION_LOSS_VALUES_TAG{"values"};

// Hyperparameters
// TODO we should expose these in the analysis config.
const std::string MAX_ATTEMPTS_TO_ADD_TREE_TAG{"max_attempts_to_add_tree"};
const std::string NUM_SPLITS_PER_FEATURE_TAG{"num_splits_per_feature"};

// Phase progress
const std::string PHASE_PROGRESS{"phase_progress"};
const std::string PHASE{"phase"};
const std::string PROGRESS_PERCENT{"progress_percent"};
// clang-format on

std::string bytesToString(std::int64_t value) {
    std::ostringstream stream;
    stream << std::fixed;
    stream << std::setprecision(0);
    value = (value + BYTES_IN_KB - 1) / BYTES_IN_KB;
    if (value < BYTES_IN_KB) {
        stream << value;
        stream << " kb";
    } else {
        value = (value + BYTES_IN_KB - 1) / BYTES_IN_KB;
        stream << value;
        stream << " mb";
    }

    return stream.str();
}

std::string bytesToString(double bytes) {
    return bytesToString(static_cast<std::int64_t>(bytes));
}
}

CDataFrameAnalysisInstrumentation::CDataFrameAnalysisInstrumentation(const std::string& jobId,
                                                                     std::size_t memoryLimit)
    : m_JobId{jobId}, m_ProgressMonitoredTask{NO_TASK},
      m_MemoryLimit{static_cast<std::int64_t>(memoryLimit)}, m_Finished{false},
      m_FractionalProgress{0}, m_Memory{0}, m_Writer{nullptr}, m_MemoryStatus(E_Ok) {
}

void CDataFrameAnalysisInstrumentation::updateMemoryUsage(std::int64_t delta) {
    std::int64_t memory{m_Memory.fetch_add(delta) + delta};
    if (memory >= 0) {
        core::CProgramCounters::counter(this->memoryCounterType()).max(static_cast<std::uint64_t>(memory));
        if (memory > m_MemoryLimit) {
            double memoryReestimateBytes{static_cast<double>(memory) * MEMORY_LIMIT_INCREMENT};
            this->memoryReestimate(static_cast<std::int64_t>(memoryReestimateBytes));
            this->memoryStatus(E_HardLimit);
            this->flush();
            m_Writer->flush();
            LOG_INFO(<< "Required memory " << memory << " exceeds the memory limit "
                     << m_MemoryLimit << ".  New estimated limit is "
                     << memoryReestimateBytes << ".");
            HANDLE_FATAL(<< "Input error: memory limit [" << bytesToString(m_MemoryLimit)
                         << "] has been exceeded. Please force stop the job, increase to new estimated limit ["
                         << bytesToString(memoryReestimateBytes) << "] and restart.");
        }
    } else {
        // Something has gone wrong with memory estimation. Trap this case
        // to avoid underflowing the peak memory usage statistic.
        LOG_WARN(<< "Memory estimate " << memory << " is negative!");
    }
}

void CDataFrameAnalysisInstrumentation::startNewProgressMonitoredTask(const std::string& task) {
    std::string lastTask;
    {
        std::lock_guard<std::mutex> lock{m_ProgressMutex};
        lastTask = m_ProgressMonitoredTask;
        m_ProgressMonitoredTask = task;
        m_FractionalProgress.store(0.0);
    }
    writeProgress(lastTask, 100, m_Writer.get());
}

void CDataFrameAnalysisInstrumentation::updateProgress(double fractionalProgress) {
    m_FractionalProgress.fetch_add(static_cast<std::size_t>(std::max(
        static_cast<double>(MAXIMUM_FRACTIONAL_PROGRESS) * fractionalProgress + 0.5, 1.0)));
}

void CDataFrameAnalysisInstrumentation::resetProgress() {
    std::lock_guard<std::mutex> lock{m_ProgressMutex};
    m_ProgressMonitoredTask = NO_TASK;
    m_FractionalProgress.store(0);
    m_Finished.store(false);
}

void CDataFrameAnalysisInstrumentation::setToFinished() {
    m_Finished.store(true);
    m_FractionalProgress.store(MAXIMUM_FRACTIONAL_PROGRESS);
}

bool CDataFrameAnalysisInstrumentation::finished() const {
    return m_Finished.load();
}

double CDataFrameAnalysisInstrumentation::progress() const {
    return this->finished()
               ? 1.0
               : static_cast<double>(std::min(m_FractionalProgress.load(),
                                              MAXIMUM_FRACTIONAL_PROGRESS - 1)) /
                     static_cast<double>(MAXIMUM_FRACTIONAL_PROGRESS);
}

void CDataFrameAnalysisInstrumentation::flush(const std::string& /* tag */) {
    // TODO use the tag.
    this->writeMemoryAndAnalysisStats();
}

std::int64_t CDataFrameAnalysisInstrumentation::memory() const {
    return m_Memory.load();
}

const std::string& CDataFrameAnalysisInstrumentation::jobId() const {
    return m_JobId;
}

void CDataFrameAnalysisInstrumentation::monitor(CDataFrameAnalysisInstrumentation& instrumentation,
                                                core::CRapidJsonConcurrentLineWriter& writer) {

    std::string lastTask{NO_TASK};
    int lastProgress{0};

    int wait{1};
    while (instrumentation.finished() == false) {
        std::this_thread::sleep_for(std::chrono::milliseconds(wait));
        std::string task{instrumentation.readProgressMonitoredTask()};
        int progress{instrumentation.percentageProgress()};
        if (task != lastTask || progress > lastProgress) {
            lastTask = task;
            lastProgress = progress;
            writeProgress(lastTask, lastProgress, &writer);
        }
        wait = std::min(2 * wait, 1024);
    }

    lastTask = instrumentation.readProgressMonitoredTask();
    lastProgress = instrumentation.percentageProgress();
    writeProgress(lastTask, lastProgress, &writer);
}

void CDataFrameAnalysisInstrumentation::memoryReestimate(std::int64_t memoryReestimate) {
    m_MemoryReestimate = memoryReestimate;
}

void CDataFrameAnalysisInstrumentation::memoryStatus(EMemoryStatus status) {
    m_MemoryStatus = status;
}

std::string CDataFrameAnalysisInstrumentation::readProgressMonitoredTask() const {
    std::lock_guard<std::mutex> lock{m_ProgressMutex};
    return m_ProgressMonitoredTask;
}

int CDataFrameAnalysisInstrumentation::percentageProgress() const {
    return static_cast<int>(std::floor(100.0 * this->progress()));
}

CDataFrameAnalysisInstrumentation::TWriter* CDataFrameAnalysisInstrumentation::writer() {
    return m_Writer.get();
}

void CDataFrameAnalysisInstrumentation::writeMemoryAndAnalysisStats() {
    if (m_Writer != nullptr) {
        std::int64_t timestamp{core::CTimeUtils::nowMs()};
        m_Writer->StartObject();
        this->writeMemory(timestamp);
        this->writeAnalysisStats(timestamp);
        m_Writer->EndObject();
    }
}

void CDataFrameAnalysisInstrumentation::writeMemory(std::int64_t timestamp) {
    if (m_Writer != nullptr) {
        m_Writer->Key(MEMORY_TYPE_TAG);
        m_Writer->StartObject();
        m_Writer->Key(JOB_ID_TAG);
        m_Writer->String(m_JobId);
        m_Writer->Key(TIMESTAMP_TAG);
        m_Writer->Int64(timestamp);
        m_Writer->Key(PEAK_MEMORY_USAGE_TAG);
        m_Writer->Uint64(core::CProgramCounters::counter(this->memoryCounterType()));
        m_Writer->Key(MEMORY_STATUS_TAG);
        switch (m_MemoryStatus) {
        case E_Ok:
            m_Writer->String(MEMORY_STATUS_OK_TAG);
            break;
        case E_HardLimit:
            m_Writer->String(MEMORY_STATUS_HARD_LIMIT_TAG);
            break;
        }
        if (m_MemoryReestimate) {
            m_Writer->Key(MEMORY_REESTIMATE_TAG);
            m_Writer->Int64(m_MemoryReestimate.get());
        }
        m_Writer->EndObject();
    }
}

void CDataFrameAnalysisInstrumentation::writeProgress(const std::string& task,
                                                      int progress,
                                                      core::CRapidJsonConcurrentLineWriter* writer) {
    if (writer != nullptr && task != NO_TASK) {
        writer->StartObject();
        writer->Key(PHASE_PROGRESS);
        writer->StartObject();
        writer->Key(PHASE);
        writer->String(task);
        writer->Key(PROGRESS_PERCENT);
        writer->Int(progress);
        writer->EndObject();
        writer->EndObject();
        writer->flush();
    }
}

const std::string CDataFrameAnalysisInstrumentation::NO_TASK;

counter_t::ECounterTypes CDataFrameOutliersInstrumentation::memoryCounterType() {
    return counter_t::E_DFOPeakMemoryUsage;
}

counter_t::ECounterTypes CDataFrameTrainBoostedTreeInstrumentation::memoryCounterType() {
    return counter_t::E_DFTPMPeakMemoryUsage;
}

void CDataFrameOutliersInstrumentation::writeAnalysisStats(std::int64_t timestamp) {
    auto* writer = this->writer();
    if (writer != nullptr && m_AnalysisStatsInitialized == true) {
        writer->Key(OUTLIER_DETECTION_STATS);
        writer->StartObject();
        writer->Key(JOB_ID_TAG);
        writer->String(this->jobId());
        writer->Key(TIMESTAMP_TAG);
        writer->Int64(timestamp);

        rapidjson::Value parametersObject{writer->makeObject()};
        this->writeParameters(parametersObject);
        writer->Key(PARAMETERS_TAG);
        writer->write(parametersObject);

        rapidjson::Value timingStatsObject{writer->makeObject()};
        this->writeTimingStats(timingStatsObject);
        writer->Key(TIMING_STATS_TAG);
        writer->write(timingStatsObject);

        writer->EndObject();
    }
}

void CDataFrameOutliersInstrumentation::parameters(
    const maths::analytics::COutliers::SComputeParameters& parameters) {
    if (m_AnalysisStatsInitialized == false) {
        m_AnalysisStatsInitialized = true;
    }
    m_Parameters = parameters;
}

void CDataFrameOutliersInstrumentation::elapsedTime(std::uint64_t time) {
    m_ElapsedTime = time;
}

void CDataFrameOutliersInstrumentation::featureInfluenceThreshold(double featureInfluenceThreshold) {
    m_FeatureInfluenceThreshold = featureInfluenceThreshold;
}

void CDataFrameOutliersInstrumentation::writeTimingStats(rapidjson::Value& parentObject) {
    auto* writer = this->writer();
    if (writer != nullptr) {
        writer->addMember(TIMING_ELAPSED_TIME_TAG,
                          rapidjson::Value(m_ElapsedTime).Move(), parentObject);
    }
}

void CDataFrameOutliersInstrumentation::writeParameters(rapidjson::Value& parentObject) {
    auto* writer = this->writer();
    if (writer != nullptr) {
        writer->addMember(
            CDataFrameOutliersRunner::N_NEIGHBORS,
            rapidjson::Value(static_cast<std::uint64_t>(m_Parameters.s_NumberNeighbours))
                .Move(),
            parentObject);
        writer->addMember(
            CDataFrameOutliersRunner::COMPUTE_FEATURE_INFLUENCE,
            rapidjson::Value(m_Parameters.s_ComputeFeatureInfluence).Move(), parentObject);
        writer->addMember(CDataFrameOutliersRunner::OUTLIER_FRACTION,
                          rapidjson::Value(m_Parameters.s_OutlierFraction).Move(),
                          parentObject);
        writer->addMember(CDataFrameOutliersRunner::FEATURE_INFLUENCE_THRESHOLD,
                          rapidjson::Value(m_FeatureInfluenceThreshold).Move(), parentObject);
        writer->addMember(CDataFrameOutliersRunner::STANDARDIZATION_ENABLED,
                          rapidjson::Value(m_Parameters.s_StandardizeColumns).Move(),
                          parentObject);
        writer->addMember(CDataFrameOutliersRunner::METHOD,
                          maths::analytics::COutliers::print(m_Parameters.s_Method),
                          parentObject);
    }
}

void CDataFrameTrainBoostedTreeInstrumentation::type(EStatsType type) {
    m_Type = type;
}

void CDataFrameTrainBoostedTreeInstrumentation::iteration(std::size_t iteration) {
    if (m_AnalysisStatsInitialized == false) {
        m_AnalysisStatsInitialized = true;
    }
    m_Iteration = iteration;
}

void CDataFrameTrainBoostedTreeInstrumentation::iterationTime(std::uint64_t delta) {
    m_IterationTime = delta;
    m_ElapsedTime += delta;
}

void CDataFrameTrainBoostedTreeInstrumentation::lossType(const std::string& lossType) {
    m_LossType = lossType;
}

void CDataFrameTrainBoostedTreeInstrumentation::lossValues(std::size_t fold,
                                                           TDoubleVec&& lossValues) {
    m_LossValues.emplace_back(fold, std::move(lossValues));
}

void CDataFrameTrainBoostedTreeInstrumentation::writeAnalysisStats(std::int64_t timestamp) {
    auto* writer = this->writer();
    if (writer != nullptr && m_AnalysisStatsInitialized == true) {
        switch (m_Type) {
        case E_Regression:
            writer->Key(REGRESSION_STATS_TAG);
            break;
        case E_Classification:
            writer->Key(CLASSIFICATION_STATS_TAG);
            break;
        }
        writer->StartObject();
        writer->Key(JOB_ID_TAG);
        writer->String(this->jobId());
        writer->Key(TIMESTAMP_TAG);
        writer->Int64(timestamp);
        writer->Key(ITERATION_TAG);
        writer->Uint64(m_Iteration);

        rapidjson::Value hyperparametersObject{writer->makeObject()};
        this->writeHyperparameters(hyperparametersObject);
        writer->Key(HYPERPARAMETERS_TAG);
        writer->write(hyperparametersObject);

        rapidjson::Value validationLossObject{writer->makeObject()};
        this->writeValidationLoss(validationLossObject);
        writer->Key(VALIDATION_LOSS_TAG);
        writer->write(validationLossObject);

        rapidjson::Value timingStatsObject{writer->makeObject()};
        this->writeTimingStats(timingStatsObject);
        writer->Key(TIMING_STATS_TAG);
        writer->write(timingStatsObject);

        writer->EndObject();
    }
    this->reset();
}

void CDataFrameTrainBoostedTreeInstrumentation::reset() {
    // Clear the map of loss values before the next iteration
    m_LossValues.clear();
}

void CDataFrameTrainBoostedTreeInstrumentation::writeHyperparameters(rapidjson::Value& parentObject) {
    auto* writer = this->writer();

    if (writer != nullptr) {
        writer->addMember(CDataFrameTrainBoostedTreeRunner::ETA,
                          rapidjson::Value(m_Hyperparameters.s_Eta).Move(), parentObject);
        writer->addMember(CDataFrameTrainBoostedTreeRunner::RETRAINED_TREE_ETA,
                          rapidjson::Value(m_Hyperparameters.s_RetrainedTreeEta).Move(),
                          parentObject);
        if (m_Type == E_Classification) {
            auto objective = m_Hyperparameters.s_ClassAssignmentObjective;
            writer->addMember(
                CDataFrameTrainBoostedTreeClassifierRunner::CLASS_ASSIGNMENT_OBJECTIVE,
                CDataFrameTrainBoostedTreeClassifierRunner::CLASS_ASSIGNMENT_OBJECTIVE_VALUES[objective],
                parentObject);
        }
        writer->addMember(
            CDataFrameTrainBoostedTreeRunner::ALPHA,
<<<<<<< HEAD
            rapidjson::Value(m_Hyperparameters.s_DepthPenaltyMultiplier).Move(),
            parentObject);
        writer->addMember(
            CDataFrameTrainBoostedTreeRunner::SOFT_TREE_DEPTH_LIMIT,
            rapidjson::Value(m_Hyperparameters.s_SoftTreeDepthLimit).Move(), parentObject);
        writer->addMember(
            CDataFrameTrainBoostedTreeRunner::SOFT_TREE_DEPTH_TOLERANCE,
            rapidjson::Value(m_Hyperparameters.s_SoftTreeDepthTolerance).Move(),
            parentObject);
        writer->addMember(
            CDataFrameTrainBoostedTreeRunner::GAMMA,
            rapidjson::Value(m_Hyperparameters.s_TreeSizePenaltyMultiplier).Move(),
            parentObject);
        writer->addMember(
            CDataFrameTrainBoostedTreeRunner::LAMBDA,
            rapidjson::Value(m_Hyperparameters.s_LeafWeightPenaltyMultiplier).Move(),
=======
            rapidjson::Value(this->m_Hyperparameters.s_DepthPenaltyMultiplier).Move(),
            parentObject);
        writer->addMember(
            CDataFrameTrainBoostedTreeRunner::SOFT_TREE_DEPTH_LIMIT,
            rapidjson::Value(this->m_Hyperparameters.s_SoftTreeDepthLimit).Move(),
            parentObject);
        writer->addMember(
            CDataFrameTrainBoostedTreeRunner::SOFT_TREE_DEPTH_TOLERANCE,
            rapidjson::Value(this->m_Hyperparameters.s_SoftTreeDepthTolerance).Move(),
>>>>>>> 77d3b353
            parentObject);
        writer->addMember(CDataFrameTrainBoostedTreeRunner::GAMMA,
                          rapidjson::Value(this->m_Hyperparameters.s_TreeSizePenaltyMultiplier)
                              .Move(),
                          parentObject);
        writer->addMember(CDataFrameTrainBoostedTreeRunner::LAMBDA,
                          rapidjson::Value(this->m_Hyperparameters.s_LeafWeightPenaltyMultiplier)
                              .Move(),
                          parentObject);
        writer->addMember(
            CDataFrameTrainBoostedTreeRunner::TREE_TOPOLOGY_CHANGE_PENALTY,
            rapidjson::Value(m_Hyperparameters.s_TreeTopologyChangePenalty).Move(),
            parentObject);
        writer->addMember(CDataFrameTrainBoostedTreeRunner::DOWNSAMPLE_FACTOR,
                          rapidjson::Value(m_Hyperparameters.s_DownsampleFactor).Move(),
                          parentObject);
        writer->addMember(
            CDataFrameTrainBoostedTreeRunner::NUM_FOLDS,
            rapidjson::Value(static_cast<std::uint64_t>(m_Hyperparameters.s_NumFolds))
                .Move(),
            parentObject);
        writer->addMember(
            CDataFrameTrainBoostedTreeRunner::MAX_TREES,
            rapidjson::Value(static_cast<std::uint64_t>(m_Hyperparameters.s_MaxTrees))
                .Move(),
            parentObject);
        writer->addMember(
            CDataFrameTrainBoostedTreeRunner::FEATURE_BAG_FRACTION,
            rapidjson::Value(m_Hyperparameters.s_FeatureBagFraction).Move(), parentObject);
        writer->addMember(
            CDataFrameTrainBoostedTreeRunner::ETA_GROWTH_RATE_PER_TREE,
            rapidjson::Value(m_Hyperparameters.s_EtaGrowthRatePerTree).Move(), parentObject);
        writer->addMember(
            CDataFrameTrainBoostedTreeRunner::PREDICTION_CHANGE_COST,
            rapidjson::Value(m_Hyperparameters.s_PredictionChangeCost).Move(), parentObject);
        writer->addMember(
            MAX_ATTEMPTS_TO_ADD_TREE_TAG,
            rapidjson::Value(static_cast<std::uint64_t>(m_Hyperparameters.s_MaxAttemptsToAddTree))
                .Move(),
            parentObject);
        writer->addMember(
            NUM_SPLITS_PER_FEATURE_TAG,
            rapidjson::Value(static_cast<std::uint64_t>(m_Hyperparameters.s_NumSplitsPerFeature))
                .Move(),
            parentObject);
        writer->addMember(
            CDataFrameTrainBoostedTreeRunner::MAX_OPTIMIZATION_ROUNDS_PER_HYPERPARAMETER,
            rapidjson::Value(static_cast<std::uint64_t>(m_Hyperparameters.s_MaxOptimizationRoundsPerHyperparameter))
                .Move(),
            parentObject);
    }
}

void CDataFrameTrainBoostedTreeInstrumentation::writeValidationLoss(rapidjson::Value& parentObject) {
    auto* writer = this->writer();
    if (writer != nullptr) {
        writer->addMember(VALIDATION_LOSS_TYPE_TAG, m_LossType, parentObject);
        rapidjson::Value lossValuesArray{writer->makeArray()};
        for (auto& element : m_LossValues) {
            rapidjson::Value item{writer->makeObject()};
            writer->addMember(
                VALIDATION_FOLD_TAG,
                rapidjson::Value(static_cast<std::uint64_t>(element.first)).Move(), item);
            rapidjson::Value array{writer->makeArray(element.second.size())};
            for (double lossValue : element.second) {
                array.PushBack(rapidjson::Value(lossValue).Move(),
                               writer->getRawAllocator());
            }
            writer->addMember(VALIDATION_LOSS_VALUES_TAG, array, item);
            lossValuesArray.PushBack(item, writer->getRawAllocator());
        }
        writer->addMember(VALIDATION_FOLD_VALUES_TAG, lossValuesArray, parentObject);
    }
}

void CDataFrameTrainBoostedTreeInstrumentation::writeTimingStats(rapidjson::Value& parentObject) {
    auto* writer = this->writer();
    if (writer != nullptr) {
        writer->addMember(TIMING_ELAPSED_TIME_TAG,
                          rapidjson::Value(m_ElapsedTime).Move(), parentObject);
        writer->addMember(TIMING_ITERATION_TIME_TAG,
                          rapidjson::Value(m_IterationTime).Move(), parentObject);
    }
}

CDataFrameAnalysisInstrumentation::CScopeSetOutputStream::CScopeSetOutputStream(
    CDataFrameAnalysisInstrumentation& instrumentation,
    core::CJsonOutputStreamWrapper& outStream)
    : m_Instrumentation{instrumentation} {
    instrumentation.m_Writer =
        std::make_unique<core::CRapidJsonConcurrentLineWriter>(outStream);
}

CDataFrameAnalysisInstrumentation::CScopeSetOutputStream::~CScopeSetOutputStream() {
    m_Instrumentation.m_Writer = nullptr;
}
}
}<|MERGE_RESOLUTION|>--- conflicted
+++ resolved
@@ -454,7 +454,6 @@
         }
         writer->addMember(
             CDataFrameTrainBoostedTreeRunner::ALPHA,
-<<<<<<< HEAD
             rapidjson::Value(m_Hyperparameters.s_DepthPenaltyMultiplier).Move(),
             parentObject);
         writer->addMember(
@@ -471,26 +470,7 @@
         writer->addMember(
             CDataFrameTrainBoostedTreeRunner::LAMBDA,
             rapidjson::Value(m_Hyperparameters.s_LeafWeightPenaltyMultiplier).Move(),
-=======
-            rapidjson::Value(this->m_Hyperparameters.s_DepthPenaltyMultiplier).Move(),
-            parentObject);
-        writer->addMember(
-            CDataFrameTrainBoostedTreeRunner::SOFT_TREE_DEPTH_LIMIT,
-            rapidjson::Value(this->m_Hyperparameters.s_SoftTreeDepthLimit).Move(),
-            parentObject);
-        writer->addMember(
-            CDataFrameTrainBoostedTreeRunner::SOFT_TREE_DEPTH_TOLERANCE,
-            rapidjson::Value(this->m_Hyperparameters.s_SoftTreeDepthTolerance).Move(),
->>>>>>> 77d3b353
-            parentObject);
-        writer->addMember(CDataFrameTrainBoostedTreeRunner::GAMMA,
-                          rapidjson::Value(this->m_Hyperparameters.s_TreeSizePenaltyMultiplier)
-                              .Move(),
-                          parentObject);
-        writer->addMember(CDataFrameTrainBoostedTreeRunner::LAMBDA,
-                          rapidjson::Value(this->m_Hyperparameters.s_LeafWeightPenaltyMultiplier)
-                              .Move(),
-                          parentObject);
+            parentObject);
         writer->addMember(
             CDataFrameTrainBoostedTreeRunner::TREE_TOPOLOGY_CHANGE_PENALTY,
             rapidjson::Value(m_Hyperparameters.s_TreeTopologyChangePenalty).Move(),
