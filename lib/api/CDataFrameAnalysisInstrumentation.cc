/*
 * Copyright Elasticsearch B.V. and/or licensed to Elasticsearch B.V. under one
 * or more contributor license agreements. Licensed under the Elastic License;
 * you may not use this file except in compliance with the Elastic License.
 */
#include <api/CDataFrameAnalysisInstrumentation.h>

#include <core/CTimeUtils.h>

<<<<<<< HEAD
#include <cstdint>
#include <rapidjson/document.h>
#include <string>

=======
>>>>>>> 0e30f976
namespace ml {
namespace api {

namespace {

// clang-format off
const std::string ANALYSIS_TYPE_TAG{"analysis_stats"};
const std::string CLASSIFICATION_STATS_TAG{"classification_stats"};
const std::string HYPERPARAMETERS_TAG{"hyperparameters"};
const std::string ITERATION_TAG{"iteration"};
const std::string JOB_ID_TAG{"job_id"};
const std::string MEMORY_TYPE_TAG{"analytics_memory_usage"};
const std::string PEAK_MEMORY_USAGE_TAG{"peak_usage_bytes"};
const std::string PROGRESS_TAG{"progress"};
<<<<<<< HEAD
const std::string REGRESSION_STATS_TAG{"regression_stats"};
const std::string STEP_TAG{"step"};
const std::string TIMESTAMP_TAG{"timestamp"};
const std::string TIMING_ELAPSED_TIME_TAG{"elapsed_time"};
const std::string TIMING_ITERATION_TIME_TAG{"iteration_time"};
const std::string TIMING_STATS_TAG{"timing_stats"};
const std::string TYPE_TAG{"type"};
const std::string VALIDATION_LOSS_TAG{"validation_loss"};
const std::string VALIDATION_LOSS_TYPE_TAG{"loss_type"};
const std::string VALIDATION_LOSS_VALUES_TAG{"values"};
const std::string VALIDATION_NUM_FOLDS_TAG{"num_folds"};

// Hyperparameters
const std::string CLASS_ASSIGNMENT_OBJECTIVE_TAG{"class_assignment_objective"};
const std::string CLASS_ASSIGNMENT_OBJECTIVE[]{"accuracy", "minimum_recall"};
const std::string DOWNSAMPLE_FACTOR_TAG{"downsample_factor"};
const std::string ETA_GROWTH_RATE_PER_TREE_TAG{"eta_growth_rate_per_tree"};
const std::string ETA_TAG{"eta"};
const std::string FEATURE_BAG_FRACTION_TAG{"feature_bag_fraction"};
const std::string MAX_ATTEMPTS_TO_ADD_TREE_TAG{"max_attempts_to_add_tree"};
const std::string MAX_OPTIMIZATION_ROUNDS_PER_HYPERPARAMETER_TAG{"max_optimization_rounds_per_hyperparameter"};
const std::string MAX_TREES_TAG{"max_trees"};
const std::string NUM_FOLDS_TAG{"num_folds"};
const std::string NUM_SPLITS_PER_FEATURE_TAG{"num_splits_per_feature"};
const std::string REGULARIZATION_DEPTH_PENALTY_MULTIPLIER_TAG{"regularization_depth_penalty_multiplier"};
const std::string REGULARIZATION_LEAF_WEIGHT_PENALTY_MULTIPLIER_TAG{"regularization_leaf_weight_penalty_multiplier"};
const std::string REGULARIZATION_SOFT_TREE_DEPTH_LIMIT_TAG{"regularization_soft_tree_depth_limit"};
const std::string REGULARIZATION_SOFT_TREE_DEPTH_TOLERANCE_TAG{"regularization_soft_tree_depth_tolerance"};
const std::string REGULARIZATION_TREE_SIZE_PENALTY_MULTIPLIER_TAG{"regularization_tree_size_penalty_multiplier"};
// clang-format on
=======
const std::string PEAK_MEMORY_USAGE_TAG{"peak_usage_bytes"};
const std::string TYPE_TAG{"type"};
const std::string JOB_ID_TAG{"job_id"};
const std::string TIMESTAMP_TAG{"timestamp"};
const std::string MEMORY_TYPE{"analytics_memory_usage"};
>>>>>>> 0e30f976

const std::size_t MAXIMUM_FRACTIONAL_PROGRESS{std::size_t{1}
                                              << ((sizeof(std::size_t) - 2) * 8)};
}

void CDataFrameAnalysisInstrumentation::updateMemoryUsage(std::int64_t delta) {
    std::int64_t memory{m_Memory.fetch_add(delta)};
    if (memory >= 0) {
        core::CProgramCounters::counter(this->memoryCounterType()).max(static_cast<std::uint64_t>(memory));
    } else {
        // Something has gone wrong with memory estimation. Trap this case
        // to avoid underflowing the peak memory usage statistic.
        LOG_WARN(<< "Memory estimate " << memory << " is negative!");
    }
}

void CDataFrameAnalysisInstrumentation::updateProgress(double fractionalProgress) {
    m_FractionalProgress.fetch_add(static_cast<std::size_t>(std::max(
        static_cast<double>(MAXIMUM_FRACTIONAL_PROGRESS) * fractionalProgress + 0.5, 1.0)));
}

void CDataFrameAnalysisInstrumentation::setToFinished() {
    m_Finished.store(true);
    m_FractionalProgress.store(MAXIMUM_FRACTIONAL_PROGRESS);
}

bool CDataFrameAnalysisInstrumentation::finished() const {
    return m_Finished.load();
}

double CDataFrameAnalysisInstrumentation::progress() const {
    return this->finished()
               ? 1.0
               : static_cast<double>(std::min(m_FractionalProgress.load(),
                                              MAXIMUM_FRACTIONAL_PROGRESS - 1)) /
                     static_cast<double>(MAXIMUM_FRACTIONAL_PROGRESS);
}

CDataFrameAnalysisInstrumentation::CDataFrameAnalysisInstrumentation(const std::string& jobId)
<<<<<<< HEAD
    : m_Finished{false}, m_FractionalProgress{0}, m_Memory{0}, m_Writer{nullptr}, m_JobId{jobId} {
=======
    : m_JobId{jobId}, m_Finished{false}, m_FractionalProgress{0}, m_Memory{0}, m_Writer{nullptr} {
>>>>>>> 0e30f976
}

void CDataFrameAnalysisInstrumentation::resetProgress() {
    m_FractionalProgress.store(0.0);
    m_Finished.store(false);
}

<<<<<<< HEAD
void CDataFrameAnalysisInstrumentation::writer(core::CRapidJsonConcurrentLineWriter* writer) {
    m_Writer = writer;
}

void CDataFrameAnalysisInstrumentation::nextStep(const std::string& /* phase */) {
    this->writeState();
=======
void CDataFrameAnalysisInstrumentation::nextStep(std::uint32_t step) {
    this->writeState(step);
}

void CDataFrameAnalysisInstrumentation::writeState(std::uint32_t /*step*/) {
    //this->writeProgress(step);
    std::int64_t timestamp{core::CTimeUtils::toEpochMs(core::CTimeUtils::now())};
    this->writeMemory(timestamp);
}

std::int64_t CDataFrameAnalysisInstrumentation::memory() const {
    return m_Memory.load();
>>>>>>> 0e30f976
}

void CDataFrameAnalysisInstrumentation::writeState() {
    std::int64_t timestamp{core::CTimeUtils::toEpochMs(core::CTimeUtils::now())};
    if (m_Writer != nullptr) {
        m_Writer->StartObject();
        m_Writer->Key(MEMORY_TYPE_TAG);
        this->writeMemory(timestamp);
        m_Writer->Key(ANALYSIS_TYPE_TAG);
        this->writeAnalysisStats(timestamp);
        m_Writer->EndObject();
    }
}

<<<<<<< HEAD
std::int64_t CDataFrameAnalysisInstrumentation::memory() const {
    return m_Memory.load();
}

void CDataFrameAnalysisInstrumentation::writeMemory(std::int64_t timestamp) {
    if (m_Writer != nullptr) {
        m_Writer->StartObject();
        m_Writer->Key(TYPE_TAG);
        m_Writer->String(MEMORY_TYPE_TAG);
=======
void CDataFrameAnalysisInstrumentation::writeMemory(std::int64_t timestamp) {
    if (m_Writer != nullptr) {
        m_Writer->StartObject();
        m_Writer->Key(MEMORY_TYPE);
        m_Writer->StartObject();
>>>>>>> 0e30f976
        m_Writer->Key(JOB_ID_TAG);
        m_Writer->String(m_JobId);
        m_Writer->Key(TIMESTAMP_TAG);
        m_Writer->Int64(timestamp);
        m_Writer->Key(PEAK_MEMORY_USAGE_TAG);
        m_Writer->Int64(m_Memory.load());
        m_Writer->EndObject();
        m_Writer->EndObject();
    }
}

const std::string& CDataFrameAnalysisInstrumentation::jobId() const {
    return m_JobId;
}

core::CRapidJsonConcurrentLineWriter* CDataFrameAnalysisInstrumentation::writer() {
    return m_Writer;
}

counter_t::ECounterTypes CDataFrameOutliersInstrumentation::memoryCounterType() {
    return counter_t::E_DFOPeakMemoryUsage;
}

counter_t::ECounterTypes CDataFrameTrainBoostedTreeInstrumentation::memoryCounterType() {
    return counter_t::E_DFTPMPeakMemoryUsage;
}

<<<<<<< HEAD
void CDataFrameOutliersInstrumentation::writeAnalysisStats(std::int64_t timestamp) {
    auto* writer{this->writer()};
    if (writer != nullptr) {
        writer->StartObject();
        writer->Key(JOB_ID_TAG);
        writer->String(this->jobId());
        writer->Key(TIMESTAMP_TAG);
        writer->Int64(timestamp);
        writer->EndObject();
    }
}

void CDataFrameTrainBoostedTreeInstrumentation::type(EStatsType type) {
    m_Type = type;
}

void CDataFrameTrainBoostedTreeInstrumentation::iteration(std::size_t iteration) {
    m_Iteration = iteration;
}

void CDataFrameTrainBoostedTreeInstrumentation::iterationTime(std::uint64_t delta) {
    m_IterationTime = delta;
    m_ElapsedTime += delta;
}

void CDataFrameTrainBoostedTreeInstrumentation::lossType(const std::string& lossType) {
    m_LossType = lossType;
}

void CDataFrameTrainBoostedTreeInstrumentation::lossValues(std::string fold,
                                                           TDoubleVec&& lossValues) {
    m_LossValues.emplace(std::make_pair(fold, lossValues));
}

void CDataFrameTrainBoostedTreeInstrumentation::writeAnalysisStats(std::int64_t timestamp) {
    auto* writer{this->writer()};
    if (writer != nullptr) {
        writer->StartObject();
        writer->Key(JOB_ID_TAG);
        writer->String(this->jobId());
        writer->Key(TIMESTAMP_TAG);
        writer->Int64(timestamp);
        if (m_Type == E_Regression) {
            writer->Key(REGRESSION_STATS_TAG);
        } else {
            writer->Key(CLASSIFICATION_STATS_TAG);
        }
        writer->StartObject();
        writer->Key(ITERATION_TAG);
        writer->Uint64(m_Iteration);

        rapidjson::Value hyperparametersObject{writer->makeObject()};
        this->writeHyperparameters(hyperparametersObject);
        writer->Key(HYPERPARAMETERS_TAG);
        writer->write(hyperparametersObject);

        rapidjson::Value validationLossObject{writer->makeObject()};
        this->writeValidationLoss(validationLossObject);
        writer->Key(VALIDATION_LOSS_TAG);
        writer->write(validationLossObject);

        rapidjson::Value timingStatsObject{writer->makeObject()};
        this->writeTimingStats(timingStatsObject);
        writer->Key(TIMING_STATS_TAG);
        writer->write(timingStatsObject);

        writer->EndObject();
        writer->EndObject();
    }
    this->reset();
}

void CDataFrameTrainBoostedTreeInstrumentation::reset() {
    // Clear the map of loss values before the next iteration
    m_LossValues.clear();
}

void CDataFrameTrainBoostedTreeInstrumentation::writeHyperparameters(rapidjson::Value& parentObject) {
    auto* writer{this->writer()};

    if (writer != nullptr) {

        writer->addMember(ETA_TAG,
                          rapidjson::Value(this->m_Hyperparameters.s_Eta).Move(),
                          parentObject);
        if (m_Type == E_Classification) {
            writer->addMember(CLASS_ASSIGNMENT_OBJECTIVE_TAG,
                              CLASS_ASSIGNMENT_OBJECTIVE[this->m_Hyperparameters.s_ClassAssignmentObjective],
                              parentObject);
        }
        writer->addMember(
            REGULARIZATION_DEPTH_PENALTY_MULTIPLIER_TAG,
            rapidjson::Value(this->m_Hyperparameters.s_Regularization.s_DepthPenaltyMultiplier)
                .Move(),
            parentObject);
        writer->addMember(
            REGULARIZATION_SOFT_TREE_DEPTH_LIMIT_TAG,
            rapidjson::Value(this->m_Hyperparameters.s_Regularization.s_SoftTreeDepthLimit)
                .Move(),
            parentObject);
        writer->addMember(
            REGULARIZATION_SOFT_TREE_DEPTH_TOLERANCE_TAG,
            rapidjson::Value(this->m_Hyperparameters.s_Regularization.s_SoftTreeDepthTolerance)
                .Move(),
            parentObject);
        writer->addMember(
            REGULARIZATION_TREE_SIZE_PENALTY_MULTIPLIER_TAG,
            rapidjson::Value(this->m_Hyperparameters.s_Regularization.s_TreeSizePenaltyMultiplier)
                .Move(),
            parentObject);
        writer->addMember(
            REGULARIZATION_LEAF_WEIGHT_PENALTY_MULTIPLIER_TAG,
            rapidjson::Value(this->m_Hyperparameters.s_Regularization.s_LeafWeightPenaltyMultiplier)
                .Move(),
            parentObject);
        writer->addMember(
            DOWNSAMPLE_FACTOR_TAG,
            rapidjson::Value(this->m_Hyperparameters.s_DownsampleFactor).Move(),
            parentObject);
        writer->addMember(NUM_FOLDS_TAG,
                          rapidjson::Value(this->m_Hyperparameters.s_NumFolds).Move(),
                          parentObject);
        writer->addMember(MAX_TREES_TAG,
                          rapidjson::Value(this->m_Hyperparameters.s_MaxTrees).Move(),
                          parentObject);
        writer->addMember(
            FEATURE_BAG_FRACTION_TAG,
            rapidjson::Value(this->m_Hyperparameters.s_FeatureBagFraction).Move(),
            parentObject);
        writer->addMember(
            ETA_GROWTH_RATE_PER_TREE_TAG,
            rapidjson::Value(this->m_Hyperparameters.s_EtaGrowthRatePerTree).Move(),
            parentObject);
        writer->addMember(
            MAX_ATTEMPTS_TO_ADD_TREE_TAG,
            rapidjson::Value(this->m_Hyperparameters.s_MaxAttemptsToAddTree).Move(),
            parentObject);
        writer->addMember(
            NUM_SPLITS_PER_FEATURE_TAG,
            rapidjson::Value(this->m_Hyperparameters.s_NumSplitsPerFeature).Move(),
            parentObject);
        writer->addMember(MAX_OPTIMIZATION_ROUNDS_PER_HYPERPARAMETER_TAG,
                          rapidjson::Value(this->m_Hyperparameters.s_MaxOptimizationRoundsPerHyperparameter)
                              .Move(),
                          parentObject);
    }
}
void CDataFrameTrainBoostedTreeInstrumentation::writeValidationLoss(rapidjson::Value& parentObject) {
    auto* writer{this->writer()};
    if (writer != nullptr) {
        writer->addMember(VALIDATION_LOSS_TYPE_TAG, m_LossType, parentObject);
        rapidjson::Value lossValuesObject{writer->makeObject()};
        for (auto& element : m_LossValues) {
            rapidjson::Value array{writer->makeArray(element.second.size())};
            for (double lossValue : element.second) {
                array.PushBack(rapidjson::Value(lossValue).Move(),
                               writer->getRawAllocator());
            }
            writer->addMember(element.first, array, lossValuesObject);
        }
        writer->addMember(VALIDATION_LOSS_VALUES_TAG, lossValuesObject, parentObject);
    }
}
void CDataFrameTrainBoostedTreeInstrumentation::writeTimingStats(rapidjson::Value& parentObject) {
    auto* writer{this->writer()};
    if (writer != nullptr) {
        writer->addMember(TIMING_ELAPSED_TIME_TAG,
                          rapidjson::Value(m_ElapsedTime).Move(), parentObject);
        writer->addMember(TIMING_ITERATION_TIME_TAG,
                          rapidjson::Value(m_IterationTime).Move(), parentObject);
    }
=======
CDataFrameAnalysisInstrumentation::CScopeSetOutputStream::CScopeSetOutputStream(
    CDataFrameAnalysisInstrumentation& instrumentation,
    core::CJsonOutputStreamWrapper& outStream)
    : m_Instrumentation{instrumentation} {
    instrumentation.m_Writer =
        std::make_unique<core::CRapidJsonConcurrentLineWriter>(outStream);
}

CDataFrameAnalysisInstrumentation::CScopeSetOutputStream::~CScopeSetOutputStream() {
    m_Instrumentation.m_Writer = nullptr;
>>>>>>> 0e30f976
}
}
}<|MERGE_RESOLUTION|>--- conflicted
+++ resolved
@@ -7,13 +7,11 @@
 
 #include <core/CTimeUtils.h>
 
-<<<<<<< HEAD
+#include <rapidjson/document.h>
+
 #include <cstdint>
-#include <rapidjson/document.h>
 #include <string>
 
-=======
->>>>>>> 0e30f976
 namespace ml {
 namespace api {
 
@@ -28,7 +26,6 @@
 const std::string MEMORY_TYPE_TAG{"analytics_memory_usage"};
 const std::string PEAK_MEMORY_USAGE_TAG{"peak_usage_bytes"};
 const std::string PROGRESS_TAG{"progress"};
-<<<<<<< HEAD
 const std::string REGRESSION_STATS_TAG{"regression_stats"};
 const std::string STEP_TAG{"step"};
 const std::string TIMESTAMP_TAG{"timestamp"};
@@ -59,13 +56,6 @@
 const std::string REGULARIZATION_SOFT_TREE_DEPTH_TOLERANCE_TAG{"regularization_soft_tree_depth_tolerance"};
 const std::string REGULARIZATION_TREE_SIZE_PENALTY_MULTIPLIER_TAG{"regularization_tree_size_penalty_multiplier"};
 // clang-format on
-=======
-const std::string PEAK_MEMORY_USAGE_TAG{"peak_usage_bytes"};
-const std::string TYPE_TAG{"type"};
-const std::string JOB_ID_TAG{"job_id"};
-const std::string TIMESTAMP_TAG{"timestamp"};
-const std::string MEMORY_TYPE{"analytics_memory_usage"};
->>>>>>> 0e30f976
 
 const std::size_t MAXIMUM_FRACTIONAL_PROGRESS{std::size_t{1}
                                               << ((sizeof(std::size_t) - 2) * 8)};
@@ -105,11 +95,7 @@
 }
 
 CDataFrameAnalysisInstrumentation::CDataFrameAnalysisInstrumentation(const std::string& jobId)
-<<<<<<< HEAD
-    : m_Finished{false}, m_FractionalProgress{0}, m_Memory{0}, m_Writer{nullptr}, m_JobId{jobId} {
-=======
-    : m_JobId{jobId}, m_Finished{false}, m_FractionalProgress{0}, m_Memory{0}, m_Writer{nullptr} {
->>>>>>> 0e30f976
+    : m_JobId{jobId}, m_Finished{false}, m_FractionalProgress{0}, m_Memory{0}, m_Writer{nullptr}, m_JobId{jobId} {
 }
 
 void CDataFrameAnalysisInstrumentation::resetProgress() {
@@ -117,27 +103,8 @@
     m_Finished.store(false);
 }
 
-<<<<<<< HEAD
-void CDataFrameAnalysisInstrumentation::writer(core::CRapidJsonConcurrentLineWriter* writer) {
-    m_Writer = writer;
-}
-
 void CDataFrameAnalysisInstrumentation::nextStep(const std::string& /* phase */) {
     this->writeState();
-=======
-void CDataFrameAnalysisInstrumentation::nextStep(std::uint32_t step) {
-    this->writeState(step);
-}
-
-void CDataFrameAnalysisInstrumentation::writeState(std::uint32_t /*step*/) {
-    //this->writeProgress(step);
-    std::int64_t timestamp{core::CTimeUtils::toEpochMs(core::CTimeUtils::now())};
-    this->writeMemory(timestamp);
-}
-
-std::int64_t CDataFrameAnalysisInstrumentation::memory() const {
-    return m_Memory.load();
->>>>>>> 0e30f976
 }
 
 void CDataFrameAnalysisInstrumentation::writeState() {
@@ -152,7 +119,6 @@
     }
 }
 
-<<<<<<< HEAD
 std::int64_t CDataFrameAnalysisInstrumentation::memory() const {
     return m_Memory.load();
 }
@@ -160,15 +126,6 @@
 void CDataFrameAnalysisInstrumentation::writeMemory(std::int64_t timestamp) {
     if (m_Writer != nullptr) {
         m_Writer->StartObject();
-        m_Writer->Key(TYPE_TAG);
-        m_Writer->String(MEMORY_TYPE_TAG);
-=======
-void CDataFrameAnalysisInstrumentation::writeMemory(std::int64_t timestamp) {
-    if (m_Writer != nullptr) {
-        m_Writer->StartObject();
-        m_Writer->Key(MEMORY_TYPE);
-        m_Writer->StartObject();
->>>>>>> 0e30f976
         m_Writer->Key(JOB_ID_TAG);
         m_Writer->String(m_JobId);
         m_Writer->Key(TIMESTAMP_TAG);
@@ -176,7 +133,6 @@
         m_Writer->Key(PEAK_MEMORY_USAGE_TAG);
         m_Writer->Int64(m_Memory.load());
         m_Writer->EndObject();
-        m_Writer->EndObject();
     }
 }
 
@@ -196,7 +152,6 @@
     return counter_t::E_DFTPMPeakMemoryUsage;
 }
 
-<<<<<<< HEAD
 void CDataFrameOutliersInstrumentation::writeAnalysisStats(std::int64_t timestamp) {
     auto* writer{this->writer()};
     if (writer != nullptr) {
@@ -368,7 +323,8 @@
         writer->addMember(TIMING_ITERATION_TIME_TAG,
                           rapidjson::Value(m_IterationTime).Move(), parentObject);
     }
-=======
+}
+
 CDataFrameAnalysisInstrumentation::CScopeSetOutputStream::CScopeSetOutputStream(
     CDataFrameAnalysisInstrumentation& instrumentation,
     core::CJsonOutputStreamWrapper& outStream)
@@ -379,7 +335,6 @@
 
 CDataFrameAnalysisInstrumentation::CScopeSetOutputStream::~CScopeSetOutputStream() {
     m_Instrumentation.m_Writer = nullptr;
->>>>>>> 0e30f976
 }
 }
 }