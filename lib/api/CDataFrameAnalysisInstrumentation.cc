/*
 * Copyright Elasticsearch B.V. and/or licensed to Elasticsearch B.V. under one
 * or more contributor license agreements. Licensed under the Elastic License;
 * you may not use this file except in compliance with the Elastic License.
 */
#include <api/CDataFrameAnalysisInstrumentation.h>

#include <core/CTimeUtils.h>

#include <maths/CBoostedTree.h>

#include <api/CDataFrameOutliersRunner.h>
#include <api/CDataFrameTrainBoostedTreeClassifierRunner.h>
#include <api/CDataFrameTrainBoostedTreeRunner.h>

#include <rapidjson/document.h>

#include <chrono>
#include <cmath>
#include <cstdint>
#include <iomanip>
#include <sstream>
#include <string>
#include <thread>
#include <vector>

namespace ml {
namespace api {

namespace {
using TStrVec = std::vector<std::string>;

const double MEMORY_LIMIT_INCREMENT{2.0}; // request 100% more memory
const std::size_t MAXIMUM_FRACTIONAL_PROGRESS{std::size_t{1}
                                              << ((sizeof(std::size_t) - 2) * 8)};

// clang-format off
const std::string CLASSIFICATION_STATS_TAG{"classification_stats"};
const std::string HYPERPARAMETERS_TAG{"hyperparameters"};
const std::string MEMORY_REESTIMATE_TAG{"memory_reestimate_bytes"};
const std::string ITERATION_TAG{"iteration"};
const std::string JOB_ID_TAG{"job_id"};
const std::string MEMORY_STATUS_HARD_LIMIT_TAG{"hard-limit"};
const std::string MEMORY_STATUS_OK_TAG{"ok"};
const std::string MEMORY_STATUS_TAG{"status"};
const std::string MEMORY_TYPE_TAG{"analytics_memory_usage"};
const std::string OUTLIER_DETECTION_STATS{"outlier_detection_stats"};
const std::string PARAMETERS_TAG{"parameters"};
const std::string PEAK_MEMORY_USAGE_TAG{"peak_usage_bytes"};
const std::string PROGRESS_TAG{"progress"};
const std::string REGRESSION_STATS_TAG{"regression_stats"};
const std::string STEP_TAG{"step"};
const std::string TIMESTAMP_TAG{"timestamp"};
const std::string TIMING_ELAPSED_TIME_TAG{"elapsed_time"};
const std::string TIMING_ITERATION_TIME_TAG{"iteration_time"};
const std::string TIMING_STATS_TAG{"timing_stats"};
const std::string TYPE_TAG{"type"};
const std::string VALIDATION_FOLD_TAG{"fold"};
const std::string VALIDATION_FOLD_VALUES_TAG{"fold_values"};
const std::string VALIDATION_LOSS_TAG{"validation_loss"};
const std::string VALIDATION_LOSS_TYPE_TAG{"loss_type"};
const std::string VALIDATION_LOSS_VALUES_TAG{"values"};

// Hyperparameters
// TODO we should expose these in the analysis config.
const std::string ETA_GROWTH_RATE_PER_TREE_TAG{"eta_growth_rate_per_tree"};
const std::string MAX_ATTEMPTS_TO_ADD_TREE_TAG{"max_attempts_to_add_tree"};
const std::string NUM_SPLITS_PER_FEATURE_TAG{"num_splits_per_feature"};

// Phase progress
const std::string PHASE_PROGRESS{"phase_progress"};
const std::string PHASE{"phase"};
const std::string PROGRESS_PERCENT{"progress_percent"};
// clang-format on

std::string bytesToString(double value) {
    std::ostringstream stream;
    stream << std::fixed;
    stream << std::setprecision(0);
    value = std::ceil(value / 1024);
    if (value < 1024) {
        stream << value;
        stream << " kb";
    } else {
        value = std::ceil(value / 1024);
        stream << value;
        stream << " mb";
    }

    return stream.str();
}

std::string bytesToString(std::int64_t bytes) {
    return bytesToString(static_cast<double>(bytes));
}
}

CDataFrameAnalysisInstrumentation::CDataFrameAnalysisInstrumentation(const std::string& jobId,
                                                                     std::size_t memoryLimit)
    : m_JobId{jobId}, m_ProgressMonitoredTask{NO_TASK},
      m_MemoryLimit{static_cast<std::int64_t>(memoryLimit)}, m_Finished{false},
      m_FractionalProgress{0}, m_Memory{0}, m_Writer{nullptr}, m_MemoryStatus(E_Ok) {
}

void CDataFrameAnalysisInstrumentation::updateMemoryUsage(std::int64_t delta) {
    std::int64_t memory{m_Memory.fetch_add(delta)};
    if (memory >= 0) {
        core::CProgramCounters::counter(this->memoryCounterType()).max(static_cast<std::uint64_t>(memory));
    } else {
        // Something has gone wrong with memory estimation. Trap this case
        // to avoid underflowing the peak memory usage statistic.
        LOG_WARN(<< "Memory estimate " << memory << " is negative!");
    }
}

void CDataFrameAnalysisInstrumentation::startNewProgressMonitoredTask(const std::string& task) {
    std::string lastTask;
    {
        std::lock_guard<std::mutex> lock{m_ProgressMutex};
        lastTask = m_ProgressMonitoredTask;
        m_ProgressMonitoredTask = task;
        m_FractionalProgress.store(0.0);
    }
    this->writeProgress(lastTask, 100, m_Writer.get());
}

void CDataFrameAnalysisInstrumentation::updateProgress(double fractionalProgress) {
    m_FractionalProgress.fetch_add(static_cast<std::size_t>(std::max(
        static_cast<double>(MAXIMUM_FRACTIONAL_PROGRESS) * fractionalProgress + 0.5, 1.0)));
}

void CDataFrameAnalysisInstrumentation::resetProgress() {
    std::lock_guard<std::mutex> lock{m_ProgressMutex};
    // FIXME Hack to get integration tests passing.
    m_ProgressMonitoredTask = "analyzing"; // NO_TASK;
    m_FractionalProgress.store(0);
    m_Finished.store(false);
}

void CDataFrameAnalysisInstrumentation::setToFinished() {
    m_Finished.store(true);
    m_FractionalProgress.store(MAXIMUM_FRACTIONAL_PROGRESS);
}

bool CDataFrameAnalysisInstrumentation::finished() const {
    return m_Finished.load();
}

double CDataFrameAnalysisInstrumentation::progress() const {
    return this->finished()
               ? 1.0
               : static_cast<double>(std::min(m_FractionalProgress.load(),
                                              MAXIMUM_FRACTIONAL_PROGRESS - 1)) /
                     static_cast<double>(MAXIMUM_FRACTIONAL_PROGRESS);
}

void CDataFrameAnalysisInstrumentation::flush(const std::string& /* tag */) {
    // TODO use the tag.
    this->writeMemoryAndAnalysisStats();
}

std::int64_t CDataFrameAnalysisInstrumentation::memory() const {
    return m_Memory.load();
}

const std::string& CDataFrameAnalysisInstrumentation::jobId() const {
    return m_JobId;
}

void CDataFrameAnalysisInstrumentation::monitor(CDataFrameAnalysisInstrumentation& instrumentation,
                                                core::CRapidJsonConcurrentLineWriter& writer) {

    std::string lastTask{NO_TASK};
    int lastProgress{0};

    int wait{1};
    while (instrumentation.finished() == false) {
        std::this_thread::sleep_for(std::chrono::milliseconds(wait));
        std::string task{instrumentation.readProgressMonitoredTask()};
        int progress{instrumentation.percentageProgress()};
        if (task != lastTask || progress > lastProgress) {
            lastTask = task;
            lastProgress = progress;
            writeProgress(lastTask, lastProgress, &writer);
        }
        std::int64_t memory{instrumentation.memory()};
        std::int64_t memoryLimit{instrumentation.m_MemoryLimit};
        if (memory > memoryLimit) {
            double memoryReestimateBytes{static_cast<double>(memory) * MEMORY_LIMIT_INCREMENT};
            instrumentation.memoryReestimate(static_cast<std::int64_t>(memoryReestimateBytes));
            instrumentation.memoryStatus(E_HardLimit);
            instrumentation.flush();
<<<<<<< HEAD
            HANDLE_FATAL(<< "Input error: required memory " << bytesToString(memory)
                         << " exceeds the memory limit " << bytesToString(memoryLimit)
                         << ". Please increase the limit to at least "
=======
            HANDLE_FATAL(<< "Input error: required memory "
                         << bytesToString(instrumentation.memory()) << " exceeds the memory limit "
                         << bytesToString(instrumentation.m_MemoryLimit)
                         << ". Please force-stop the analysis job, increase the limit to at least "
>>>>>>> 45cd9ddf
                         << bytesToString(memoryReestimateBytes) << " and restart.");
        }

        wait = std::min(2 * wait, 1024);
    }

    lastTask = instrumentation.readProgressMonitoredTask();
    lastProgress = instrumentation.percentageProgress();
    writeProgress(lastTask, lastProgress, &writer);
}

void CDataFrameAnalysisInstrumentation::memoryReestimate(std::int64_t memoryReestimate) {
    m_MemoryReestimate = memoryReestimate;
}

void CDataFrameAnalysisInstrumentation::memoryStatus(EMemoryStatus status) {
    m_MemoryStatus = status;
}

std::string CDataFrameAnalysisInstrumentation::readProgressMonitoredTask() const {
    std::lock_guard<std::mutex> lock{m_ProgressMutex};
    return m_ProgressMonitoredTask;
}

int CDataFrameAnalysisInstrumentation::percentageProgress() const {
    return static_cast<int>(std::floor(100.0 * this->progress()));
}

CDataFrameAnalysisInstrumentation::TWriter* CDataFrameAnalysisInstrumentation::writer() {
    return m_Writer.get();
}

void CDataFrameAnalysisInstrumentation::writeMemoryAndAnalysisStats() {
    if (m_Writer != nullptr) {
        std::int64_t timestamp{core::CTimeUtils::nowMs()};
        m_Writer->StartObject();
        this->writeMemory(timestamp);
        this->writeAnalysisStats(timestamp);
        m_Writer->EndObject();
    }
}

void CDataFrameAnalysisInstrumentation::writeMemory(std::int64_t timestamp) {
    if (m_Writer != nullptr) {
        m_Writer->Key(MEMORY_TYPE_TAG);
        m_Writer->StartObject();
        m_Writer->Key(JOB_ID_TAG);
        m_Writer->String(m_JobId);
        m_Writer->Key(TIMESTAMP_TAG);
        m_Writer->Int64(timestamp);
        m_Writer->Key(PEAK_MEMORY_USAGE_TAG);
        m_Writer->Int64(m_Memory.load());
        m_Writer->Key(MEMORY_STATUS_TAG);
        switch (m_MemoryStatus) {
        case E_Ok:
            m_Writer->String(MEMORY_STATUS_OK_TAG);
            break;
        case E_HardLimit:
            m_Writer->String(MEMORY_STATUS_HARD_LIMIT_TAG);
            break;
        }
        if (m_MemoryReestimate) {
            m_Writer->Key(MEMORY_REESTIMATE_TAG);
            m_Writer->Int64(m_MemoryReestimate.get());
        }
        m_Writer->EndObject();
    }
}

void CDataFrameAnalysisInstrumentation::writeProgress(const std::string& task,
                                                      int progress,
                                                      core::CRapidJsonConcurrentLineWriter* writer) {
    if (writer != nullptr && task != NO_TASK) {
        writer->StartObject();
        writer->Key(PHASE_PROGRESS);
        writer->StartObject();
        writer->Key(PHASE);
        writer->String(task);
        writer->Key(PROGRESS_PERCENT);
        writer->Int(progress);
        writer->EndObject();
        writer->EndObject();
        writer->flush();
    }
}

const std::string CDataFrameAnalysisInstrumentation::NO_TASK;

counter_t::ECounterTypes CDataFrameOutliersInstrumentation::memoryCounterType() {
    return counter_t::E_DFOPeakMemoryUsage;
}

counter_t::ECounterTypes CDataFrameTrainBoostedTreeInstrumentation::memoryCounterType() {
    return counter_t::E_DFTPMPeakMemoryUsage;
}

void CDataFrameOutliersInstrumentation::writeAnalysisStats(std::int64_t timestamp) {
    auto writer = this->writer();
    if (writer != nullptr && m_AnalysisStatsInitialized == true) {
        writer->Key(OUTLIER_DETECTION_STATS);
        writer->StartObject();
        writer->Key(JOB_ID_TAG);
        writer->String(this->jobId());
        writer->Key(TIMESTAMP_TAG);
        writer->Int64(timestamp);

        rapidjson::Value parametersObject{writer->makeObject()};
        this->writeParameters(parametersObject);
        writer->Key(PARAMETERS_TAG);
        writer->write(parametersObject);

        rapidjson::Value timingStatsObject{writer->makeObject()};
        this->writeTimingStats(timingStatsObject);
        writer->Key(TIMING_STATS_TAG);
        writer->write(timingStatsObject);

        writer->EndObject();
    }
}

void CDataFrameOutliersInstrumentation::parameters(const maths::COutliers::SComputeParameters& parameters) {
    if (m_AnalysisStatsInitialized == false) {
        m_AnalysisStatsInitialized = true;
    }
    m_Parameters = parameters;
}

void CDataFrameOutliersInstrumentation::elapsedTime(std::uint64_t time) {
    m_ElapsedTime = time;
}

void CDataFrameOutliersInstrumentation::featureInfluenceThreshold(double featureInfluenceThreshold) {
    m_FeatureInfluenceThreshold = featureInfluenceThreshold;
}

void CDataFrameOutliersInstrumentation::writeTimingStats(rapidjson::Value& parentObject) {
    auto* writer = this->writer();
    if (writer != nullptr) {
        writer->addMember(TIMING_ELAPSED_TIME_TAG,
                          rapidjson::Value(m_ElapsedTime).Move(), parentObject);
    }
}

void CDataFrameOutliersInstrumentation::writeParameters(rapidjson::Value& parentObject) {
    auto* writer = this->writer();

    if (writer != nullptr) {

        writer->addMember(
            CDataFrameOutliersRunner::N_NEIGHBORS,
            rapidjson::Value(static_cast<std::uint64_t>(this->m_Parameters.s_NumberNeighbours))
                .Move(),
            parentObject);
        writer->addMember(
            CDataFrameOutliersRunner::COMPUTE_FEATURE_INFLUENCE,
            rapidjson::Value(this->m_Parameters.s_ComputeFeatureInfluence).Move(),
            parentObject);
        writer->addMember(CDataFrameOutliersRunner::OUTLIER_FRACTION,
                          rapidjson::Value(this->m_Parameters.s_OutlierFraction).Move(),
                          parentObject);
        writer->addMember(CDataFrameOutliersRunner::FEATURE_INFLUENCE_THRESHOLD,
                          rapidjson::Value(this->m_FeatureInfluenceThreshold).Move(),
                          parentObject);
        writer->addMember(
            CDataFrameOutliersRunner::STANDARDIZATION_ENABLED,
            rapidjson::Value(this->m_Parameters.s_StandardizeColumns).Move(), parentObject);
        writer->addMember(CDataFrameOutliersRunner::METHOD,
                          maths::COutliers::print(this->m_Parameters.s_Method), parentObject);
    }
}

void CDataFrameTrainBoostedTreeInstrumentation::type(EStatsType type) {
    m_Type = type;
}

void CDataFrameTrainBoostedTreeInstrumentation::iteration(std::size_t iteration) {
    if (m_AnalysisStatsInitialized == false) {
        m_AnalysisStatsInitialized = true;
    }
    m_Iteration = iteration;
}

void CDataFrameTrainBoostedTreeInstrumentation::iterationTime(std::uint64_t delta) {
    m_IterationTime = delta;
    m_ElapsedTime += delta;
}

void CDataFrameTrainBoostedTreeInstrumentation::lossType(const std::string& lossType) {
    m_LossType = lossType;
}

void CDataFrameTrainBoostedTreeInstrumentation::lossValues(std::size_t fold,
                                                           TDoubleVec&& lossValues) {
    m_LossValues.emplace_back(std::move(fold), std::move(lossValues));
}

void CDataFrameTrainBoostedTreeInstrumentation::writeAnalysisStats(std::int64_t timestamp) {
    auto* writer = this->writer();
    if (writer != nullptr && m_AnalysisStatsInitialized == true) {
        switch (m_Type) {
        case E_Regression:
            writer->Key(REGRESSION_STATS_TAG);
            break;
        case E_Classification:
            writer->Key(CLASSIFICATION_STATS_TAG);
            break;
        }
        writer->StartObject();
        writer->Key(JOB_ID_TAG);
        writer->String(this->jobId());
        writer->Key(TIMESTAMP_TAG);
        writer->Int64(timestamp);
        writer->Key(ITERATION_TAG);
        writer->Uint64(m_Iteration);

        rapidjson::Value hyperparametersObject{writer->makeObject()};
        this->writeHyperparameters(hyperparametersObject);
        writer->Key(HYPERPARAMETERS_TAG);
        writer->write(hyperparametersObject);

        rapidjson::Value validationLossObject{writer->makeObject()};
        this->writeValidationLoss(validationLossObject);
        writer->Key(VALIDATION_LOSS_TAG);
        writer->write(validationLossObject);

        rapidjson::Value timingStatsObject{writer->makeObject()};
        this->writeTimingStats(timingStatsObject);
        writer->Key(TIMING_STATS_TAG);
        writer->write(timingStatsObject);

        writer->EndObject();
    }
    this->reset();
}

void CDataFrameTrainBoostedTreeInstrumentation::reset() {
    // Clear the map of loss values before the next iteration
    m_LossValues.clear();
}

void CDataFrameTrainBoostedTreeInstrumentation::writeHyperparameters(rapidjson::Value& parentObject) {
    auto* writer = this->writer();

    if (writer != nullptr) {

        writer->addMember(CDataFrameTrainBoostedTreeRunner::ETA,
                          rapidjson::Value(this->m_Hyperparameters.s_Eta).Move(),
                          parentObject);
        if (m_Type == E_Classification) {
            auto objective = this->m_Hyperparameters.s_ClassAssignmentObjective;
            writer->addMember(
                CDataFrameTrainBoostedTreeClassifierRunner::CLASS_ASSIGNMENT_OBJECTIVE,
                CDataFrameTrainBoostedTreeClassifierRunner::CLASS_ASSIGNMENT_OBJECTIVE_VALUES[objective],
                parentObject);
        }
        writer->addMember(
            CDataFrameTrainBoostedTreeRunner::ALPHA,
            rapidjson::Value(this->m_Hyperparameters.s_Regularization.s_DepthPenaltyMultiplier)
                .Move(),
            parentObject);
        writer->addMember(
            CDataFrameTrainBoostedTreeRunner::SOFT_TREE_DEPTH_LIMIT,
            rapidjson::Value(this->m_Hyperparameters.s_Regularization.s_SoftTreeDepthLimit)
                .Move(),
            parentObject);
        writer->addMember(
            CDataFrameTrainBoostedTreeRunner::SOFT_TREE_DEPTH_TOLERANCE,
            rapidjson::Value(this->m_Hyperparameters.s_Regularization.s_SoftTreeDepthTolerance)
                .Move(),
            parentObject);
        writer->addMember(
            CDataFrameTrainBoostedTreeRunner::GAMMA,
            rapidjson::Value(this->m_Hyperparameters.s_Regularization.s_TreeSizePenaltyMultiplier)
                .Move(),
            parentObject);
        writer->addMember(
            CDataFrameTrainBoostedTreeRunner::LAMBDA,
            rapidjson::Value(this->m_Hyperparameters.s_Regularization.s_LeafWeightPenaltyMultiplier)
                .Move(),
            parentObject);
        writer->addMember(
            CDataFrameTrainBoostedTreeRunner::DOWNSAMPLE_FACTOR,
            rapidjson::Value(this->m_Hyperparameters.s_DownsampleFactor).Move(),
            parentObject);
        writer->addMember(
            CDataFrameTrainBoostedTreeRunner::NUM_FOLDS,
            rapidjson::Value(static_cast<std::uint64_t>(this->m_Hyperparameters.s_NumFolds))
                .Move(),
            parentObject);
        writer->addMember(
            CDataFrameTrainBoostedTreeRunner::MAX_TREES,
            rapidjson::Value(static_cast<std::uint64_t>(this->m_Hyperparameters.s_MaxTrees))
                .Move(),
            parentObject);
        writer->addMember(
            CDataFrameTrainBoostedTreeRunner::FEATURE_BAG_FRACTION,
            rapidjson::Value(this->m_Hyperparameters.s_FeatureBagFraction).Move(),
            parentObject);
        writer->addMember(
            ETA_GROWTH_RATE_PER_TREE_TAG,
            rapidjson::Value(this->m_Hyperparameters.s_EtaGrowthRatePerTree).Move(),
            parentObject);
        writer->addMember(
            MAX_ATTEMPTS_TO_ADD_TREE_TAG,
            rapidjson::Value(static_cast<std::uint64_t>(this->m_Hyperparameters.s_MaxAttemptsToAddTree))
                .Move(),
            parentObject);
        writer->addMember(
            NUM_SPLITS_PER_FEATURE_TAG,
            rapidjson::Value(static_cast<std::uint64_t>(this->m_Hyperparameters.s_NumSplitsPerFeature))
                .Move(),
            parentObject);
        writer->addMember(
            CDataFrameTrainBoostedTreeRunner::MAX_OPTIMIZATION_ROUNDS_PER_HYPERPARAMETER,
            rapidjson::Value(static_cast<std::uint64_t>(this->m_Hyperparameters.s_MaxOptimizationRoundsPerHyperparameter))
                .Move(),
            parentObject);
    }
}
void CDataFrameTrainBoostedTreeInstrumentation::writeValidationLoss(rapidjson::Value& parentObject) {
    auto* writer = this->writer();
    if (writer != nullptr) {
        writer->addMember(VALIDATION_LOSS_TYPE_TAG, m_LossType, parentObject);
        rapidjson::Value lossValuesArray{writer->makeArray()};
        for (auto& element : m_LossValues) {
            rapidjson::Value item{writer->makeObject()};
            writer->addMember(
                VALIDATION_FOLD_TAG,
                rapidjson::Value(static_cast<std::uint64_t>(element.first)).Move(), item);
            rapidjson::Value array{writer->makeArray(element.second.size())};
            for (double lossValue : element.second) {
                array.PushBack(rapidjson::Value(lossValue).Move(),
                               writer->getRawAllocator());
            }
            writer->addMember(VALIDATION_LOSS_VALUES_TAG, array, item);
            lossValuesArray.PushBack(item, writer->getRawAllocator());
        }
        writer->addMember(VALIDATION_FOLD_VALUES_TAG, lossValuesArray, parentObject);
    }
}
void CDataFrameTrainBoostedTreeInstrumentation::writeTimingStats(rapidjson::Value& parentObject) {
    auto* writer = this->writer();
    if (writer != nullptr) {
        writer->addMember(TIMING_ELAPSED_TIME_TAG,
                          rapidjson::Value(m_ElapsedTime).Move(), parentObject);
        writer->addMember(TIMING_ITERATION_TIME_TAG,
                          rapidjson::Value(m_IterationTime).Move(), parentObject);
    }
}

CDataFrameAnalysisInstrumentation::CScopeSetOutputStream::CScopeSetOutputStream(
    CDataFrameAnalysisInstrumentation& instrumentation,
    core::CJsonOutputStreamWrapper& outStream)
    : m_Instrumentation{instrumentation} {
    instrumentation.m_Writer =
        std::make_unique<core::CRapidJsonConcurrentLineWriter>(outStream);
}

CDataFrameAnalysisInstrumentation::CScopeSetOutputStream::~CScopeSetOutputStream() {
    m_Instrumentation.m_Writer = nullptr;
}
}
}<|MERGE_RESOLUTION|>--- conflicted
+++ resolved
@@ -190,17 +190,10 @@
             instrumentation.memoryReestimate(static_cast<std::int64_t>(memoryReestimateBytes));
             instrumentation.memoryStatus(E_HardLimit);
             instrumentation.flush();
-<<<<<<< HEAD
             HANDLE_FATAL(<< "Input error: required memory " << bytesToString(memory)
                          << " exceeds the memory limit " << bytesToString(memoryLimit)
-                         << ". Please increase the limit to at least "
-=======
-            HANDLE_FATAL(<< "Input error: required memory "
-                         << bytesToString(instrumentation.memory()) << " exceeds the memory limit "
-                         << bytesToString(instrumentation.m_MemoryLimit)
                          << ". Please force-stop the analysis job, increase the limit to at least "
->>>>>>> 45cd9ddf
-                         << bytesToString(memoryReestimateBytes) << " and restart.");
+                         << bytesToString(memoryReestimateBytes) << " and restart.")
         }
 
         wait = std::min(2 * wait, 1024);
