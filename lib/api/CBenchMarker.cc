/*
 * ELASTICSEARCH CONFIDENTIAL
 *
 * Copyright (c) 2016 Elasticsearch BV. All Rights Reserved.
 *
 * Notice: this software, and all information contained
 * therein, is the exclusive property of Elasticsearch BV
 * and its licensors, if any, and is protected under applicable
 * domestic and foreign law, and international treaties.
 *
 * Reproduction, republication or distribution without the
 * express written consent of Elasticsearch BV is
 * strictly prohibited.
 */
#include <api/CBenchMarker.h>

#include <core/CLogger.h>
#include <core/CoreTypes.h>

#include <algorithm>
#include <fstream>
#include <functional>
#include <set>
#include <sstream>

namespace ml {
namespace api {

<<<<<<< HEAD
CBenchMarker::CBenchMarker(void) : m_TotalMessages(0), m_ScoredMessages(0) {
=======
namespace ml
{
namespace api
{


CBenchMarker::CBenchMarker()
    : m_TotalMessages(0),
      m_ScoredMessages(0)
{
>>>>>>> d4e4cca7
}

bool CBenchMarker::init(const std::string& regexFilename) {
    // Reset in case of reinitialisation
    m_TotalMessages = 0;
    m_ScoredMessages = 0;
    m_Measures.clear();

    std::ifstream ifs(regexFilename.c_str());
    if (!ifs.is_open()) {
        return false;
    }

    std::string line;
    while (std::getline(ifs, line)) {
        if (line.empty()) {
            continue;
        }

        core::CRegex regex;
        if (regex.init(line) == false) {
            return false;
        }

        m_Measures.push_back(TRegexIntSizeStrPrMapPr(regex, TIntSizeStrPrMap()));
    }

    return (m_Measures.size() > 0);
}

void CBenchMarker::addResult(const std::string& message, int type) {
    bool scored(false);
    size_t position(0);
    for (TRegexIntSizeStrPrMapPrVecItr measureVecIter = m_Measures.begin(); measureVecIter != m_Measures.end(); ++measureVecIter) {
        const core::CRegex& regex = measureVecIter->first;
        if (regex.search(message, position) == true) {
            TIntSizeStrPrMap& counts = measureVecIter->second;
            TIntSizeStrPrMapItr mapIter = counts.find(type);
            if (mapIter == counts.end()) {
                counts.insert(TIntSizeStrPrMap::value_type(type, TSizeStrPr(1, message)));
            } else {
                ++(mapIter->second.first);
            }
            ++m_ScoredMessages;
            scored = true;
            break;
        }
    }

    ++m_TotalMessages;

    if (!scored) {
        LOG_TRACE("Message not included in scoring: " << message);
    }
}

<<<<<<< HEAD
void CBenchMarker::dumpResults(void) const {
    // Sort the results in descending order of actual type occurrence
    typedef std::pair<size_t, TRegexIntSizeStrPrMapPrVecCItr> TSizeRegexIntSizeStrPrMapPrVecCItrPr;
    typedef std::vector<TSizeRegexIntSizeStrPrMapPrVecCItrPr> TSizeRegexIntSizeStrPrMapPrVecCItrPrVec;
    typedef TSizeRegexIntSizeStrPrMapPrVecCItrPrVec::const_iterator TSizeRegexIntSizeStrPrMapPrVecCItrPrVecCItr;
=======
void CBenchMarker::dumpResults() const
{
    // Sort the results in descending order of actual type occurrence
    using TSizeRegexIntSizeStrPrMapPrVecCItrPr = std::pair<size_t, TRegexIntSizeStrPrMapPrVecCItr>;
    using TSizeRegexIntSizeStrPrMapPrVecCItrPrVec = std::vector<TSizeRegexIntSizeStrPrMapPrVecCItrPr>;
    using TSizeRegexIntSizeStrPrMapPrVecCItrPrVecCItr = TSizeRegexIntSizeStrPrMapPrVecCItrPrVec::const_iterator;
>>>>>>> d4e4cca7

    TSizeRegexIntSizeStrPrMapPrVecCItrPrVec sortVec;
    sortVec.reserve(m_Measures.size());

    for (TRegexIntSizeStrPrMapPrVecCItr measureVecIter = m_Measures.begin(); measureVecIter != m_Measures.end(); ++measureVecIter) {
        const TIntSizeStrPrMap& counts = measureVecIter->second;

        size_t total(0);
        for (TIntSizeStrPrMapCItr mapIter = counts.begin(); mapIter != counts.end(); ++mapIter) {
            total += mapIter->second.first;
        }

        sortVec.push_back(TSizeRegexIntSizeStrPrMapPrVecCItrPr(total, measureVecIter));
    }

    // Sort descending
    using TGreaterSizeRegexIntSizeStrPrMapPrVecCItrPr = std::greater<TSizeRegexIntSizeStrPrMapPrVecCItrPr>;
    TGreaterSizeRegexIntSizeStrPrMapPrVecCItrPr comp;
    std::sort(sortVec.begin(), sortVec.end(), comp);

    std::ostringstream strm;
    strm << "Results:" << core_t::LINE_ENDING;

    using TIntSet = std::set<int>;

    TIntSet usedTypes;
    size_t observedActuals(0);
    size_t good(0);

    // Iterate backwards through the sorted vector, so that the most common
    // actual types are looked at first
    for (TSizeRegexIntSizeStrPrMapPrVecCItrPrVecCItr sortedVecIter = sortVec.begin(); sortedVecIter != sortVec.end(); ++sortedVecIter) {
        size_t total(sortedVecIter->first);
        if (total > 0) {
            ++observedActuals;
        }

        TRegexIntSizeStrPrMapPrVecCItr measureVecIter = sortedVecIter->second;

        const core::CRegex& regex = measureVecIter->first;
        strm << "Manual category defined by regex " << regex.str() << core_t::LINE_ENDING << "\tNumber of messages in manual category "
             << total << core_t::LINE_ENDING;

        const TIntSizeStrPrMap& counts = measureVecIter->second;
        strm << "\tNumber of Ml categories that include this manual category " << counts.size() << core_t::LINE_ENDING;

        if (counts.size() == 1) {
            size_t count(counts.begin()->second.first);
            int type(counts.begin()->first);
            if (usedTypes.find(type) != usedTypes.end()) {
                strm << "\t\t" << count << "\t(CATEGORY ALREADY USED)\t" << counts.begin()->second.second << core_t::LINE_ENDING;
            } else {
                good += count;
                usedTypes.insert(type);
            }
        } else if (counts.size() > 1) {
            strm << "\tBreakdown:" << core_t::LINE_ENDING;

            // Assume the category with the count closest to the actual count is
            // good (as long as it's not already used), and all other categories
            // are bad.
            size_t max(0);
            int maxType(-1);
            for (TIntSizeStrPrMapCItr mapIter = counts.begin(); mapIter != counts.end(); ++mapIter) {
                int type(mapIter->first);

                size_t count(mapIter->second.first);
                const std::string& example = mapIter->second.second;
                strm << "\t\t" << count;
                if (usedTypes.find(type) != usedTypes.end()) {
                    strm << "\t(CATEGORY ALREADY USED)";
                } else {
                    if (count > max) {
                        max = count;
                        maxType = type;
                    }
                }
                strm << '\t' << example << core_t::LINE_ENDING;
            }
            if (maxType > -1) {
                good += max;
                usedTypes.insert(maxType);
            }
        }
    }

    strm << "Total number of messages passed to benchmarker " << m_TotalMessages << core_t::LINE_ENDING
         << "Total number of scored messages " << m_ScoredMessages << core_t::LINE_ENDING
         << "Number of scored messages correctly categorised by Ml " << good << core_t::LINE_ENDING
         << "Overall accuracy for scored messages " << (double(good) / double(m_ScoredMessages)) * 100.0 << '%' << core_t::LINE_ENDING
         << "Percentage of manual categories detected at all " << (double(usedTypes.size()) / double(observedActuals)) * 100.0 << '%';

    LOG_DEBUG(strm.str());
}
}
}<|MERGE_RESOLUTION|>--- conflicted
+++ resolved
@@ -26,20 +26,7 @@
 namespace ml {
 namespace api {
 
-<<<<<<< HEAD
-CBenchMarker::CBenchMarker(void) : m_TotalMessages(0), m_ScoredMessages(0) {
-=======
-namespace ml
-{
-namespace api
-{
-
-
-CBenchMarker::CBenchMarker()
-    : m_TotalMessages(0),
-      m_ScoredMessages(0)
-{
->>>>>>> d4e4cca7
+CBenchMarker::CBenchMarker() : m_TotalMessages(0), m_ScoredMessages(0) {
 }
 
 bool CBenchMarker::init(const std::string& regexFilename) {
@@ -96,20 +83,11 @@
     }
 }
 
-<<<<<<< HEAD
-void CBenchMarker::dumpResults(void) const {
-    // Sort the results in descending order of actual type occurrence
-    typedef std::pair<size_t, TRegexIntSizeStrPrMapPrVecCItr> TSizeRegexIntSizeStrPrMapPrVecCItrPr;
-    typedef std::vector<TSizeRegexIntSizeStrPrMapPrVecCItrPr> TSizeRegexIntSizeStrPrMapPrVecCItrPrVec;
-    typedef TSizeRegexIntSizeStrPrMapPrVecCItrPrVec::const_iterator TSizeRegexIntSizeStrPrMapPrVecCItrPrVecCItr;
-=======
-void CBenchMarker::dumpResults() const
-{
+void CBenchMarker::dumpResults() const {
     // Sort the results in descending order of actual type occurrence
     using TSizeRegexIntSizeStrPrMapPrVecCItrPr = std::pair<size_t, TRegexIntSizeStrPrMapPrVecCItr>;
     using TSizeRegexIntSizeStrPrMapPrVecCItrPrVec = std::vector<TSizeRegexIntSizeStrPrMapPrVecCItrPr>;
     using TSizeRegexIntSizeStrPrMapPrVecCItrPrVecCItr = TSizeRegexIntSizeStrPrMapPrVecCItrPrVec::const_iterator;
->>>>>>> d4e4cca7
 
     TSizeRegexIntSizeStrPrMapPrVecCItrPrVec sortVec;
     sortVec.reserve(m_Measures.size());
