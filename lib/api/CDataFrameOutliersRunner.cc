--- conflicted
+++ resolved
@@ -88,13 +88,8 @@
     // Check for any unrecognised fields; these might be typos.
     for (auto i = params.MemberBegin(); i != params.MemberEnd(); ++i) {
         if (isValidMember(*i) == false) {
-<<<<<<< HEAD
-            LOG_ERROR(<< "Bad input: unexpected member '" << i->name.GetString() << "'");
-            this->setToBad();
-=======
             HANDLE_FATAL(<< "Input error: unexpected member '"
                          << i->name.GetString() << "'. Please report this problem.")
->>>>>>> b1cc2e0a
         }
     }
 
@@ -123,17 +118,11 @@
 }
 
 void CDataFrameOutliersRunner::runImpl(core::CDataFrame& frame) {
-<<<<<<< HEAD
     maths::computeOutliers(this->spec().numberThreads(),
                            static_cast<maths::CLocalOutlierFactors::EAlgorithm>(m_Method),
                            m_NumberNeighbours,
-                           [this](double fractionalProgress) {
-                               this->recordProgress(fractionalProgress);
-                           },
+                           this->progressRecorder(),
                            frame);
-=======
-    maths::computeOutliers(this->spec().numberThreads(), this->progressRecorder(), frame);
->>>>>>> b1cc2e0a
 }
 
 std::size_t
