--- conflicted
+++ resolved
@@ -34,12 +34,7 @@
     : m_RootName(rootName), m_OutStream(strmOut) {
 }
 
-<<<<<<< HEAD
-CLineifiedXmlOutputWriter::~CLineifiedXmlOutputWriter(void) {
-=======
-CLineifiedXmlOutputWriter::~CLineifiedXmlOutputWriter()
-{
->>>>>>> d4e4cca7
+CLineifiedXmlOutputWriter::~CLineifiedXmlOutputWriter() {
     // Since we didn't flush the stream whilst working, we flush it on
     // destruction
     m_OutStream.flush();
@@ -54,12 +49,7 @@
     return true;
 }
 
-<<<<<<< HEAD
-const CLineifiedXmlOutputWriter::TStrVec& CLineifiedXmlOutputWriter::fieldNames(void) const {
-=======
-const CLineifiedXmlOutputWriter::TStrVec &CLineifiedXmlOutputWriter::fieldNames() const
-{
->>>>>>> d4e4cca7
+const CLineifiedXmlOutputWriter::TStrVec& CLineifiedXmlOutputWriter::fieldNames() const {
     return EMPTY_FIELD_NAMES;
 }
 
@@ -93,14 +83,8 @@
     return true;
 }
 
-<<<<<<< HEAD
-std::string CLineifiedXmlOutputWriter::internalString(void) const {
+std::string CLineifiedXmlOutputWriter::internalString() const {
     const_cast<std::ostream&>(m_OutStream).flush();
-=======
-std::string CLineifiedXmlOutputWriter::internalString() const
-{
-    const_cast<std::ostream &>(m_OutStream).flush();
->>>>>>> d4e4cca7
 
     // This is only of any value if the first constructor was used - it's up to
     // the caller to know this
