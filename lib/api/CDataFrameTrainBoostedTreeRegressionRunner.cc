--- conflicted
+++ resolved
@@ -186,18 +186,11 @@
         // 500 rows and 3 columns. It will be removed after we caught the bug
         // https://github.com/elastic/elasticsearch/issues/59413.
         if (noFeatureImportances && frame.numberRows() == 500 &&
-<<<<<<< HEAD
             frame.numberColumns() == 3 && m_DebugInfoPrinted == false) {
             logDataFrame(frame);
             logModel(this->inferenceModelDefinition(
                 frame.columnNames(), frame.categoricalColumnValues()));
             m_DebugInfoPrinted = true;
-=======
-            frame.numberColumns() == 3) {
-            logDataFrame(frame);
-            logModel(this->inferenceModelDefinition(
-                frame.columnNames(), frame.categoricalColumnValues()));
->>>>>>> c9447c11
         }
     }
     writer.EndObject();
