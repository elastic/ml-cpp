--- conflicted
+++ resolved
@@ -84,13 +84,8 @@
     std::string partitionKey = m_ModelConfig.perPartitionNormalization() ? partition + partitionValue : partition;
 
     if (isValidRecord) {
-<<<<<<< HEAD
-        const model::CAnomalyScore::CNormalizer* levelNormalizer = 0;
+        const model::CAnomalyScore::CNormalizer* levelNormalizer = nullptr;
         double score = probability > m_ModelConfig.maximumAnomalousProbability() ? 0.0 : maths::CTools::anomalyScore(probability);
-=======
-        const model::CAnomalyScore::CNormalizer* levelNormalizer = nullptr;
-        double score = probability > m_ModelConfig.maximumAnomalousProbability() ? 0.0 : maths::CTools::deviation(probability);
->>>>>>> 47a47bbc
         if (level == ROOT_LEVEL) {
             levelNormalizer = &m_Normalizer.bucketNormalizer();
         } else if (level == LEAF_LEVEL) {
