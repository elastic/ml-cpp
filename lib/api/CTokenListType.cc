--- conflicted
+++ resolved
@@ -236,84 +236,39 @@
     return changed;
 }
 
-<<<<<<< HEAD
-const std::string& CTokenListType::baseString(void) const {
+const std::string& CTokenListType::baseString() const {
     return m_BaseString;
 }
 
-const CTokenListType::TSizeSizePrVec& CTokenListType::baseTokenIds(void) const {
+const CTokenListType::TSizeSizePrVec& CTokenListType::baseTokenIds() const {
     return m_BaseTokenIds;
 }
 
-size_t CTokenListType::baseWeight(void) const {
+size_t CTokenListType::baseWeight() const {
     return m_BaseWeight;
 }
 
-const CTokenListType::TSizeSizePrVec& CTokenListType::commonUniqueTokenIds(void) const {
+const CTokenListType::TSizeSizePrVec& CTokenListType::commonUniqueTokenIds() const {
     return m_CommonUniqueTokenIds;
 }
 
-size_t CTokenListType::commonUniqueTokenWeight(void) const {
+size_t CTokenListType::commonUniqueTokenWeight() const {
     return m_CommonUniqueTokenWeight;
 }
 
-size_t CTokenListType::origUniqueTokenWeight(void) const {
+size_t CTokenListType::origUniqueTokenWeight() const {
     return m_OrigUniqueTokenWeight;
 }
 
-size_t CTokenListType::maxStringLen(void) const {
+size_t CTokenListType::maxStringLen() const {
     return m_MaxStringLen;
 }
 
-size_t CTokenListType::outOfOrderCommonTokenIndex(void) const {
+size_t CTokenListType::outOfOrderCommonTokenIndex() const {
     return m_OutOfOrderCommonTokenIndex;
 }
 
-size_t CTokenListType::maxMatchingStringLen(void) const {
-=======
-const std::string &CTokenListType::baseString() const
-{
-    return m_BaseString;
-}
-
-const CTokenListType::TSizeSizePrVec &CTokenListType::baseTokenIds() const
-{
-    return m_BaseTokenIds;
-}
-
-size_t CTokenListType::baseWeight() const
-{
-    return m_BaseWeight;
-}
-
-const CTokenListType::TSizeSizePrVec &CTokenListType::commonUniqueTokenIds() const
-{
-    return m_CommonUniqueTokenIds;
-}
-
-size_t CTokenListType::commonUniqueTokenWeight() const
-{
-    return m_CommonUniqueTokenWeight;
-}
-
-size_t CTokenListType::origUniqueTokenWeight() const
-{
-    return m_OrigUniqueTokenWeight;
-}
-
-size_t CTokenListType::maxStringLen() const
-{
-    return m_MaxStringLen;
-}
-
-size_t CTokenListType::outOfOrderCommonTokenIndex() const
-{
-    return m_OutOfOrderCommonTokenIndex;
-}
-
-size_t CTokenListType::maxMatchingStringLen() const
-{
->>>>>>> d4e4cca7
+size_t CTokenListType::maxMatchingStringLen() const {
     // Add a 10% margin of error
     return (m_MaxStringLen * 11) / 10;
 }
@@ -397,12 +352,7 @@
     return true;
 }
 
-<<<<<<< HEAD
-size_t CTokenListType::numMatches(void) const {
-=======
-size_t CTokenListType::numMatches() const
-{
->>>>>>> d4e4cca7
+size_t CTokenListType::numMatches() const {
     return m_NumMatches;
 }
 
