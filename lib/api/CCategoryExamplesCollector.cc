--- conflicted
+++ resolved
@@ -142,12 +142,7 @@
     return true;
 }
 
-<<<<<<< HEAD
-void CCategoryExamplesCollector::clear(void) {
-=======
-void CCategoryExamplesCollector::clear()
-{
->>>>>>> d4e4cca7
+void CCategoryExamplesCollector::clear() {
     m_ExamplesByCategory.clear();
 }
 
