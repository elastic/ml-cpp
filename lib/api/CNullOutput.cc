--- conflicted
+++ resolved
@@ -21,12 +21,7 @@
     return true;
 }
 
-<<<<<<< HEAD
-const COutputHandler::TStrVec& CNullOutput::fieldNames(void) const {
-=======
-const COutputHandler::TStrVec &CNullOutput::fieldNames() const
-{
->>>>>>> d4e4cca7
+const COutputHandler::TStrVec& CNullOutput::fieldNames() const {
     return EMPTY_FIELD_NAMES;
 }
 
