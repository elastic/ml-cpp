/*
 * Copyright Elasticsearch B.V. and/or licensed to Elasticsearch B.V. under one
 * or more contributor license agreements. Licensed under the Elastic License;
 * you may not use this file except in compliance with the Elastic License.
 */
#include <api/CInferenceModelMetadata.h>

<<<<<<< HEAD
#include <cmath>
=======
>>>>>>> 3f7ec0a9
#include <maths/CLinearAlgebraShims.h>

#include <rapidjson/document.h>

namespace ml {
namespace api {

namespace {
// clang-format off
const std::string JSON_MODEL_METADATA_TAG{"model_metadata"};
const std::string JSON_FEATURE_NAME_TAG{"feature_name"};
const std::string JSON_IMPORTANCE_TAG{"importance"};
const std::string JSON_MEAN_TAG{"mean"};
<<<<<<< HEAD
const std::string JSON_CLASSES_TAG{"classes"};
=======
const std::string JSON_VARIANCE_TAG{"variance"};
>>>>>>> 3f7ec0a9
const std::string JSON_CLASS_NAME_TAG{"class_name"};
const std::string JSON_MIN_TAG{"min"};
const std::string JSON_MAX_TAG{"max"};
const std::string JSON_TOTAL_FEATURE_IMPORTANCE_TAG{"total_feature_importance"};
const std::string JSON_SUM_TAG{"sum"};
// clang-format on
}

void CInferenceModelMetadata::write(TRapidJsonWriter& writer) const {
    this->writeTotalFeatureImportance(writer);
}

void CInferenceModelMetadata::writeTotalFeatureImportance(TRapidJsonWriter& writer) const {
    writer.Key(JSON_TOTAL_FEATURE_IMPORTANCE_TAG);
    writer.StartArray();
    for (const auto& item : m_TotalShapValuesMeanVar) {
        writer.StartObject();
        writer.Key(JSON_FEATURE_NAME_TAG);
        writer.String(m_ColumnNames[item.first]);
        auto meanFeatureImportance = maths::CBasicStatistics::mean(item.second);
<<<<<<< HEAD
        const auto& minMaxFeatureImportance = m_TotalShapValuesMinMax.at(item.first);
=======
        auto varFeatureImportance = maths::CBasicStatistics::variance(item.second);
>>>>>>> 3f7ec0a9
        if (meanFeatureImportance.size() == 1) {
            writer.Key(JSON_IMPORTANCE_TAG);
            writer.StartObject();
            writer.Key(JSON_MEAN_TAG);
            writer.Double(meanFeatureImportance[0]);
<<<<<<< HEAD
            writer.Key(JSON_MIN_TAG);
            writer.Double(minMaxFeatureImportance[0].min());
            writer.Key(JSON_MAX_TAG);
            writer.Double(minMaxFeatureImportance[0].max());
            writer.EndObject();
        } else {
            writer.Key(JSON_CLASSES_TAG);
            writer.StartArray();
            for (std::size_t j = 0;
=======
            writer.Key(JSON_VARIANCE_TAG);
            writer.Double(varFeatureImportance[0]);
            writer.EndObject();
        } else {
            writer.Key(JSON_IMPORTANCE_TAG);
            writer.StartArray();
            for (int j = 0;
>>>>>>> 3f7ec0a9
                 j < meanFeatureImportance.size() && j < m_ClassValues.size(); ++j) {
                writer.StartObject();
                writer.Key(JSON_CLASS_NAME_TAG);
                writer.String(m_ClassValues[j]);
                writer.Key(JSON_MEAN_TAG);
                writer.Double(meanFeatureImportance[j]);
<<<<<<< HEAD
                writer.Key(JSON_MIN_TAG);
                writer.Double(minMaxFeatureImportance[j].min());
                writer.Key(JSON_MAX_TAG);
                writer.Double(minMaxFeatureImportance[j].max());
=======
                writer.Key(JSON_VARIANCE_TAG);
                writer.Double(varFeatureImportance[j]);
>>>>>>> 3f7ec0a9
                writer.EndObject();
            }
            writer.EndArray();
        }
        writer.EndObject();
<<<<<<< HEAD
=======
        LOG_DEBUG(<< "Count: " << maths::CBasicStatistics::count(item.second));
>>>>>>> 3f7ec0a9
    }
    writer.EndArray();
}

const std::string& CInferenceModelMetadata::typeString() const {
    return JSON_MODEL_METADATA_TAG;
}

void CInferenceModelMetadata::columnNames(const TStrVec& columnNames) {
    m_ColumnNames = columnNames;
}

void CInferenceModelMetadata::classValues(const TStrVec& classValues) {
    m_ClassValues = classValues;
}

void CInferenceModelMetadata::addToFeatureImportance(std::size_t i, const TVector& values) {
    m_TotalShapValuesMeanVar
        .emplace(std::make_pair(i, TVector::Zero(values.size())))
        .first->second.add(values.cwiseAbs());
<<<<<<< HEAD
    auto& minMaxVector =
        m_TotalShapValuesMinMax
            .emplace(std::make_pair(i, TMinMaxAccumulator(values.size())))
            .first->second;
    for (std::size_t j = 0; j < minMaxVector.size(); ++j) {
        minMaxVector[j].add(values[j]);
    }
=======
    // m_TotalShapValuesMinMax.emplace(std::make_pair(i, TVector::Zero(values.size())))
    //     .first->second.add(maths::las::componentwise(values.cwiseAbs()));
>>>>>>> 3f7ec0a9
}
}
}<|MERGE_RESOLUTION|>--- conflicted
+++ resolved
@@ -5,10 +5,6 @@
  */
 #include <api/CInferenceModelMetadata.h>
 
-<<<<<<< HEAD
-#include <cmath>
-=======
->>>>>>> 3f7ec0a9
 #include <maths/CLinearAlgebraShims.h>
 
 #include <rapidjson/document.h>
@@ -22,11 +18,7 @@
 const std::string JSON_FEATURE_NAME_TAG{"feature_name"};
 const std::string JSON_IMPORTANCE_TAG{"importance"};
 const std::string JSON_MEAN_TAG{"mean"};
-<<<<<<< HEAD
 const std::string JSON_CLASSES_TAG{"classes"};
-=======
-const std::string JSON_VARIANCE_TAG{"variance"};
->>>>>>> 3f7ec0a9
 const std::string JSON_CLASS_NAME_TAG{"class_name"};
 const std::string JSON_MIN_TAG{"min"};
 const std::string JSON_MAX_TAG{"max"};
@@ -47,17 +39,12 @@
         writer.Key(JSON_FEATURE_NAME_TAG);
         writer.String(m_ColumnNames[item.first]);
         auto meanFeatureImportance = maths::CBasicStatistics::mean(item.second);
-<<<<<<< HEAD
         const auto& minMaxFeatureImportance = m_TotalShapValuesMinMax.at(item.first);
-=======
-        auto varFeatureImportance = maths::CBasicStatistics::variance(item.second);
->>>>>>> 3f7ec0a9
         if (meanFeatureImportance.size() == 1) {
             writer.Key(JSON_IMPORTANCE_TAG);
             writer.StartObject();
             writer.Key(JSON_MEAN_TAG);
             writer.Double(meanFeatureImportance[0]);
-<<<<<<< HEAD
             writer.Key(JSON_MIN_TAG);
             writer.Double(minMaxFeatureImportance[0].min());
             writer.Key(JSON_MAX_TAG);
@@ -67,39 +54,21 @@
             writer.Key(JSON_CLASSES_TAG);
             writer.StartArray();
             for (std::size_t j = 0;
-=======
-            writer.Key(JSON_VARIANCE_TAG);
-            writer.Double(varFeatureImportance[0]);
-            writer.EndObject();
-        } else {
-            writer.Key(JSON_IMPORTANCE_TAG);
-            writer.StartArray();
-            for (int j = 0;
->>>>>>> 3f7ec0a9
                  j < meanFeatureImportance.size() && j < m_ClassValues.size(); ++j) {
                 writer.StartObject();
                 writer.Key(JSON_CLASS_NAME_TAG);
                 writer.String(m_ClassValues[j]);
                 writer.Key(JSON_MEAN_TAG);
                 writer.Double(meanFeatureImportance[j]);
-<<<<<<< HEAD
                 writer.Key(JSON_MIN_TAG);
                 writer.Double(minMaxFeatureImportance[j].min());
                 writer.Key(JSON_MAX_TAG);
                 writer.Double(minMaxFeatureImportance[j].max());
-=======
-                writer.Key(JSON_VARIANCE_TAG);
-                writer.Double(varFeatureImportance[j]);
->>>>>>> 3f7ec0a9
                 writer.EndObject();
             }
             writer.EndArray();
         }
         writer.EndObject();
-<<<<<<< HEAD
-=======
-        LOG_DEBUG(<< "Count: " << maths::CBasicStatistics::count(item.second));
->>>>>>> 3f7ec0a9
     }
     writer.EndArray();
 }
@@ -120,7 +89,6 @@
     m_TotalShapValuesMeanVar
         .emplace(std::make_pair(i, TVector::Zero(values.size())))
         .first->second.add(values.cwiseAbs());
-<<<<<<< HEAD
     auto& minMaxVector =
         m_TotalShapValuesMinMax
             .emplace(std::make_pair(i, TMinMaxAccumulator(values.size())))
@@ -128,10 +96,6 @@
     for (std::size_t j = 0; j < minMaxVector.size(); ++j) {
         minMaxVector[j].add(values[j]);
     }
-=======
-    // m_TotalShapValuesMinMax.emplace(std::make_pair(i, TVector::Zero(values.size())))
-    //     .first->second.add(maths::las::componentwise(values.cwiseAbs()));
->>>>>>> 3f7ec0a9
 }
 }
 }