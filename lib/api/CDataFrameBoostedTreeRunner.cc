--- conflicted
+++ resolved
@@ -284,18 +284,5 @@
     std::size_t numberColumns) const {
     return m_BoostedTreeFactory->estimateMemoryUsage(totalNumberRows, numberColumns);
 }
-
-<<<<<<< HEAD
-=======
-CDataFrameAnalysisRunner::TInferenceModelDefinitionUPtr
-CDataFrameBoostedTreeRunner::inferenceModelDefinition(const TStrVec& fieldNames,
-                                                      const TStrVecVec& categoryNames) const {
-    CBoostedTreeRegressionInferenceModelBuilder builder(
-        fieldNames, m_BoostedTree->columnHoldingDependentVariable(), categoryNames);
-    m_BoostedTree->accept(builder);
-
-    return std::make_unique<CInferenceModelDefinition>(builder.build());
-}
->>>>>>> f40d011b
 }
 }