/*
 * Copyright Elasticsearch B.V. and/or licensed to Elasticsearch B.V. under one
 * or more contributor license agreements. Licensed under the Elastic License;
 * you may not use this file except in compliance with the Elastic License.
 */

#include <api/CDataFrameBoostedTreeRunner.h>

#include <core/CDataFrame.h>
#include <core/CLogger.h>
#include <core/CProgramCounters.h>
#include <core/CRapidJsonConcurrentLineWriter.h>
#include <core/CStateDecompressor.h>
#include <core/CStopWatch.h>

#include <maths/CBoostedTree.h>
#include <maths/CBoostedTreeFactory.h>
#include <maths/CDataFrameUtils.h>

#include <api/CDataFrameAnalysisConfigReader.h>
#include <api/CDataFrameAnalysisSpecification.h>
#include <api/CInferenceModelDefinition.h>
#include <api/ElasticsearchStateIndex.h>

#include <api/CBoostedTreeRegressionInferenceModelFormatter.h>
#include <core/CJsonStatePersistInserter.h>
#include <rapidjson/document.h>

namespace ml {
namespace api {
namespace {
// Configuration
const std::string DEPENDENT_VARIABLE_NAME{"dependent_variable"};
const std::string PREDICTION_FIELD_NAME{"prediction_field_name"};
const std::string ALPHA{"alpha"};
const std::string LAMBDA{"lambda"};
const std::string GAMMA{"gamma"};
const std::string ETA{"eta"};
const std::string SOFT_TREE_DEPTH_LIMIT{"soft_tree_depth_limit"};
const std::string SOFT_TREE_DEPTH_TOLERANCE{"soft_tree_depth_tolerance"};
const std::string MAXIMUM_NUMBER_TREES{"maximum_number_trees"};
const std::string FEATURE_BAG_FRACTION{"feature_bag_fraction"};
const std::string NUMBER_FOLDS{"number_folds"};
const std::string NUMBER_ROUNDS_PER_HYPERPARAMETER{"number_rounds_per_hyperparameter"};
const std::string BAYESIAN_OPTIMISATION_RESTARTS{"bayesian_optimisation_restarts"};
}

<<<<<<< HEAD
const std::string RESULT_INFERENCE_MODEL{"inference_model"};

const CDataFrameAnalysisConfigReader PARAMETER_READER{[] {
=======
CDataFrameAnalysisConfigReader CDataFrameBoostedTreeRunner::getParameterReader() {
>>>>>>> 0a95aced
    CDataFrameAnalysisConfigReader theReader;
    theReader.addParameter(DEPENDENT_VARIABLE_NAME,
                           CDataFrameAnalysisConfigReader::E_RequiredParameter);
    theReader.addParameter(PREDICTION_FIELD_NAME,
                           CDataFrameAnalysisConfigReader::E_OptionalParameter);
    theReader.addParameter(ALPHA, CDataFrameAnalysisConfigReader::E_OptionalParameter);
    theReader.addParameter(LAMBDA, CDataFrameAnalysisConfigReader::E_OptionalParameter);
    theReader.addParameter(GAMMA, CDataFrameAnalysisConfigReader::E_OptionalParameter);
    theReader.addParameter(ETA, CDataFrameAnalysisConfigReader::E_OptionalParameter);
    theReader.addParameter(SOFT_TREE_DEPTH_LIMIT,
                           CDataFrameAnalysisConfigReader::E_OptionalParameter);
    theReader.addParameter(SOFT_TREE_DEPTH_TOLERANCE,
                           CDataFrameAnalysisConfigReader::E_OptionalParameter);
    theReader.addParameter(MAXIMUM_NUMBER_TREES,
                           CDataFrameAnalysisConfigReader::E_OptionalParameter);
    theReader.addParameter(FEATURE_BAG_FRACTION,
                           CDataFrameAnalysisConfigReader::E_OptionalParameter);
    theReader.addParameter(NUMBER_FOLDS, CDataFrameAnalysisConfigReader::E_OptionalParameter);
    theReader.addParameter(NUMBER_ROUNDS_PER_HYPERPARAMETER,
                           CDataFrameAnalysisConfigReader::E_OptionalParameter);
    theReader.addParameter(BAYESIAN_OPTIMISATION_RESTARTS,
                           CDataFrameAnalysisConfigReader::E_OptionalParameter);
    return theReader;
}

CDataFrameBoostedTreeRunner::CDataFrameBoostedTreeRunner(
    const CDataFrameAnalysisSpecification& spec,
    const CDataFrameAnalysisConfigReader::CParameters& parameters)
    : CDataFrameBoostedTreeRunner{spec} {

    m_DependentVariableFieldName = parameters[DEPENDENT_VARIABLE_NAME].as<std::string>();

    m_PredictionFieldName = parameters[PREDICTION_FIELD_NAME].fallback(
        m_DependentVariableFieldName + "_prediction");

    std::size_t maximumNumberTrees{
        parameters[MAXIMUM_NUMBER_TREES].fallback(std::size_t{0})};

    std::size_t numberFolds{parameters[NUMBER_FOLDS].fallback(std::size_t{0})};
    std::size_t numberRoundsPerHyperparameter{
        parameters[NUMBER_ROUNDS_PER_HYPERPARAMETER].fallback(std::size_t{0})};
    std::size_t bayesianOptimisationRestarts{
        parameters[BAYESIAN_OPTIMISATION_RESTARTS].fallback(std::size_t{0})};

    double alpha{parameters[ALPHA].fallback(-1.0)};
    double lambda{parameters[LAMBDA].fallback(-1.0)};
    double gamma{parameters[GAMMA].fallback(-1.0)};
    double eta{parameters[ETA].fallback(-1.0)};
    double softTreeDepthLimit{parameters[SOFT_TREE_DEPTH_LIMIT].fallback(-1.0)};
    double softTreeDepthTolerance{parameters[SOFT_TREE_DEPTH_TOLERANCE].fallback(-1.0)};
    double featureBagFraction{parameters[FEATURE_BAG_FRACTION].fallback(-1.0)};
    if (alpha != -1.0 && alpha < 0.0) {
        HANDLE_FATAL(<< "Input error: bad alpha value. It should be non-negative.");
    }
    if (lambda != -1.0 && lambda < 0.0) {
        HANDLE_FATAL(<< "Input error: bad lambda value. It should be non-negative.");
    }
    if (gamma != -1.0 && gamma < 0.0) {
        HANDLE_FATAL(<< "Input error: bad gamma value. It should be non-negative.");
    }
    if (eta != -1.0 && (eta <= 0.0 || eta > 1.0)) {
        HANDLE_FATAL(<< "Input error: bad eta value. It should be in the range (0, 1].");
    }
    if (softTreeDepthLimit != -1.0 && softTreeDepthLimit < 0.0) {
        HANDLE_FATAL(<< "Input error: bad tree depth limit value. It should be non-negative.")
    }
    if (softTreeDepthTolerance != -1.0 && softTreeDepthTolerance <= 0.0) {
        HANDLE_FATAL(<< "Input error: bad tree depth limit value. It should be positive.")
    }
    if (featureBagFraction != -1.0 &&
        (featureBagFraction <= 0.0 || featureBagFraction > 1.0)) {
        HANDLE_FATAL(<< "Input error: bad feature bag fraction. "
                     << "It should be in the range (0, 1]");
    }

    m_BoostedTreeFactory = std::make_unique<maths::CBoostedTreeFactory>(
        maths::CBoostedTreeFactory::constructFromParameters(
            this->spec().numberThreads(), std::make_unique<maths::boosted_tree::CMse>()));

    (*m_BoostedTreeFactory)
        .progressCallback(this->progressRecorder())
        .trainingStateCallback(this->statePersister())
        .memoryUsageCallback(this->memoryEstimator());

    if (alpha >= 0.0) {
        m_BoostedTreeFactory->depthPenaltyMultiplier(alpha);
    }
    if (gamma >= 0.0) {
        m_BoostedTreeFactory->treeSizePenaltyMultiplier(gamma);
    }
    if (lambda >= 0.0) {
        m_BoostedTreeFactory->leafWeightPenaltyMultiplier(lambda);
    }
    if (eta > 0.0 && eta <= 1.0) {
        m_BoostedTreeFactory->eta(eta);
    }
    if (softTreeDepthLimit >= 0.0) {
        m_BoostedTreeFactory->softTreeDepthLimit(softTreeDepthLimit);
    }
    if (softTreeDepthTolerance > 0.0) {
        m_BoostedTreeFactory->softTreeDepthTolerance(softTreeDepthTolerance);
    }
    if (maximumNumberTrees > 0) {
        m_BoostedTreeFactory->maximumNumberTrees(maximumNumberTrees);
    }
    if (featureBagFraction > 0.0 && featureBagFraction <= 1.0) {
        m_BoostedTreeFactory->featureBagFraction(featureBagFraction);
    }
    if (numberFolds > 1) {
        m_BoostedTreeFactory->numberFolds(numberFolds);
    }
    if (numberRoundsPerHyperparameter > 0) {
        m_BoostedTreeFactory->maximumOptimisationRoundsPerHyperparameter(numberRoundsPerHyperparameter);
    }
    if (bayesianOptimisationRestarts > 0) {
        m_BoostedTreeFactory->bayesianOptimisationRestarts(bayesianOptimisationRestarts);
    }
}

CDataFrameBoostedTreeRunner::TMemoryEstimator CDataFrameBoostedTreeRunner::memoryEstimator() {
    return [this](int64_t delta) {
        int64_t memory{m_Memory.fetch_add(delta)};
        if (memory >= 0) {
            core::CProgramCounters::counter(counter_t::E_DFTPMPeakMemoryUsage).max(memory);
        } else {
            // Something has gone wrong with memory estimation. Trap this case
            // to avoid underflowing the peak memory usage statistic.
            LOG_DEBUG(<< "Memory estimate " << memory << " is negative!");
        }
    };
}

CDataFrameBoostedTreeRunner::CDataFrameBoostedTreeRunner(const CDataFrameAnalysisSpecification& spec)
    : CDataFrameAnalysisRunner{spec}, m_Memory{0} {
}

CDataFrameBoostedTreeRunner::~CDataFrameBoostedTreeRunner() = default;

std::size_t CDataFrameBoostedTreeRunner::numberExtraColumns() const {
    return m_BoostedTreeFactory->numberExtraColumnsForTrain();
}

const std::string& CDataFrameBoostedTreeRunner::dependentVariableFieldName() const {
    return m_DependentVariableFieldName;
}

const std::string& CDataFrameBoostedTreeRunner::predictionFieldName() const {
    return m_PredictionFieldName;
}

const maths::CBoostedTree& CDataFrameBoostedTreeRunner::boostedTree() const {
    if (m_BoostedTree == nullptr) {
        HANDLE_FATAL(<< "Internal error: boosted tree object missing. Please report this error.");
    }
    return *m_BoostedTree;
}

void CDataFrameBoostedTreeRunner::runImpl(const TStrVec& featureNames,
                                          core::CDataFrame& frame) {
    auto dependentVariableColumn = std::find(
        featureNames.begin(), featureNames.end(), m_DependentVariableFieldName);
    if (dependentVariableColumn == featureNames.end()) {
        HANDLE_FATAL(<< "Input error: supplied variable to predict '"
                     << m_DependentVariableFieldName << "' is missing from training"
                     << " data " << core::CContainerPrinter::print(featureNames));
        return;
    }

    core::CProgramCounters::counter(counter_t::E_DFTPMEstimatedPeakMemoryUsage) =
        this->estimateMemoryUsage(frame.numberRows(),
                                  frame.numberRows() / this->numberPartitions(),
                                  frame.numberColumns() + this->numberExtraColumns());

    core::CStopWatch watch{true};

    auto restoreSearcher{this->spec().restoreSearcher()};
    bool treeRestored{false};
    if (restoreSearcher != nullptr) {
        treeRestored = this->restoreBoostedTree(
            frame, dependentVariableColumn - featureNames.begin(), restoreSearcher);
    }
    if (treeRestored == false) {
        m_BoostedTree = m_BoostedTreeFactory->buildFor(
            frame, dependentVariableColumn - featureNames.begin());
    }

    m_BoostedTree->train();
    m_BoostedTree->predict();

    core::CProgramCounters::counter(counter_t::E_DFTPMTimeToTrain) = watch.stop();
}

bool CDataFrameBoostedTreeRunner::restoreBoostedTree(core::CDataFrame& frame,
                                                     std::size_t dependentVariableColumn,
                                                     TDataSearcherUPtr& restoreSearcher) {
    // Restore from Elasticsearch compressed data
    try {
        core::CStateDecompressor decompressor(*restoreSearcher);
        decompressor.setStateRestoreSearch(
            ML_STATE_INDEX, getRegressionStateId(this->spec().jobId()));
        core::CDataSearcher::TIStreamP inputStream{decompressor.search(1, 1)}; // search arguments are ignored
        if (inputStream == nullptr) {
            LOG_ERROR(<< "Unable to connect to data store");
            return false;
        }

        if (inputStream->bad()) {
            LOG_ERROR(<< "State restoration search returned bad stream");
            return false;
        }

        if (inputStream->fail()) {
            // This is fatal. If the stream exists and has failed then state is missing
            LOG_ERROR(<< "State restoration search returned failed stream");
            return false;
        }

        m_BoostedTree = maths::CBoostedTreeFactory::constructFromString(*inputStream)
                            .progressCallback(this->progressRecorder())
                            .trainingStateCallback(this->statePersister())
                            .memoryUsageCallback(this->memoryEstimator())
                            .buildFor(frame, dependentVariableColumn);
    } catch (std::exception& e) {
        LOG_ERROR(<< "Failed to restore state! " << e.what());
        return false;
    }
    return true;
}

std::size_t CDataFrameBoostedTreeRunner::estimateBookkeepingMemoryUsage(
    std::size_t /*numberPartitions*/,
    std::size_t totalNumberRows,
    std::size_t /*partitionNumberRows*/,
    std::size_t numberColumns) const {
    return m_BoostedTreeFactory->estimateMemoryUsage(totalNumberRows, numberColumns);
}
<<<<<<< HEAD

void CDataFrameBoostedTreeRunner::serializeRunner(const TStrVec& fieldNames,
                                                  const TStrSizeUMapVec& categoryNameMap,
                                                  core::CRapidJsonConcurrentLineWriter& writer) const {
    std::stringstream strm;
    {
        core::CJsonStatePersistInserter inserter(strm);
        m_BoostedTree->acceptPersistInserter(inserter);
        strm.flush();
    }
    LOG_DEBUG(<< "serializeRunner: " << strm.str());

    CBoostedTreeRegressionInferenceModelFormatter formatter{strm.str(), fieldNames,
                                                            categoryNameMap};
    LOG_DEBUG(<< "Inference model json: " << formatter.toString());

    rapidjson::Document doc = writer.makeDoc();
    doc.Parse(formatter.toString());
    writer.StartObject();
    writer.Key(RESULT_INFERENCE_MODEL);
    writer.write(doc);
    writer.EndObject();
}

const std::string& CDataFrameBoostedTreeRunnerFactory::name() const {
    return NAME;
}

CDataFrameBoostedTreeRunnerFactory::TRunnerUPtr
CDataFrameBoostedTreeRunnerFactory::makeImpl(const CDataFrameAnalysisSpecification& spec) const {
    return std::make_unique<CDataFrameBoostedTreeRunner>(spec);
}

CDataFrameBoostedTreeRunnerFactory::TRunnerUPtr
CDataFrameBoostedTreeRunnerFactory::makeImpl(const CDataFrameAnalysisSpecification& spec,
                                             const rapidjson::Value& params) const {
    return std::make_unique<CDataFrameBoostedTreeRunner>(spec, params);
}

const std::string CDataFrameBoostedTreeRunnerFactory::NAME{"regression"};
=======
>>>>>>> 0a95aced
}
}<|MERGE_RESOLUTION|>--- conflicted
+++ resolved
@@ -43,15 +43,11 @@
 const std::string NUMBER_FOLDS{"number_folds"};
 const std::string NUMBER_ROUNDS_PER_HYPERPARAMETER{"number_rounds_per_hyperparameter"};
 const std::string BAYESIAN_OPTIMISATION_RESTARTS{"bayesian_optimisation_restarts"};
-}
-
-<<<<<<< HEAD
+
 const std::string RESULT_INFERENCE_MODEL{"inference_model"};
-
-const CDataFrameAnalysisConfigReader PARAMETER_READER{[] {
-=======
+}
+
 CDataFrameAnalysisConfigReader CDataFrameBoostedTreeRunner::getParameterReader() {
->>>>>>> 0a95aced
     CDataFrameAnalysisConfigReader theReader;
     theReader.addParameter(DEPENDENT_VARIABLE_NAME,
                            CDataFrameAnalysisConfigReader::E_RequiredParameter);
@@ -288,7 +284,6 @@
     std::size_t numberColumns) const {
     return m_BoostedTreeFactory->estimateMemoryUsage(totalNumberRows, numberColumns);
 }
-<<<<<<< HEAD
 
 void CDataFrameBoostedTreeRunner::serializeRunner(const TStrVec& fieldNames,
                                                   const TStrSizeUMapVec& categoryNameMap,
@@ -312,24 +307,5 @@
     writer.write(doc);
     writer.EndObject();
 }
-
-const std::string& CDataFrameBoostedTreeRunnerFactory::name() const {
-    return NAME;
-}
-
-CDataFrameBoostedTreeRunnerFactory::TRunnerUPtr
-CDataFrameBoostedTreeRunnerFactory::makeImpl(const CDataFrameAnalysisSpecification& spec) const {
-    return std::make_unique<CDataFrameBoostedTreeRunner>(spec);
-}
-
-CDataFrameBoostedTreeRunnerFactory::TRunnerUPtr
-CDataFrameBoostedTreeRunnerFactory::makeImpl(const CDataFrameAnalysisSpecification& spec,
-                                             const rapidjson::Value& params) const {
-    return std::make_unique<CDataFrameBoostedTreeRunner>(spec, params);
-}
-
-const std::string CDataFrameBoostedTreeRunnerFactory::NAME{"regression"};
-=======
->>>>>>> 0a95aced
 }
 }