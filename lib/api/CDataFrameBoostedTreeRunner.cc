--- conflicted
+++ resolved
@@ -132,19 +132,9 @@
         featureNames.begin(), featureNames.end(), m_DependentVariableFieldName);
     if (dependentVariableColumn == featureNames.end()) {
         HANDLE_FATAL(<< "Input error: supplied variable to predict '"
-<<<<<<< HEAD
-                     << m_DependentVariable << "' is missing from training data "
-                     << core::CContainerPrinter::print(featureNames)
-                     << ". Please report this problem.");
-        return;
-=======
                      << m_DependentVariableFieldName << "' is missing from training"
                      << " data " << core::CContainerPrinter::print(featureNames));
-    } else {
-        m_BoostedTree = m_BoostedTreeFactory->buildFor(
-            frame, dependentVariableColumn - featureNames.begin());
-        m_BoostedTree->train(this->progressRecorder());
->>>>>>> 2d8b24bd
+        return;
     }
 
     m_BoostedTree = m_BoostedTreeFactory->buildFor(
