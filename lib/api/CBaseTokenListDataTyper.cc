/*
 * ELASTICSEARCH CONFIDENTIAL
 *
 * Copyright (c) 2016 Elasticsearch BV. All Rights Reserved.
 *
 * Notice: this software, and all information contained
 * therein, is the exclusive property of Elasticsearch BV
 * and its licensors, if any, and is protected under applicable
 * domestic and foreign law, and international treaties.
 *
 * Reproduction, republication or distribution without the
 * express written consent of Elasticsearch BV is
 * strictly prohibited.
 */
#include <api/CBaseTokenListDataTyper.h>

#include <core/CLogger.h>
#include <core/CStatePersistInserter.h>
#include <core/CStateRestoreTraverser.h>
#include <core/CStringUtils.h>

#include <api/CTokenListReverseSearchCreatorIntf.h>

#include <boost/bind.hpp>

#include <algorithm>
#include <cmath>
#include <limits>
#include <ostream>
#include <set>

<<<<<<< HEAD
#include <math.h>

namespace ml {
namespace api {
=======
namespace ml
{
namespace api
{
>>>>>>> d4e4cca7

// Initialise statics
const std::string CBaseTokenListDataTyper::PRETOKENISED_TOKEN_FIELD("...");

// We use short field names to reduce the state size
namespace {
const std::string TOKEN_TAG("a");
const std::string TOKEN_TYPE_COUNT_TAG("b");
const std::string TYPE_TAG("c");

const std::string TIME_ATTRIBUTE("time");

const std::string EMPTY_STRING;
}

CBaseTokenListDataTyper::CBaseTokenListDataTyper(const TTokenListReverseSearchCreatorIntfCPtr& reverseSearchCreator,
                                                 double threshold,
                                                 const std::string& fieldName)
    : CDataTyper(fieldName),
      m_ReverseSearchCreator(reverseSearchCreator),
      m_LowerThreshold(std::min(0.99, std::max(0.01, threshold))),
      // Upper threshold is half way between the lower threshold and 1
      m_UpperThreshold((1.0 + m_LowerThreshold) / 2.0),
      m_HasChanged(false) {
}

<<<<<<< HEAD
void CBaseTokenListDataTyper::dumpStats(void) const {
=======
void CBaseTokenListDataTyper::dumpStats() const
{
>>>>>>> d4e4cca7
    // Type number is vector index plus one
    int typeNum(1);
    for (const auto& type : m_Types) {
        LOG_DEBUG("Type=" << typeNum << '-' << type.numMatches() << ' ' << type.baseString());
        ++typeNum;
    }
}

int CBaseTokenListDataTyper::computeType(bool isDryRun, const TStrStrUMap& fields, const std::string& str, size_t rawStringLen) {
    // First tokenise string
    size_t workWeight(0);
    auto preTokenisedIter = fields.find(PRETOKENISED_TOKEN_FIELD);
    if (preTokenisedIter != fields.end()) {
        if (this->addPretokenisedTokens(preTokenisedIter->second, m_WorkTokenIds, m_WorkTokenUniqueIds, workWeight) == false) {
            return -1;
        }
    } else {
        this->tokeniseString(fields, str, m_WorkTokenIds, m_WorkTokenUniqueIds, workWeight);
    }

    // Determine the minimum and maximum token weight that could possibly
    // match the weight we've got
    size_t minWeight(CBaseTokenListDataTyper::minMatchingWeight(workWeight, m_LowerThreshold));
    size_t maxWeight(CBaseTokenListDataTyper::maxMatchingWeight(workWeight, m_LowerThreshold));

    // We search previous types in descending order of the number of matches
    // we've seen for them
    TSizeSizePrListItr bestSoFarIter(m_TypesByCount.end());
    double bestSoFarSimilarity(m_LowerThreshold);
    for (TSizeSizePrListItr iter = m_TypesByCount.begin(); iter != m_TypesByCount.end(); ++iter) {
        const CTokenListType& compType = m_Types[iter->second];
        const TSizeSizePrVec& baseTokenIds = compType.baseTokenIds();
        size_t baseWeight(compType.baseWeight());

        // Check whether the current record matches the search for the existing
        // type - if it does then we'll put it in the existing type without any
        // further checks.  The first condition here ensures that we never say
        // a string with tokens matches the reverse search of a string with no
        // tokens (which the other criteria alone might say matched).
        bool matchesSearch((baseWeight == 0) == (workWeight == 0) && compType.maxMatchingStringLen() >= rawStringLen &&
                           compType.isMissingCommonTokenWeightZero(m_WorkTokenUniqueIds) &&
                           compType.containsCommonTokensInOrder(m_WorkTokenIds));
        if (!matchesSearch) {
            // Quickly rule out wildly different token weights prior to doing
            // the expensive similarity calculations
            if (baseWeight < minWeight || baseWeight > maxWeight) {
                continue;
            }

            // Rule out types where adding the current string would unacceptably
            // reduce the number of unique common tokens
            size_t origUniqueTokenWeight(compType.origUniqueTokenWeight());
            size_t commonUniqueTokenWeight(compType.commonUniqueTokenWeight());
            size_t missingCommonTokenWeight(compType.missingCommonTokenWeight(m_WorkTokenUniqueIds));
            double proportionOfOrig(double(commonUniqueTokenWeight - missingCommonTokenWeight) / double(origUniqueTokenWeight));
            if (proportionOfOrig < m_LowerThreshold) {
                continue;
            }
        }

        double similarity(this->similarity(m_WorkTokenIds, workWeight, baseTokenIds, baseWeight));

        LOG_TRACE(similarity << '-' << compType.baseString() << '|' << str);

        if (matchesSearch || similarity > m_UpperThreshold) {
            if (similarity <= m_LowerThreshold) {
                // Not an ideal situation, but log at trace level to avoid
                // excessive log file spam
                LOG_TRACE("Reverse search match below threshold : " << similarity << '-' << compType.baseString() << '|' << str);
            }

            // This is a strong match, so accept it immediately and stop
            // looking for better matches - use vector index plus one as type
            int type(1 + int(iter->second));
            this->addTypeMatch(isDryRun, str, rawStringLen, m_WorkTokenIds, m_WorkTokenUniqueIds, similarity, iter);
            return type;
        }

        if (similarity > bestSoFarSimilarity) {
            // This is a weak match, but remember it because it's the best we've
            // seen
            bestSoFarIter = iter;
            bestSoFarSimilarity = similarity;

            // Recalculate the minimum and maximum token counts that might
            // produce a better match
            minWeight = CBaseTokenListDataTyper::minMatchingWeight(workWeight, similarity);
            maxWeight = CBaseTokenListDataTyper::maxMatchingWeight(workWeight, similarity);
        }
    }

    if (bestSoFarIter != m_TypesByCount.end()) {
        // Return the best match - use vector index plus one as type
        int type(1 + int(bestSoFarIter->second));
        this->addTypeMatch(isDryRun, str, rawStringLen, m_WorkTokenIds, m_WorkTokenUniqueIds, bestSoFarSimilarity, bestSoFarIter);
        return type;
    }

    // If we get here we haven't matched, so create a new type
    CTokenListType obj(isDryRun, str, rawStringLen, m_WorkTokenIds, workWeight, m_WorkTokenUniqueIds);
    m_TypesByCount.push_back(TSizeSizePr(1, m_Types.size()));
    m_Types.push_back(obj);
    m_HasChanged = true;

    // Increment the counts of types that use a given token
    for (const auto& workTokenId : m_WorkTokenIds) {
        // We get away with casting away constness ONLY because the type count
        // is not used in any of the multi-index keys
        const_cast<CTokenInfoItem&>(m_TokenIdLookup[workTokenId.first]).incTypeCount();
    }

    // Type is vector index plus one
    return int(m_Types.size());
}

bool CBaseTokenListDataTyper::createReverseSearch(int type,
                                                  std::string& part1,
                                                  std::string& part2,
                                                  size_t& maxMatchingLength,
                                                  bool& wasCached) {
    if (m_ReverseSearchCreator == 0) {
        LOG_ERROR("Cannot create reverse search - no reverse search creator");

        part1.clear();
        part2.clear();

        return false;
    }

    // Find the correct type object - type is vector index plus one
    if (type < 1 || static_cast<size_t>(type) > m_Types.size()) {
        // -1 is a special case for a NULL/empty field
        if (type != -1) {
            LOG_ERROR("Programmatic error - invalid type: " << type);

            part1.clear();
            part2.clear();

            return false;
        }

        return m_ReverseSearchCreator->createNullSearch(part1, part2);
    }

    CTokenListType& typeObj = m_Types[type - 1];
    maxMatchingLength = typeObj.maxMatchingStringLen();

    // If we can retrieve cached reverse search terms we'll save a lot of time
    if (typeObj.cachedReverseSearch(part1, part2) == true) {
        wasCached = true;
        return true;
    }

    const TSizeSizePrVec& baseTokenIds = typeObj.baseTokenIds();
    const TSizeSizePrVec& commonUniqueTokenIds = typeObj.commonUniqueTokenIds();
    if (commonUniqueTokenIds.empty()) {
        // There's quite a high chance this call will return false
        if (m_ReverseSearchCreator->createNoUniqueTokenSearch(type, typeObj.baseString(), typeObj.maxMatchingStringLen(), part1, part2) ==
            false) {
            // More detail should have been logged by the failed call
            LOG_ERROR("Could not create reverse search");

            part1.clear();
            part2.clear();

            return false;
        }

        typeObj.cacheReverseSearch(part1, part2);

        return true;
    }

    size_t availableCost(m_ReverseSearchCreator->availableCost());

    // Determine the rarest tokens that we can afford within the available
    // length
    using TSizeSizeSizePrMMap = std::multimap<size_t, TSizeSizePr>;
    TSizeSizeSizePrMMap rareIdsWithCost;
    size_t lowestCost(std::numeric_limits<size_t>::max());
    for (const auto& commonUniqueTokenId : commonUniqueTokenIds) {
        size_t tokenId(commonUniqueTokenId.first);
        size_t occurrences(std::count_if(baseTokenIds.begin(), baseTokenIds.end(), CSizePairFirstElementEquals(tokenId)));
        const CTokenInfoItem& info = m_TokenIdLookup[tokenId];
        size_t cost(m_ReverseSearchCreator->costOfToken(info.str(), occurrences));
        rareIdsWithCost.insert(TSizeSizeSizePrMMap::value_type(info.typeCount(), TSizeSizePr(tokenId, cost)));
        lowestCost = std::min(cost, lowestCost);
    }

<<<<<<< HEAD
    typedef std::set<size_t> TSizeSet;
=======
    using TSizeSet = std::set<size_t>;
>>>>>>> d4e4cca7
    TSizeSet costedCommonUniqueTokenIds;
    size_t cheapestCost(std::numeric_limits<size_t>::max());
    auto cheapestIter = rareIdsWithCost.end();
    for (auto iter = rareIdsWithCost.begin(); iter != rareIdsWithCost.end() && availableCost > lowestCost; ++iter) {
        if (iter->second.second < cheapestCost) {
            cheapestCost = iter->second.second;
            cheapestIter = iter;
        }

        if (availableCost < iter->second.second) {
            // We can't afford this token
            continue;
        }

        // By this point we don't care about the weights or costs
        costedCommonUniqueTokenIds.insert(iter->second.first);
        availableCost -= iter->second.second;
    }

    if (costedCommonUniqueTokenIds.empty()) {
        if (cheapestIter == rareIdsWithCost.end()) {
            LOG_ERROR("Inconsistency - rareIdsWithCost is empty but "
                      "commonUniqueTokenIds wasn't for "
                      << type);
        } else {
            LOG_ERROR("No token was short enough to include in reverse search "
                      "for "
                      << type << " - cheapest token was " << cheapestIter->second.first << " with cost " << cheapestCost);
        }

        part1.clear();
        part2.clear();

        return false;
    }

    // If we get here we're going to create a search in the standard way - there
    // shouldn't be any more errors after this point

    m_ReverseSearchCreator->initStandardSearch(type, typeObj.baseString(), typeObj.maxMatchingStringLen(), part1, part2);

    for (auto costedCommonUniqueTokenId : costedCommonUniqueTokenIds) {
        m_ReverseSearchCreator->addCommonUniqueToken(m_TokenIdLookup[costedCommonUniqueTokenId].str(), part1, part2);
    }

    bool first(true);
    size_t end(typeObj.outOfOrderCommonTokenIndex());
    for (size_t index = 0; index < end; ++index) {
        size_t tokenId(baseTokenIds[index].first);
        if (costedCommonUniqueTokenIds.find(tokenId) != costedCommonUniqueTokenIds.end()) {
            m_ReverseSearchCreator->addInOrderCommonToken(m_TokenIdLookup[tokenId].str(), first, part1, part2);
            first = false;
        }
    }

    m_ReverseSearchCreator->closeStandardSearch(part1, part2);

    typeObj.cacheReverseSearch(part1, part2);

    return true;
}

namespace {

class CPairFirstElementGreater {
public:
    //! This operator is designed for pairs that are small enough for
    //! passing by value to be most efficient
    template<typename PAIR>
    bool operator()(const PAIR pr1, const PAIR pr2) {
        return pr1.first > pr2.first;
    }
};
}

<<<<<<< HEAD
bool CBaseTokenListDataTyper::hasChanged(void) const {
=======
bool CBaseTokenListDataTyper::hasChanged() const
{
>>>>>>> d4e4cca7
    return m_HasChanged;
}

bool CBaseTokenListDataTyper::acceptRestoreTraverser(core::CStateRestoreTraverser& traverser) {
    m_Types.clear();
    m_TypesByCount.clear();
    m_TokenIdLookup.clear();
    m_WorkTokenIds.clear();
    m_WorkTokenUniqueIds.clear();
    m_HasChanged = false;

    do {
        const std::string& name = traverser.name();
        if (name == TOKEN_TAG) {
            size_t nextIndex(m_TokenIdLookup.size());
            m_TokenIdLookup.push_back(CTokenInfoItem(traverser.value(), nextIndex));
        } else if (name == TOKEN_TYPE_COUNT_TAG) {
            if (m_TokenIdLookup.empty()) {
                LOG_ERROR("Token type count precedes token string in " << traverser.value());
                return false;
            }

            size_t typeCount(0);
            if (core::CStringUtils::stringToType(traverser.value(), typeCount) == false) {
                LOG_ERROR("Invalid token type count in " << traverser.value());
                return false;
            }

            // We get away with casting away constness ONLY because the type
            // count is not used in any of the multi-index keys
            const_cast<CTokenInfoItem&>(m_TokenIdLookup.back()).typeCount(typeCount);
        } else if (name == TYPE_TAG) {
            CTokenListType type(traverser);
            TSizeSizePr countAndIndex(type.numMatches(), m_Types.size());
            m_Types.push_back(type);
            m_TypesByCount.push_back(countAndIndex);
        }
    } while (traverser.next());

    // Types are persisted in order of creation, but this list needs to be
    // sorted by count instead
    m_TypesByCount.sort(CPairFirstElementGreater());

    return true;
}

void CBaseTokenListDataTyper::acceptPersistInserter(core::CStatePersistInserter& inserter) const {
    CBaseTokenListDataTyper::acceptPersistInserter(m_TokenIdLookup, m_Types, inserter);
}

void CBaseTokenListDataTyper::acceptPersistInserter(const TTokenMIndex& tokenIdLookup,
                                                    const TTokenListTypeVec& types,
                                                    core::CStatePersistInserter& inserter) {
    for (const CTokenInfoItem& item : tokenIdLookup) {
        inserter.insertValue(TOKEN_TAG, item.str());
        inserter.insertValue(TOKEN_TYPE_COUNT_TAG, item.typeCount());
    }

    for (const CTokenListType& type : types) {
        inserter.insertLevel(TYPE_TAG, boost::bind(&CTokenListType::acceptPersistInserter, &type, _1));
    }
}

<<<<<<< HEAD
CDataTyper::TPersistFunc CBaseTokenListDataTyper::makePersistFunc(void) const {
    return boost::bind(&CBaseTokenListDataTyper::acceptPersistInserter, m_TokenIdLookup, m_Types, _1);
=======
CDataTyper::TPersistFunc CBaseTokenListDataTyper::makePersistFunc() const
{
    return boost::bind(&CBaseTokenListDataTyper::acceptPersistInserter,
                       m_TokenIdLookup,
                       m_Types,
                       _1);
>>>>>>> d4e4cca7
}

void CBaseTokenListDataTyper::addTypeMatch(bool isDryRun,
                                           const std::string& str,
                                           size_t rawStringLen,
                                           const TSizeSizePrVec& tokenIds,
                                           const TSizeSizeMap& tokenUniqueIds,
                                           double similarity,
                                           TSizeSizePrListItr& iter) {
    if (m_Types[iter->second].addString(isDryRun, str, rawStringLen, tokenIds, tokenUniqueIds, similarity) == true) {
        m_HasChanged = true;
    }

    size_t& count = iter->first;
    ++count;

    // Search backwards for the point where the incremented count belongs
    TSizeSizePrListItr swapIter(m_TypesByCount.end());
    TSizeSizePrListItr checkIter(iter);
    while (checkIter != m_TypesByCount.begin()) {
        --checkIter;
        if (count <= checkIter->first) {
            break;
        }
        swapIter = checkIter;
    }

    // Move the iterator we've matched nearer the front of the list if it
    // deserves this
    if (swapIter != m_TypesByCount.end()) {
        std::iter_swap(swapIter, iter);
    }
}

size_t CBaseTokenListDataTyper::minMatchingWeight(size_t weight, double threshold) {
    if (weight == 0) {
        return 0;
    }

    // When we build with aggressive optimisation, the result of the floating
    // point multiplication can be slightly out, so add a small amount of
    // tolerance
    static const double EPSILON(0.00000000001);

    // This assumes threshold is not negative - other code in this file must
    // enforce this.  Using floor + 1 due to threshold check being exclusive.
    // If threshold check is changed to inclusive, change formula to ceil
    // (without the + 1).
    return static_cast<size_t>(std::floor(double(weight) * threshold + EPSILON)) + 1;
}

size_t CBaseTokenListDataTyper::maxMatchingWeight(size_t weight, double threshold) {
    if (weight == 0) {
        return 0;
    }

    // When we build with aggressive optimisation, the result of the floating
    // point division can be slightly out, so subtract a small amount of
    // tolerance
    static const double EPSILON(0.00000000001);

    // This assumes threshold is not negative - other code in this file must
    // enforce this.  Using ceil - 1 due to threshold check being exclusive.
    // If threshold check is changed to inclusive, change formula to floor
    // (without the - 1).
    return static_cast<size_t>(std::ceil(double(weight) / threshold - EPSILON)) - 1;
}

size_t CBaseTokenListDataTyper::idForToken(const std::string& token) {
    auto iter = boost::multi_index::get<SToken>(m_TokenIdLookup).find(token);
    if (iter != boost::multi_index::get<SToken>(m_TokenIdLookup).end()) {
        return iter->index();
    }

    size_t nextIndex(m_TokenIdLookup.size());
    m_TokenIdLookup.push_back(CTokenInfoItem(token, nextIndex));
    return nextIndex;
}

bool CBaseTokenListDataTyper::addPretokenisedTokens(const std::string& tokensCsv,
                                                    TSizeSizePrVec& tokenIds,
                                                    TSizeSizeMap& tokenUniqueIds,
                                                    size_t& totalWeight) {
    tokenIds.clear();
    tokenUniqueIds.clear();
    totalWeight = 0;

    m_CsvLineParser.reset(tokensCsv);
    std::string token;
    while (!m_CsvLineParser.atEnd()) {
        if (m_CsvLineParser.parseNext(token) == false) {
            return false;
        }

        this->tokenToIdAndWeight(token, tokenIds, tokenUniqueIds, totalWeight);
    }

    return true;
}

CBaseTokenListDataTyper::CTokenInfoItem::CTokenInfoItem(const std::string& str, size_t index) : m_Str(str), m_Index(index), m_TypeCount(0) {
}

<<<<<<< HEAD
const std::string& CBaseTokenListDataTyper::CTokenInfoItem::str(void) const {
    return m_Str;
}

size_t CBaseTokenListDataTyper::CTokenInfoItem::index(void) const {
    return m_Index;
}

size_t CBaseTokenListDataTyper::CTokenInfoItem::typeCount(void) const {
=======
const std::string &CBaseTokenListDataTyper::CTokenInfoItem::str() const
{
    return m_Str;
}

size_t CBaseTokenListDataTyper::CTokenInfoItem::index() const
{
    return m_Index;
}

size_t CBaseTokenListDataTyper::CTokenInfoItem::typeCount() const
{
>>>>>>> d4e4cca7
    return m_TypeCount;
}

void CBaseTokenListDataTyper::CTokenInfoItem::typeCount(size_t typeCount) {
    m_TypeCount = typeCount;
}

<<<<<<< HEAD
void CBaseTokenListDataTyper::CTokenInfoItem::incTypeCount(void) {
=======
void CBaseTokenListDataTyper::CTokenInfoItem::incTypeCount()
{
>>>>>>> d4e4cca7
    ++m_TypeCount;
}

CBaseTokenListDataTyper::CSizePairFirstElementEquals::CSizePairFirstElementEquals(size_t value) : m_Value(value) {
}

CBaseTokenListDataTyper::SIdTranslater::SIdTranslater(const CBaseTokenListDataTyper& typer, const TSizeSizePrVec& tokenIds, char separator)
    : s_Typer(typer), s_TokenIds(tokenIds), s_Separator(separator) {
}

std::ostream& operator<<(std::ostream& strm, const CBaseTokenListDataTyper::SIdTranslater& translator) {
    for (auto iter = translator.s_TokenIds.begin(); iter != translator.s_TokenIds.end(); ++iter) {
        if (iter != translator.s_TokenIds.begin()) {
            strm << translator.s_Separator;
        }

        if (iter->first < translator.s_Typer.m_TokenIdLookup.size()) {
            strm << translator.s_Typer.m_TokenIdLookup[iter->first].str();
        } else {
            strm << "Out of bounds!";
        }
    }

    return strm;
}
}
}<|MERGE_RESOLUTION|>--- conflicted
+++ resolved
@@ -29,17 +29,8 @@
 #include <ostream>
 #include <set>
 
-<<<<<<< HEAD
-#include <math.h>
-
 namespace ml {
 namespace api {
-=======
-namespace ml
-{
-namespace api
-{
->>>>>>> d4e4cca7
 
 // Initialise statics
 const std::string CBaseTokenListDataTyper::PRETOKENISED_TOKEN_FIELD("...");
@@ -66,12 +57,7 @@
       m_HasChanged(false) {
 }
 
-<<<<<<< HEAD
-void CBaseTokenListDataTyper::dumpStats(void) const {
-=======
-void CBaseTokenListDataTyper::dumpStats() const
-{
->>>>>>> d4e4cca7
+void CBaseTokenListDataTyper::dumpStats() const {
     // Type number is vector index plus one
     int typeNum(1);
     for (const auto& type : m_Types) {
@@ -261,11 +247,7 @@
         lowestCost = std::min(cost, lowestCost);
     }
 
-<<<<<<< HEAD
-    typedef std::set<size_t> TSizeSet;
-=======
     using TSizeSet = std::set<size_t>;
->>>>>>> d4e4cca7
     TSizeSet costedCommonUniqueTokenIds;
     size_t cheapestCost(std::numeric_limits<size_t>::max());
     auto cheapestIter = rareIdsWithCost.end();
@@ -341,12 +323,7 @@
 };
 }
 
-<<<<<<< HEAD
-bool CBaseTokenListDataTyper::hasChanged(void) const {
-=======
-bool CBaseTokenListDataTyper::hasChanged() const
-{
->>>>>>> d4e4cca7
+bool CBaseTokenListDataTyper::hasChanged() const {
     return m_HasChanged;
 }
 
@@ -410,17 +387,8 @@
     }
 }
 
-<<<<<<< HEAD
-CDataTyper::TPersistFunc CBaseTokenListDataTyper::makePersistFunc(void) const {
+CDataTyper::TPersistFunc CBaseTokenListDataTyper::makePersistFunc() const {
     return boost::bind(&CBaseTokenListDataTyper::acceptPersistInserter, m_TokenIdLookup, m_Types, _1);
-=======
-CDataTyper::TPersistFunc CBaseTokenListDataTyper::makePersistFunc() const
-{
-    return boost::bind(&CBaseTokenListDataTyper::acceptPersistInserter,
-                       m_TokenIdLookup,
-                       m_Types,
-                       _1);
->>>>>>> d4e4cca7
 }
 
 void CBaseTokenListDataTyper::addTypeMatch(bool isDryRun,
@@ -524,30 +492,15 @@
 CBaseTokenListDataTyper::CTokenInfoItem::CTokenInfoItem(const std::string& str, size_t index) : m_Str(str), m_Index(index), m_TypeCount(0) {
 }
 
-<<<<<<< HEAD
-const std::string& CBaseTokenListDataTyper::CTokenInfoItem::str(void) const {
+const std::string& CBaseTokenListDataTyper::CTokenInfoItem::str() const {
     return m_Str;
 }
 
-size_t CBaseTokenListDataTyper::CTokenInfoItem::index(void) const {
+size_t CBaseTokenListDataTyper::CTokenInfoItem::index() const {
     return m_Index;
 }
 
-size_t CBaseTokenListDataTyper::CTokenInfoItem::typeCount(void) const {
-=======
-const std::string &CBaseTokenListDataTyper::CTokenInfoItem::str() const
-{
-    return m_Str;
-}
-
-size_t CBaseTokenListDataTyper::CTokenInfoItem::index() const
-{
-    return m_Index;
-}
-
-size_t CBaseTokenListDataTyper::CTokenInfoItem::typeCount() const
-{
->>>>>>> d4e4cca7
+size_t CBaseTokenListDataTyper::CTokenInfoItem::typeCount() const {
     return m_TypeCount;
 }
 
@@ -555,12 +508,7 @@
     m_TypeCount = typeCount;
 }
 
-<<<<<<< HEAD
-void CBaseTokenListDataTyper::CTokenInfoItem::incTypeCount(void) {
-=======
-void CBaseTokenListDataTyper::CTokenInfoItem::incTypeCount()
-{
->>>>>>> d4e4cca7
+void CBaseTokenListDataTyper::CTokenInfoItem::incTypeCount() {
     ++m_TypeCount;
 }
 
