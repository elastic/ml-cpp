--- conflicted
+++ resolved
@@ -130,15 +130,12 @@
     : CDataFrameAnalysisRunner{spec}, m_NumberLossParameters{loss->numberParameters()},
       m_Instrumentation{spec.jobId(), spec.memoryLimit()} {
 
-<<<<<<< HEAD
     if (loss == nullptr) {
         HANDLE_FATAL(<< "Internal error: must provide a loss function for training."
                      << " Please report this problem");
         return;
     }
 
-=======
->>>>>>> 77d3b353
     using TDoubleVec = std::vector<double>;
 
     m_DependentVariableFieldName = parameters[DEPENDENT_VARIABLE_NAME].as<std::string>();
@@ -147,7 +144,6 @@
 
     m_TrainingPercent = parameters[TRAINING_PERCENT_FIELD_NAME].fallback(100.0) / 100.0;
 
-<<<<<<< HEAD
     m_Task = parameters[TASK].fallback(E_Train);
 
     auto seed = parameters[RANDOM_NUMBER_GENERATOR_SEED].fallback(std::size_t{0});
@@ -170,33 +166,11 @@
         core::constants::BYTES_IN_GIGABYTES);
 
     auto maxTrees = parameters[MAX_TREES].fallback(std::size_t{0});
-=======
-    bool earlyStoppingEnabled{parameters[EARLY_STOPPING_ENABLED].fallback(true)};
-    std::string rowWeightColumnName{parameters[ROW_WEIGHT_COLUMN].fallback(std::string{})};
-    std::size_t numberFolds{parameters[NUM_FOLDS].fallback(std::size_t{0})};
-    double trainFractionPerFold{parameters[TRAIN_FRACTION_PER_FOLD].fallback(-1.0)};
-    std::size_t downsampleRowsPerFeature{
-        parameters[DOWNSAMPLE_ROWS_PER_FEATURE].fallback(std::size_t{0})};
-    std::size_t numberRoundsPerHyperparameter{
-        parameters[MAX_OPTIMIZATION_ROUNDS_PER_HYPERPARAMETER].fallback(
-            NUMBER_ROUNDS_PER_HYPERPARAMETER_IS_UNSET)};
-    std::size_t bayesianOptimisationRestarts{
-        parameters[BAYESIAN_OPTIMISATION_RESTARTS].fallback(std::size_t{0})};
-    bool stopCrossValidationEarly{parameters[STOP_CROSS_VALIDATION_EARLY].fallback(true)};
-    std::size_t numTopFeatureImportanceValues{
-        parameters[NUM_TOP_FEATURE_IMPORTANCE_VALUES].fallback(std::size_t{0})};
-    std::size_t maximumDeployedSize{parameters[MAX_DEPLOYED_MODEL_SIZE].fallback(
-        core::constants::BYTES_IN_GIGABYTES)};
-
-    std::size_t maxTrees{parameters[MAX_TREES].fallback(std::size_t{0})};
-    auto downsampleFactor = parameters[DOWNSAMPLE_FACTOR].fallback(TDoubleVec{});
->>>>>>> 77d3b353
     auto alpha = parameters[ALPHA].fallback(TDoubleVec{});
     auto lambda = parameters[LAMBDA].fallback(TDoubleVec{});
     auto gamma = parameters[GAMMA].fallback(TDoubleVec{});
     auto eta = parameters[ETA].fallback(TDoubleVec{});
     auto etaGrowthRatePerTree = parameters[ETA_GROWTH_RATE_PER_TREE].fallback(TDoubleVec{});
-<<<<<<< HEAD
     auto retrainedTreeEta = parameters[RETRAINED_TREE_ETA].fallback(TDoubleVec{});
     auto softTreeDepthLimit = parameters[SOFT_TREE_DEPTH_LIMIT].fallback(TDoubleVec{});
     auto softTreeDepthTolerance =
@@ -216,21 +190,12 @@
     auto previousTrainNumberRows =
         parameters[PREVIOUS_TRAIN_NUM_ROWS].fallback(std::size_t{0});
     auto maxNumNewTrees = parameters[MAX_NUM_NEW_TREES].fallback(std::size_t{0});
-=======
-    auto softTreeDepthLimit = parameters[SOFT_TREE_DEPTH_LIMIT].fallback(TDoubleVec{});
-    auto softTreeDepthTolerance =
-        parameters[SOFT_TREE_DEPTH_TOLERANCE].fallback(TDoubleVec{});
-    auto featureBagFraction = parameters[FEATURE_BAG_FRACTION].fallback(TDoubleVec{});
->>>>>>> 77d3b353
 
     if (parameters[FEATURE_PROCESSORS].jsonObject() != nullptr) {
         m_CustomProcessors.CopyFrom(*parameters[FEATURE_PROCESSORS].jsonObject(),
                                     m_CustomProcessors.GetAllocator());
     }
-<<<<<<< HEAD
-
-=======
->>>>>>> 77d3b353
+
     if (std::any_of(alpha.begin(), alpha.end(), [](double x) { return x < 0.0; })) {
         HANDLE_FATAL(<< "Input error: '" << ALPHA << "' should be non-negative.");
     }
@@ -249,14 +214,11 @@
                     [](double x) { return x <= 0.0; })) {
         HANDLE_FATAL(<< "Input error: '" << ETA_GROWTH_RATE_PER_TREE << "' should be positive.");
     }
-<<<<<<< HEAD
     if (std::any_of(retrainedTreeEta.begin(), retrainedTreeEta.end(),
                     [](double x) { return x <= 0.0 || x > 1.0; })) {
         HANDLE_FATAL(<< "Input error: '" << RETRAINED_TREE_ETA
                      << "' should be in the range (0, 1].");
     }
-=======
->>>>>>> 77d3b353
     if (std::any_of(softTreeDepthLimit.begin(), softTreeDepthLimit.end(),
                     [](double x) { return x < 0.0; })) {
         HANDLE_FATAL(<< "Input error: '" << SOFT_TREE_DEPTH_LIMIT << "' should be non-negative.");
@@ -303,29 +265,20 @@
         .analysisInstrumentation(m_Instrumentation)
         .trainingStateCallback(this->statePersister())
         .earlyStoppingEnabled(earlyStoppingEnabled)
-<<<<<<< HEAD
         .forceAcceptIncrementalTraining(forceAcceptIncrementalTraining)
         .disableHyperparameterScaling(disableHyperparameterScaling)
-=======
->>>>>>> 77d3b353
         .downsampleFactor(std::move(downsampleFactor))
         .depthPenaltyMultiplier(std::move(alpha))
         .treeSizePenaltyMultiplier(std::move(gamma))
         .leafWeightPenaltyMultiplier(std::move(lambda))
         .eta(std::move(eta))
         .etaGrowthRatePerTree(std::move(etaGrowthRatePerTree))
-<<<<<<< HEAD
         .retrainedTreeEta(std::move(retrainedTreeEta))
         .softTreeDepthLimit(std::move(softTreeDepthLimit))
         .softTreeDepthTolerance(std::move(softTreeDepthTolerance))
         .featureBagFraction(std::move(featureBagFraction))
         .predictionChangeCost(std::move(predictionChangeCost))
         .treeTopologyChangePenalty(std::move(treeTopologyChangePenalty))
-=======
-        .softTreeDepthLimit(std::move(softTreeDepthLimit))
-        .softTreeDepthTolerance(std::move(softTreeDepthTolerance))
-        .featureBagFraction(std::move(featureBagFraction))
->>>>>>> 77d3b353
         .maximumDeployedSize(maximumDeployedSize)
         .rowWeightColumnName(std::move(rowWeightColumnName));
 
@@ -368,11 +321,7 @@
 CDataFrameTrainBoostedTreeRunner::~CDataFrameTrainBoostedTreeRunner() = default;
 
 std::size_t CDataFrameTrainBoostedTreeRunner::numberExtraColumns() const {
-<<<<<<< HEAD
-    return maths::analytics::CBoostedTreeFactory::estimatedExtraColumnsForTrain(
-=======
-    return maths::analytics::CBoostedTreeFactory::estimateExtraColumns(
->>>>>>> 77d3b353
+    return maths::analytics::CBoostedTreeFactory::estimateExtraColumnsForTrain(
         this->spec().numberColumns(), m_NumberLossParameters);
 }
 
@@ -606,7 +555,7 @@
     std::size_t /*partitionNumberRows*/,
     std::size_t numberColumns) const {
     // TODO https://github.com/elastic/ml-cpp/issues/1790.
-    return m_BoostedTreeFactory->estimateMemoryUsageTrain(
+    return m_BoostedTreeFactory->estimateMemoryUsageForTrain(
         static_cast<std::size_t>(static_cast<double>(totalNumberRows) * m_TrainingPercent + 0.5),
         numberColumns);
 }
