--- conflicted
+++ resolved
@@ -78,18 +78,12 @@
                                CDataFrameAnalysisConfigReader::E_OptionalParameter);
         theReader.addParameter(EARLY_STOPPING_ENABLED,
                                CDataFrameAnalysisConfigReader::E_OptionalParameter);
-<<<<<<< HEAD
         theReader.addParameter(DATA_SUMMARIZATION_FRACTION,
                                CDataFrameAnalysisConfigReader::E_OptionalParameter);
-        theReader.addParameter(
-            TASK, CDataFrameAnalysisConfigReader::E_OptionalParameter,
-            {{TASK_TRAIN, int{ETask::E_Train}}, {TASK_UPDATE, int{ETask::E_Update}}});
-=======
         theReader.addParameter(TASK, CDataFrameAnalysisConfigReader::E_OptionalParameter,
                                {{TASK_TRAIN, int{ETask::E_Train}},
                                 {TASK_UPDATE, int{ETask::E_Update}},
                                 {TASK_PREDICT, int{ETask::E_Predict}}});
->>>>>>> c14e0427
         return theReader;
     }()};
     return PARAMETER_READER;
@@ -537,11 +531,8 @@
 const std::string CDataFrameTrainBoostedTreeRunner::TASK{"task"};
 const std::string CDataFrameTrainBoostedTreeRunner::TASK_TRAIN{"train"};
 const std::string CDataFrameTrainBoostedTreeRunner::TASK_UPDATE{"update"};
-<<<<<<< HEAD
+const std::string CDataFrameTrainBoostedTreeRunner::TASK_PREDICT{"predict"};
 const std::string CDataFrameTrainBoostedTreeRunner::DATA_SUMMARIZATION_FRACTION{"data_summarization_fraction"};
-=======
-const std::string CDataFrameTrainBoostedTreeRunner::TASK_PREDICT{"predict"};
->>>>>>> c14e0427
 // clang-format on
 }
 }