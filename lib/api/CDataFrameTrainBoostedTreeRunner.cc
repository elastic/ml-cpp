/*
 * Copyright Elasticsearch B.V. and/or licensed to Elasticsearch B.V. under one
 * or more contributor license agreements. Licensed under the Elastic License
 * 2.0 and the following additional limitation. Functionality enabled by the
 * files subject to the Elastic License 2.0 may only be used in production when
 * invoked by an Elasticsearch process with a license key installed that permits
 * use of machine learning features. You may not use this file except in
 * compliance with the Elastic License 2.0 and the foregoing additional
 * limitation.
 */

#include <api/CDataFrameTrainBoostedTreeRunner.h>

#include <core/CDataFrame.h>
#include <core/CJsonStatePersistInserter.h>
#include <core/CLogger.h>
#include <core/CPackedBitVector.h>
#include <core/CProgramCounters.h>
#include <core/CRapidJsonConcurrentLineWriter.h>
#include <core/CStateDecompressor.h>
#include <core/CStopWatch.h>

#include <maths/CBoostedTree.h>
#include <maths/CBoostedTreeFactory.h>
#include <maths/CBoostedTreeLoss.h>
#include <maths/CDataFrameUtils.h>

#include <api/CBoostedTreeInferenceModelBuilder.h>
#include <api/CDataFrameAnalysisConfigReader.h>
#include <api/CDataFrameAnalysisSpecification.h>
#include <api/CDataSummarizationJsonWriter.h>
#include <api/CInferenceModelDefinition.h>
#include <api/CRetrainableModelJsonReader.h>
#include <api/ElasticsearchStateIndex.h>

#include <rapidjson/document.h>

#include <limits>

namespace ml {
namespace api {
namespace {
const std::size_t NUMBER_ROUNDS_PER_HYPERPARAMETER_IS_UNSET{
    std::numeric_limits<std::size_t>::max()};
}

const CDataFrameAnalysisConfigReader& CDataFrameTrainBoostedTreeRunner::parameterReader() {
    static const CDataFrameAnalysisConfigReader PARAMETER_READER{[] {
        CDataFrameAnalysisConfigReader theReader;
        theReader.addParameter(RANDOM_NUMBER_GENERATOR_SEED,
                               CDataFrameAnalysisConfigReader::E_OptionalParameter);
        theReader.addParameter(DEPENDENT_VARIABLE_NAME,
                               CDataFrameAnalysisConfigReader::E_RequiredParameter);
        theReader.addParameter(PREDICTION_FIELD_NAME,
                               CDataFrameAnalysisConfigReader::E_OptionalParameter);
        theReader.addParameter(DOWNSAMPLE_ROWS_PER_FEATURE,
                               CDataFrameAnalysisConfigReader::E_OptionalParameter);
        theReader.addParameter(DOWNSAMPLE_FACTOR,
                               CDataFrameAnalysisConfigReader::E_OptionalParameter);
        theReader.addParameter(ALPHA, CDataFrameAnalysisConfigReader::E_OptionalParameter);
        theReader.addParameter(LAMBDA, CDataFrameAnalysisConfigReader::E_OptionalParameter);
        theReader.addParameter(GAMMA, CDataFrameAnalysisConfigReader::E_OptionalParameter);
        theReader.addParameter(ETA, CDataFrameAnalysisConfigReader::E_OptionalParameter);
        theReader.addParameter(ETA_GROWTH_RATE_PER_TREE,
                               CDataFrameAnalysisConfigReader::E_OptionalParameter);
        theReader.addParameter(RETRAINED_TREE_ETA,
                               CDataFrameAnalysisConfigReader::E_OptionalParameter);
        theReader.addParameter(SOFT_TREE_DEPTH_LIMIT,
                               CDataFrameAnalysisConfigReader::E_OptionalParameter);
        theReader.addParameter(SOFT_TREE_DEPTH_TOLERANCE,
                               CDataFrameAnalysisConfigReader::E_OptionalParameter);
        theReader.addParameter(MAX_TREES, CDataFrameAnalysisConfigReader::E_OptionalParameter);
        theReader.addParameter(FEATURE_BAG_FRACTION,
                               CDataFrameAnalysisConfigReader::E_OptionalParameter);
        theReader.addParameter(PREDICTION_CHANGE_COST,
                               CDataFrameAnalysisConfigReader::E_OptionalParameter);
        theReader.addParameter(TREE_TOPOLOGY_CHANGE_PENALTY,
                               CDataFrameAnalysisConfigReader::E_OptionalParameter);
        theReader.addParameter(NUM_FOLDS, CDataFrameAnalysisConfigReader::E_OptionalParameter);
        theReader.addParameter(TRAIN_FRACTION_PER_FOLD,
                               CDataFrameAnalysisConfigReader::E_OptionalParameter);
        theReader.addParameter(STOP_CROSS_VALIDATION_EARLY,
                               CDataFrameAnalysisConfigReader::E_OptionalParameter);
        theReader.addParameter(MAX_OPTIMIZATION_ROUNDS_PER_HYPERPARAMETER,
                               CDataFrameAnalysisConfigReader::E_OptionalParameter);
        theReader.addParameter(BAYESIAN_OPTIMISATION_RESTARTS,
                               CDataFrameAnalysisConfigReader::E_OptionalParameter);
        theReader.addParameter(NUM_TOP_FEATURE_IMPORTANCE_VALUES,
                               CDataFrameAnalysisConfigReader::E_OptionalParameter);
        theReader.addParameter(TRAINING_PERCENT_FIELD_NAME,
                               CDataFrameAnalysisConfigReader::E_OptionalParameter);
        theReader.addParameter(FEATURE_PROCESSORS,
                               CDataFrameAnalysisConfigReader::E_OptionalParameter);
        theReader.addParameter(EARLY_STOPPING_ENABLED,
                               CDataFrameAnalysisConfigReader::E_OptionalParameter);
        theReader.addParameter(FORCE_ACCEPT_INCREMENTAL_TRAINING,
                               CDataFrameAnalysisConfigReader::E_OptionalParameter);
        theReader.addParameter(DATA_SUMMARIZATION_FRACTION,
                               CDataFrameAnalysisConfigReader::E_OptionalParameter);
        theReader.addParameter(TASK, CDataFrameAnalysisConfigReader::E_OptionalParameter,
                               {{TASK_TRAIN, int{ETask::E_Train}},
                                {TASK_UPDATE, int{ETask::E_Update}},
                                {TASK_PREDICT, int{ETask::E_Predict}}});
        theReader.addParameter(PREVIOUS_TRAIN_LOSS_GAP,
                               CDataFrameAnalysisConfigReader::E_OptionalParameter);
        theReader.addParameter(PREVIOUS_TRAIN_NUM_ROWS,
                               CDataFrameAnalysisConfigReader::E_OptionalParameter);
        return theReader;
    }()};
    return PARAMETER_READER;
}

CDataFrameTrainBoostedTreeRunner::CDataFrameTrainBoostedTreeRunner(
    const CDataFrameAnalysisSpecification& spec,
    const CDataFrameAnalysisParameters& parameters,
<<<<<<< HEAD
    TLossFunctionUPtr loss,
    TDataFrameUPtrTemporaryDirectoryPtrPr* frameAndDirectory)
    : CDataFrameAnalysisRunner{spec}, m_Instrumentation{spec.jobId(), spec.memoryLimit()} {
=======
    TLossFunctionUPtr loss)
    : CDataFrameAnalysisRunner{spec}, m_NumberLossParameters{loss->numberParameters()},
      m_Instrumentation{spec.jobId(), spec.memoryLimit()} {
>>>>>>> 6cd00e9c

    if (loss == nullptr) {
        HANDLE_FATAL(<< "Internal error: must provide a loss function for training."
                     << " Please report this problem");
        return;
    }

    m_NumberLossParameters = loss->numberParameters();

    m_DependentVariableFieldName = parameters[DEPENDENT_VARIABLE_NAME].as<std::string>();
    m_PredictionFieldName = parameters[PREDICTION_FIELD_NAME].fallback(
        m_DependentVariableFieldName + "_prediction");

    m_TrainingPercent = parameters[TRAINING_PERCENT_FIELD_NAME].fallback(100.0) / 100.0;

    m_Task = parameters[TASK].fallback(E_Train);

    std::size_t seed{parameters[RANDOM_NUMBER_GENERATOR_SEED].fallback(std::size_t{0})};

    std::size_t maxTrees{parameters[MAX_TREES].fallback(std::size_t{0})};
    std::size_t numberFolds{parameters[NUM_FOLDS].fallback(std::size_t{0})};
    std::size_t downsampleRowsPerFeature{
        parameters[DOWNSAMPLE_ROWS_PER_FEATURE].fallback(std::size_t{0})};
    double trainFractionPerFold{parameters[TRAIN_FRACTION_PER_FOLD].fallback(-1.0)};
    std::size_t numberRoundsPerHyperparameter{
        parameters[MAX_OPTIMIZATION_ROUNDS_PER_HYPERPARAMETER].fallback(
            NUMBER_ROUNDS_PER_HYPERPARAMETER_IS_UNSET)};
    bool earlyStoppingEnabled{parameters[EARLY_STOPPING_ENABLED].fallback(true)};
    std::size_t bayesianOptimisationRestarts{
        parameters[BAYESIAN_OPTIMISATION_RESTARTS].fallback(std::size_t{0})};
    bool stopCrossValidationEarly{parameters[STOP_CROSS_VALIDATION_EARLY].fallback(true)};
    std::size_t numTopFeatureImportanceValues{
        parameters[NUM_TOP_FEATURE_IMPORTANCE_VALUES].fallback(std::size_t{0})};

    double alpha{parameters[ALPHA].fallback(-1.0)};
    double lambda{parameters[LAMBDA].fallback(-1.0)};
    double gamma{parameters[GAMMA].fallback(-1.0)};
    double eta{parameters[ETA].fallback(-1.0)};
    double etaGrowthRatePerTree{parameters[ETA_GROWTH_RATE_PER_TREE].fallback(-1.0)};
    double retrainedTreeEta{parameters[RETRAINED_TREE_ETA].fallback(-1.0)};
    double softTreeDepthLimit{parameters[SOFT_TREE_DEPTH_LIMIT].fallback(-1.0)};
    double softTreeDepthTolerance{parameters[SOFT_TREE_DEPTH_TOLERANCE].fallback(-1.0)};
    double downsampleFactor{parameters[DOWNSAMPLE_FACTOR].fallback(-1.0)};
    double featureBagFraction{parameters[FEATURE_BAG_FRACTION].fallback(-1.0)};
    double predictionChangeCost{parameters[PREDICTION_CHANGE_COST].fallback(-1.0)};
    double treeTopologyChangePenalty{parameters[TREE_TOPOLOGY_CHANGE_PENALTY].fallback(-1.0)};

    bool forceAcceptIncrementalTraining{
        parameters[FORCE_ACCEPT_INCREMENTAL_TRAINING].fallback(false)};
    double dataSummarizationFraction{parameters[DATA_SUMMARIZATION_FRACTION].fallback(-1.0)};
    double previousTrainLossGap{parameters[PREVIOUS_TRAIN_LOSS_GAP].fallback(-1.0)};
    std::size_t previousTrainNumberRows{
        parameters[PREVIOUS_TRAIN_NUM_ROWS].fallback(std::size_t{0})};

    if (parameters[FEATURE_PROCESSORS].jsonObject() != nullptr) {
        m_CustomProcessors.CopyFrom(*parameters[FEATURE_PROCESSORS].jsonObject(),
                                    m_CustomProcessors.GetAllocator());
    }
    if (alpha != -1.0 && alpha < 0.0) {
        HANDLE_FATAL(<< "Input error: '" << ALPHA << "' should be non-negative.");
    }
    if (lambda != -1.0 && lambda < 0.0) {
        HANDLE_FATAL(<< "Input error: '" << LAMBDA << "' should be non-negative.");
    }
    if (gamma != -1.0 && gamma < 0.0) {
        HANDLE_FATAL(<< "Input error: '" << GAMMA << "' should be non-negative.");
    }
    if (eta != -1.0 && (eta <= 0.0 || eta > 1.0)) {
        HANDLE_FATAL(<< "Input error: '" << ETA << "' should be in the range (0, 1].");
    }
    if (etaGrowthRatePerTree != -1.0 && etaGrowthRatePerTree <= 0.0) {
        HANDLE_FATAL(<< "Input error: '" << ETA_GROWTH_RATE_PER_TREE << "' should be positive.");
    }
    if (retrainedTreeEta != -1.0 && (retrainedTreeEta <= 0.0 || retrainedTreeEta > 1.0)) {
        HANDLE_FATAL(<< "Input error: '" << RETRAINED_TREE_ETA
                     << "' should be in the range (0, 1].");
    }
    if (softTreeDepthLimit != -1.0 && softTreeDepthLimit < 0.0) {
        HANDLE_FATAL(<< "Input error: '" << SOFT_TREE_DEPTH_LIMIT << "' should be non-negative.");
    }
    if (softTreeDepthTolerance != -1.0 && softTreeDepthTolerance <= 0.0) {
        HANDLE_FATAL(<< "Input error: '" << SOFT_TREE_DEPTH_TOLERANCE << "' should be positive.");
    }
    if (downsampleFactor != -1.0 && (downsampleFactor <= 0.0 || downsampleFactor > 1.0)) {
        HANDLE_FATAL(<< "Input error: '" << DOWNSAMPLE_FACTOR << "' should be in the range (0, 1]");
    }
    if (featureBagFraction != -1.0 &&
        (featureBagFraction <= 0.0 || featureBagFraction > 1.0)) {
        HANDLE_FATAL(<< "Input error: '" << FEATURE_BAG_FRACTION
                     << "' should be in the range (0, 1]");
    }
    if (predictionChangeCost != -1.0 && predictionChangeCost < 0.0) {
        HANDLE_FATAL(<< "Input error: '" << PREDICTION_CHANGE_COST << "' should be non-negative");
    }
    if (treeTopologyChangePenalty != -1.0 && treeTopologyChangePenalty < 0.0) {
        HANDLE_FATAL(<< "Input error: '" << TREE_TOPOLOGY_CHANGE_PENALTY
                     << "' should be non-negative");
    }

    this->computeAndSaveExecutionStrategy();

    m_BoostedTreeFactory = this->boostedTreeFactory(std::move(loss), frameAndDirectory);
    (*m_BoostedTreeFactory)
        .seed(seed)
        .stopCrossValidationEarly(stopCrossValidationEarly)
        .analysisInstrumentation(m_Instrumentation)
        .trainingStateCallback(this->statePersister())
        .earlyStoppingEnabled(earlyStoppingEnabled)
        .forceAcceptIncrementalTraining(forceAcceptIncrementalTraining);

    if (downsampleRowsPerFeature > 0) {
        m_BoostedTreeFactory->initialDownsampleRowsPerFeature(
            static_cast<double>(downsampleRowsPerFeature));
    }
    if (downsampleFactor > 0.0 && downsampleFactor <= 1.0) {
        m_BoostedTreeFactory->downsampleFactor(downsampleFactor);
    }
    if (alpha >= 0.0) {
        m_BoostedTreeFactory->depthPenaltyMultiplier(alpha);
    }
    if (gamma >= 0.0) {
        m_BoostedTreeFactory->treeSizePenaltyMultiplier(gamma);
    }
    if (lambda >= 0.0) {
        m_BoostedTreeFactory->leafWeightPenaltyMultiplier(lambda);
    }
    if (eta > 0.0 && eta <= 1.0) {
        m_BoostedTreeFactory->eta(eta);
    }
    if (etaGrowthRatePerTree > 0.0) {
        m_BoostedTreeFactory->etaGrowthRatePerTree(etaGrowthRatePerTree);
    }
    if (retrainedTreeEta > 0.0 && retrainedTreeEta <= 1.0) {
        m_BoostedTreeFactory->retrainedTreeEta(retrainedTreeEta);
    }
    if (softTreeDepthLimit >= 0.0) {
        m_BoostedTreeFactory->softTreeDepthLimit(softTreeDepthLimit);
    }
    if (softTreeDepthTolerance > 0.0) {
        m_BoostedTreeFactory->softTreeDepthTolerance(softTreeDepthTolerance);
    }
    if (maxTrees > 0) {
        m_BoostedTreeFactory->maximumNumberTrees(maxTrees);
    }
    if (featureBagFraction > 0.0 && featureBagFraction <= 1.0) {
        m_BoostedTreeFactory->featureBagFraction(featureBagFraction);
    }
    if (predictionChangeCost >= 0.0) {
        m_BoostedTreeFactory->predictionChangeCost(predictionChangeCost);
    }
    if (treeTopologyChangePenalty >= 0.0) {
        m_BoostedTreeFactory->treeTopologyChangePenalty(treeTopologyChangePenalty);
    }
    if (numberFolds > 1) {
        m_BoostedTreeFactory->numberFolds(numberFolds);
    }
    if (trainFractionPerFold > 0.0) {
        m_BoostedTreeFactory->trainFractionPerFold(trainFractionPerFold);
    }
    if (numberRoundsPerHyperparameter != NUMBER_ROUNDS_PER_HYPERPARAMETER_IS_UNSET) {
        m_BoostedTreeFactory->maximumOptimisationRoundsPerHyperparameter(numberRoundsPerHyperparameter);
    }
    if (bayesianOptimisationRestarts > 0) {
        m_BoostedTreeFactory->bayesianOptimisationRestarts(bayesianOptimisationRestarts);
    }
    if (numTopFeatureImportanceValues > 0) {
        m_BoostedTreeFactory->numberTopShapValues(numTopFeatureImportanceValues);
    }
    if (dataSummarizationFraction > 0) {
        m_BoostedTreeFactory->dataSummarizationFraction(dataSummarizationFraction);
    }
    if (previousTrainLossGap > 0.0) {
        m_BoostedTreeFactory->previousTrainLossGap(previousTrainLossGap);
    }
    if (previousTrainNumberRows > 0) {
        m_BoostedTreeFactory->previousTrainNumberRows(previousTrainNumberRows);
    }
}

CDataFrameTrainBoostedTreeRunner::~CDataFrameTrainBoostedTreeRunner() = default;

std::size_t CDataFrameTrainBoostedTreeRunner::numberExtraColumns() const {
<<<<<<< HEAD
    return maths::CBoostedTreeFactory::estimatedExtraColumnsForTrain(
=======
    return maths::CBoostedTreeFactory::estimatedExtraColumns(
>>>>>>> 6cd00e9c
        this->spec().numberColumns(), m_NumberLossParameters);
}

std::size_t CDataFrameTrainBoostedTreeRunner::dataFrameSliceCapacity() const {
    std::size_t sliceCapacity{core::dataFrameDefaultSliceCapacity(
        this->spec().numberColumns() + this->numberExtraColumns())};
    std::size_t numberThreads{this->spec().numberThreads()};
    if (numberThreads > 1) {
        std::size_t numberRows{this->spec().numberRows()};

        // Use at least one slice per thread because we parallelize work over slices.
        std::size_t capacityForOneSlicePerThread{(numberRows + numberThreads - 1) / numberThreads};
        sliceCapacity = std::min(sliceCapacity, capacityForOneSlicePerThread);

        // Round the slice size so number threads is a divisor of the number of slices.
        std::size_t numberSlices{numberRows / sliceCapacity};
        sliceCapacity = numberRows /
                        (numberThreads * ((numberSlices + numberThreads / 2) / numberThreads));
    }
    return std::max(sliceCapacity, std::size_t{128});
}

core::CPackedBitVector
CDataFrameTrainBoostedTreeRunner::rowsToWriteMask(const core::CDataFrame& frame) const {
    switch (m_Task) {
    case E_Train:
        return {frame.numberRows(), true};
    case E_Predict:
    case E_Update:
        return m_BoostedTree->newTrainingRowMask();
    }
}

const std::string& CDataFrameTrainBoostedTreeRunner::dependentVariableFieldName() const {
    return m_DependentVariableFieldName;
}

const std::string& CDataFrameTrainBoostedTreeRunner::predictionFieldName() const {
    return m_PredictionFieldName;
}

const maths::CBoostedTree& CDataFrameTrainBoostedTreeRunner::boostedTree() const {
    if (m_BoostedTree == nullptr) {
        HANDLE_FATAL(<< "Internal error: boosted tree missing. Please report this problem.");
    }
    return *m_BoostedTree;
}

maths::CBoostedTreeFactory& CDataFrameTrainBoostedTreeRunner::boostedTreeFactory() {
    if (m_BoostedTreeFactory == nullptr) {
        HANDLE_FATAL(<< "Internal error: boosted tree factory missing. Please report this problem.");
    }
    return *m_BoostedTreeFactory;
}

const maths::CBoostedTreeFactory& CDataFrameTrainBoostedTreeRunner::boostedTreeFactory() const {
    if (m_BoostedTreeFactory == nullptr) {
        HANDLE_FATAL(<< "Internal error: boosted tree factory missing. Please report this problem.");
    }
    return *m_BoostedTreeFactory;
}

bool CDataFrameTrainBoostedTreeRunner::validate(const core::CDataFrame& frame) const {
    if (frame.numberColumns() <= 1) {
        HANDLE_FATAL(<< "Input error: analysis need at least one regressor.");
        return false;
    }
    if (frame.numberRows() > maths::CBoostedTreeFactory::maximumNumberRows()) {
        HANDLE_FATAL(<< "Input error: no more than "
                     << maths::CBoostedTreeFactory::maximumNumberRows()
                     << " are supported. You need to downsample your data.");
        return false;
    }
    return true;
}

void CDataFrameTrainBoostedTreeRunner::accept(CBoostedTreeInferenceModelBuilder& builder) const {
    if (m_CustomProcessors.IsNull() == false) {
        builder.addCustomProcessor(std::make_unique<COpaqueEncoding>(m_CustomProcessors));
    }
    this->boostedTree().accept(builder);
}

void CDataFrameTrainBoostedTreeRunner::computeAndSaveExecutionStrategy() {
    // We always use in core storage for the data frame for boosted tree training
    // because it is too slow to use disk.
    this->numberPartitions(1);
    this->maximumNumberRowsPerPartition(this->spec().numberRows());
}

void CDataFrameTrainBoostedTreeRunner::runImpl(core::CDataFrame& frame) {
    auto dependentVariablePos = std::find(frame.columnNames().begin(),
                                          frame.columnNames().end(),
                                          m_DependentVariableFieldName);
    if (dependentVariablePos == frame.columnNames().end()) {
        HANDLE_FATAL(<< "Input error: supplied variable to predict '"
                     << m_DependentVariableFieldName << "' is missing from training"
                     << " data " << core::CContainerPrinter::print(frame.columnNames()));
        return;
    }

    core::CProgramCounters::counter(counter_t::E_DFTPMEstimatedPeakMemoryUsage) =
        this->estimateMemoryUsage(frame.numberRows(),
                                  frame.numberRows() / this->numberPartitions(),
                                  frame.numberColumns() + this->numberExtraColumns());

    core::CStopWatch watch{true};

    std::size_t dependentVariableColumn(dependentVariablePos -
                                        frame.columnNames().begin());

    this->validate(frame, dependentVariableColumn);

    switch (m_Task) {
    case E_Train:
        m_BoostedTree = [&] {
            auto boostedTree = this->restoreBoostedTree(
                frame, dependentVariableColumn, this->spec().restoreSearcher());
            return boostedTree != nullptr
                       ? std::move(boostedTree)
                       : m_BoostedTreeFactory->buildForTrain(frame, dependentVariableColumn);
        }();
        m_BoostedTree->train();
        m_BoostedTree->predict();
        break;
    case E_Update:
        m_BoostedTree = m_BoostedTreeFactory->buildForTrainIncremental(frame, dependentVariableColumn);
        m_BoostedTree->trainIncremental();
        m_BoostedTree->predict(true /*new data only*/);
        break;
    case E_Predict:
        m_BoostedTree = m_BoostedTreeFactory->buildForPredict(frame, dependentVariableColumn);
        // prediction occurs in buildForPredict
        // m_BoostedTree->predict(true /*new data only*/);
        break;
    }

    core::CProgramCounters::counter(counter_t::E_DFTPMTimeToTrain) = watch.stop();
}

CDataFrameTrainBoostedTreeRunner::TBoostedTreeFactoryUPtr
CDataFrameTrainBoostedTreeRunner::boostedTreeFactory(TLossFunctionUPtr loss,
                                                     TDataFrameUPtrTemporaryDirectoryPtrPr* frameAndDirectory) const {
    switch (m_Task) {
    case E_Train:
        break;
    case E_Update:
    case E_Predict:
        if (frameAndDirectory != nullptr) {
            // This will be null if we're just computing memory usage.
            auto restoreSearcher = this->spec().restoreSearcher();
            if (restoreSearcher == nullptr) {
                HANDLE_FATAL(<< "Input error: can't predict or incrementally training without supplying a model.");
                break;
            }
            *frameAndDirectory = this->makeDataFrame();
            auto dataSummarizationRestorer = [](CRetrainableModelJsonReader::TIStreamSPtr inputStream,
                                                core::CDataFrame& frame) {
                return CRetrainableModelJsonReader::dataSummarizationFromCompressedJsonStream(
                    std::move(inputStream), frame);
            };
            auto bestForestRestorer =
                [](CRetrainableModelJsonReader::TIStreamSPtr inputStream,
                   const CRetrainableModelJsonReader::TStrSizeUMap& encodingsIndices) {
                    return CRetrainableModelJsonReader::bestForestFromCompressedJsonStream(
                        std::move(inputStream), encodingsIndices);
                };
            auto& frame = frameAndDirectory->first;
            auto result = std::make_unique<maths::CBoostedTreeFactory>(
                maths::CBoostedTreeFactory::constructFromDefinition(
                    this->spec().numberThreads(), std::move(loss), *restoreSearcher,
                    *frame, dataSummarizationRestorer, bestForestRestorer));
            result->newTrainingRowMask(core::CPackedBitVector{frame->numberRows(), false});
            return result;
        }
        break;
    }

    return std::make_unique<maths::CBoostedTreeFactory>(maths::CBoostedTreeFactory::constructFromParameters(
        this->spec().numberThreads(), std::move(loss)));
}

CDataFrameTrainBoostedTreeRunner::TBoostedTreeUPtr
CDataFrameTrainBoostedTreeRunner::restoreBoostedTree(core::CDataFrame& frame,
                                                     std::size_t dependentVariableColumn,
                                                     const TDataSearcherUPtr& restoreSearcher) {
    if (restoreSearcher == nullptr) {
        return nullptr;
    }

    // Restore from compressed JSON.
    try {
        core::CStateDecompressor decompressor{*restoreSearcher};
        core::CDataSearcher::TIStreamP inputStream{decompressor.search(1, 1)}; // search arguments are ignored
        if (inputStream == nullptr) {
            LOG_ERROR(<< "Unable to connect to data store");
            return nullptr;
        }

        if (inputStream->bad()) {
            LOG_ERROR(<< "State restoration search returned bad stream");
            return nullptr;
        }

        if (inputStream->fail()) {
            // This is fatal. If the stream exists and has failed then state is missing
            LOG_ERROR(<< "State restoration search returned failed stream");
            return nullptr;
        }
        return maths::CBoostedTreeFactory::constructFromString(*inputStream)
            .analysisInstrumentation(m_Instrumentation)
            .trainingStateCallback(this->statePersister())
            .restoreFor(frame, dependentVariableColumn);
    } catch (std::exception& e) {
        LOG_ERROR(<< "Failed to restore state! " << e.what());
    }
    return nullptr;
}

std::size_t CDataFrameTrainBoostedTreeRunner::estimateBookkeepingMemoryUsage(
    std::size_t /*numberPartitions*/,
    std::size_t totalNumberRows,
    std::size_t /*partitionNumberRows*/,
    std::size_t numberColumns) const {
    // TODO https://github.com/elastic/ml-cpp/issues/1790.
    return m_BoostedTreeFactory->estimateMemoryUsageTrain(
        static_cast<std::size_t>(static_cast<double>(totalNumberRows) * m_TrainingPercent + 0.5),
        numberColumns);
}

const CDataFrameAnalysisInstrumentation&
CDataFrameTrainBoostedTreeRunner::instrumentation() const {
    return m_Instrumentation;
}

CDataFrameAnalysisInstrumentation& CDataFrameTrainBoostedTreeRunner::instrumentation() {
    return m_Instrumentation;
}

CDataFrameAnalysisRunner::TDataSummarizationJsonWriterUPtr
CDataFrameTrainBoostedTreeRunner::dataSummarization() const {
    auto rowMask = this->boostedTree().dataSummarization();
    if (rowMask.manhattan() <= 0.0) {
        return {};
    }
    return std::make_unique<CDataSummarizationJsonWriter>(
        this->boostedTree().trainingData(), std::move(rowMask),
        this->spec().numberColumns(), this->boostedTree().categoryEncoder());
}

// clang-format off
const std::string CDataFrameTrainBoostedTreeRunner::RANDOM_NUMBER_GENERATOR_SEED{"seed"};
const std::string CDataFrameTrainBoostedTreeRunner::DEPENDENT_VARIABLE_NAME{"dependent_variable"};
const std::string CDataFrameTrainBoostedTreeRunner::PREDICTION_FIELD_NAME{"prediction_field_name"};
const std::string CDataFrameTrainBoostedTreeRunner::TRAINING_PERCENT_FIELD_NAME{"training_percent"};
const std::string CDataFrameTrainBoostedTreeRunner::DOWNSAMPLE_ROWS_PER_FEATURE{"downsample_rows_per_feature"};
const std::string CDataFrameTrainBoostedTreeRunner::DOWNSAMPLE_FACTOR{"downsample_factor"};
const std::string CDataFrameTrainBoostedTreeRunner::ALPHA{"alpha"};
const std::string CDataFrameTrainBoostedTreeRunner::LAMBDA{"lambda"};
const std::string CDataFrameTrainBoostedTreeRunner::GAMMA{"gamma"};
const std::string CDataFrameTrainBoostedTreeRunner::ETA{"eta"};
const std::string CDataFrameTrainBoostedTreeRunner::ETA_GROWTH_RATE_PER_TREE{"eta_growth_rate_per_tree"};
const std::string CDataFrameTrainBoostedTreeRunner::RETRAINED_TREE_ETA{"retrained_tree_eta"};
const std::string CDataFrameTrainBoostedTreeRunner::SOFT_TREE_DEPTH_LIMIT{"soft_tree_depth_limit"};
const std::string CDataFrameTrainBoostedTreeRunner::SOFT_TREE_DEPTH_TOLERANCE{"soft_tree_depth_tolerance"};
const std::string CDataFrameTrainBoostedTreeRunner::MAX_TREES{"max_trees"};
const std::string CDataFrameTrainBoostedTreeRunner::FEATURE_BAG_FRACTION{"feature_bag_fraction"};
const std::string CDataFrameTrainBoostedTreeRunner::PREDICTION_CHANGE_COST{"prediction_change_cost"};
const std::string CDataFrameTrainBoostedTreeRunner::TREE_TOPOLOGY_CHANGE_PENALTY{"tree_topology_change_penalty"};
const std::string CDataFrameTrainBoostedTreeRunner::NUM_FOLDS{"num_folds"};
const std::string CDataFrameTrainBoostedTreeRunner::TRAIN_FRACTION_PER_FOLD{"train_fraction_per_fold"};
const std::string CDataFrameTrainBoostedTreeRunner::STOP_CROSS_VALIDATION_EARLY{"stop_cross_validation_early"};
const std::string CDataFrameTrainBoostedTreeRunner::MAX_OPTIMIZATION_ROUNDS_PER_HYPERPARAMETER{"max_optimization_rounds_per_hyperparameter"};
const std::string CDataFrameTrainBoostedTreeRunner::BAYESIAN_OPTIMISATION_RESTARTS{"bayesian_optimisation_restarts"};
const std::string CDataFrameTrainBoostedTreeRunner::NUM_TOP_FEATURE_IMPORTANCE_VALUES{"num_top_feature_importance_values"};
const std::string CDataFrameTrainBoostedTreeRunner::IS_TRAINING_FIELD_NAME{"is_training"};
const std::string CDataFrameTrainBoostedTreeRunner::FEATURE_NAME_FIELD_NAME{"feature_name"};
const std::string CDataFrameTrainBoostedTreeRunner::IMPORTANCE_FIELD_NAME{"importance"};
const std::string CDataFrameTrainBoostedTreeRunner::FEATURE_IMPORTANCE_FIELD_NAME{"feature_importance"};
const std::string CDataFrameTrainBoostedTreeRunner::FEATURE_PROCESSORS{"feature_processors"};
const std::string CDataFrameTrainBoostedTreeRunner::EARLY_STOPPING_ENABLED{"early_stopping_enabled"};
const std::string CDataFrameTrainBoostedTreeRunner::FORCE_ACCEPT_INCREMENTAL_TRAINING{"force_accept_incremental_training"};
const std::string CDataFrameTrainBoostedTreeRunner::DATA_SUMMARIZATION_FRACTION{"data_summarization_fraction"};
const std::string CDataFrameTrainBoostedTreeRunner::TASK{"task"};
const std::string CDataFrameTrainBoostedTreeRunner::TASK_TRAIN{"train"};
const std::string CDataFrameTrainBoostedTreeRunner::TASK_UPDATE{"update"};
const std::string CDataFrameTrainBoostedTreeRunner::TASK_PREDICT{"predict"};
const std::string CDataFrameTrainBoostedTreeRunner::PREVIOUS_TRAIN_LOSS_GAP{"previous_train_loss_gap"};
const std::string CDataFrameTrainBoostedTreeRunner::PREVIOUS_TRAIN_NUM_ROWS{"previous_train_num_rows"};
// clang-format on
}
}<|MERGE_RESOLUTION|>--- conflicted
+++ resolved
@@ -113,23 +113,16 @@
 CDataFrameTrainBoostedTreeRunner::CDataFrameTrainBoostedTreeRunner(
     const CDataFrameAnalysisSpecification& spec,
     const CDataFrameAnalysisParameters& parameters,
-<<<<<<< HEAD
     TLossFunctionUPtr loss,
     TDataFrameUPtrTemporaryDirectoryPtrPr* frameAndDirectory)
-    : CDataFrameAnalysisRunner{spec}, m_Instrumentation{spec.jobId(), spec.memoryLimit()} {
-=======
-    TLossFunctionUPtr loss)
     : CDataFrameAnalysisRunner{spec}, m_NumberLossParameters{loss->numberParameters()},
       m_Instrumentation{spec.jobId(), spec.memoryLimit()} {
->>>>>>> 6cd00e9c
 
     if (loss == nullptr) {
         HANDLE_FATAL(<< "Internal error: must provide a loss function for training."
                      << " Please report this problem");
         return;
     }
-
-    m_NumberLossParameters = loss->numberParameters();
 
     m_DependentVariableFieldName = parameters[DEPENDENT_VARIABLE_NAME].as<std::string>();
     m_PredictionFieldName = parameters[PREDICTION_FIELD_NAME].fallback(
@@ -304,11 +297,7 @@
 CDataFrameTrainBoostedTreeRunner::~CDataFrameTrainBoostedTreeRunner() = default;
 
 std::size_t CDataFrameTrainBoostedTreeRunner::numberExtraColumns() const {
-<<<<<<< HEAD
     return maths::CBoostedTreeFactory::estimatedExtraColumnsForTrain(
-=======
-    return maths::CBoostedTreeFactory::estimatedExtraColumns(
->>>>>>> 6cd00e9c
         this->spec().numberColumns(), m_NumberLossParameters);
 }
 
