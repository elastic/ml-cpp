--- conflicted
+++ resolved
@@ -143,15 +143,9 @@
     m_PredictionFieldName = parameters[PREDICTION_FIELD_NAME].fallback(
         m_DependentVariableFieldName + "_prediction");
     m_TrainingPercent = parameters[TRAINING_PERCENT_FIELD_NAME].fallback(100.0) / 100.0;
-<<<<<<< HEAD
-
     m_Task = parameters[TASK].fallback(api_t::E_Train);
-    m_Instrumentation.task(m_Task);
-=======
-    m_Task = parameters[TASK].fallback(E_Train);
     m_TrainedModelMemoryUsage =
         parameters[TRAINED_MODEL_MEMORY_USAGE].fallback(std::size_t{0});
->>>>>>> 49ae4700
 
     // Training parameters.
     auto seed = parameters[RANDOM_NUMBER_GENERATOR_SEED].fallback(std::size_t{0});
@@ -264,6 +258,8 @@
                      << "' can't be categorical or the same as the supplied '"
                      << DEPENDENT_VARIABLE_NAME << "'.");
     }
+
+    m_Instrumentation.task(m_Task);
 
     this->computeAndSaveExecutionStrategy();
 
