/*
 * Copyright Elasticsearch B.V. and/or licensed to Elasticsearch B.V. under one
 * or more contributor license agreements. Licensed under the Elastic License;
 * you may not use this file except in compliance with the Elastic License.
 */

#include <api/CDataFrameTrainBoostedTreeRunner.h>

#include <core/CDataFrame.h>
#include <core/CJsonStatePersistInserter.h>
#include <core/CLogger.h>
#include <core/CPackedBitVector.h>
#include <core/CProgramCounters.h>
#include <core/CRapidJsonConcurrentLineWriter.h>
#include <core/CStateDecompressor.h>
#include <core/CStopWatch.h>

#include <maths/CBoostedTree.h>
#include <maths/CBoostedTreeFactory.h>
#include <maths/CBoostedTreeLoss.h>
#include <maths/CDataFrameUtils.h>

#include <api/CBoostedTreeInferenceModelBuilder.h>
#include <api/CDataFrameAnalysisConfigReader.h>
#include <api/CDataFrameAnalysisSpecification.h>
#include <api/CInferenceModelDefinition.h>
#include <api/ElasticsearchStateIndex.h>

#include <rapidjson/document.h>

namespace ml {
namespace api {

const CDataFrameAnalysisConfigReader& CDataFrameTrainBoostedTreeRunner::parameterReader() {
    static const CDataFrameAnalysisConfigReader PARAMETER_READER{[] {
        CDataFrameAnalysisConfigReader theReader;
        theReader.addParameter(DEPENDENT_VARIABLE_NAME,
                               CDataFrameAnalysisConfigReader::E_RequiredParameter);
        theReader.addParameter(PREDICTION_FIELD_NAME,
                               CDataFrameAnalysisConfigReader::E_OptionalParameter);
        theReader.addParameter(DOWNSAMPLE_ROWS_PER_FEATURE,
                               CDataFrameAnalysisConfigReader::E_OptionalParameter);
        theReader.addParameter(DOWNSAMPLE_FACTOR,
                               CDataFrameAnalysisConfigReader::E_OptionalParameter);
        theReader.addParameter(ALPHA, CDataFrameAnalysisConfigReader::E_OptionalParameter);
        theReader.addParameter(LAMBDA, CDataFrameAnalysisConfigReader::E_OptionalParameter);
        theReader.addParameter(GAMMA, CDataFrameAnalysisConfigReader::E_OptionalParameter);
        theReader.addParameter(ETA, CDataFrameAnalysisConfigReader::E_OptionalParameter);
        theReader.addParameter(ETA_GROWTH_RATE_PER_TREE,
                               CDataFrameAnalysisConfigReader::E_OptionalParameter);
        theReader.addParameter(SOFT_TREE_DEPTH_LIMIT,
                               CDataFrameAnalysisConfigReader::E_OptionalParameter);
        theReader.addParameter(SOFT_TREE_DEPTH_TOLERANCE,
                               CDataFrameAnalysisConfigReader::E_OptionalParameter);
        theReader.addParameter(MAX_TREES, CDataFrameAnalysisConfigReader::E_OptionalParameter);
        theReader.addParameter(FEATURE_BAG_FRACTION,
                               CDataFrameAnalysisConfigReader::E_OptionalParameter);
        theReader.addParameter(PREDICTION_CHANGE_COST,
                               CDataFrameAnalysisConfigReader::E_OptionalParameter);
        theReader.addParameter(TREE_TOPOLOGY_CHANGE_PENALTY,
                               CDataFrameAnalysisConfigReader::E_OptionalParameter);
        theReader.addParameter(NUM_FOLDS, CDataFrameAnalysisConfigReader::E_OptionalParameter);
        theReader.addParameter(STOP_CROSS_VALIDATION_EARLY,
                               CDataFrameAnalysisConfigReader::E_OptionalParameter);
        theReader.addParameter(MAX_OPTIMIZATION_ROUNDS_PER_HYPERPARAMETER,
                               CDataFrameAnalysisConfigReader::E_OptionalParameter);
        theReader.addParameter(BAYESIAN_OPTIMISATION_RESTARTS,
                               CDataFrameAnalysisConfigReader::E_OptionalParameter);
        theReader.addParameter(NUM_TOP_FEATURE_IMPORTANCE_VALUES,
                               CDataFrameAnalysisConfigReader::E_OptionalParameter);
        theReader.addParameter(TRAINING_PERCENT_FIELD_NAME,
                               CDataFrameAnalysisConfigReader::E_OptionalParameter);
        theReader.addParameter(FEATURE_PROCESSORS,
                               CDataFrameAnalysisConfigReader::E_OptionalParameter);
        theReader.addParameter(EARLY_STOPPING_ENABLED,
                               CDataFrameAnalysisConfigReader::E_OptionalParameter);
<<<<<<< HEAD
        theReader.addParameter(DATA_SUMMARIZATION_FRACTION,
                               CDataFrameAnalysisConfigReader::E_OptionalParameter);
        theReader.addParameter(
            TASK, CDataFrameAnalysisConfigReader::E_OptionalParameter,
            {{TASK_TRAIN, int{ETask::E_Train}}, {TASK_UPDATE, int{ETask::E_Update}}});
=======
        theReader.addParameter(TASK, CDataFrameAnalysisConfigReader::E_OptionalParameter,
                               {{TASK_TRAIN, int{ETask::E_Train}},
                                {TASK_UPDATE, int{ETask::E_Update}},
                                {TASK_PREDICT, int{ETask::E_Predict}}});
>>>>>>> b048159d
        return theReader;
    }()};
    return PARAMETER_READER;
}

CDataFrameTrainBoostedTreeRunner::CDataFrameTrainBoostedTreeRunner(
    const CDataFrameAnalysisSpecification& spec,
    const CDataFrameAnalysisParameters& parameters,
    TLossFunctionUPtr loss,
    TDataFrameUPtrTemporaryDirectoryPtrPr* frameAndDirectory)
    : CDataFrameAnalysisRunner{spec}, m_Instrumentation{spec.jobId(), spec.memoryLimit()} {

    if (loss == nullptr) {
        HANDLE_FATAL(<< "Internal error: must provide a loss function for training."
                     << " Please report this problem");
        return;
    }

    m_NumberLossParameters = loss->numberParameters();

    m_DependentVariableFieldName = parameters[DEPENDENT_VARIABLE_NAME].as<std::string>();

    m_PredictionFieldName = parameters[PREDICTION_FIELD_NAME].fallback(
        m_DependentVariableFieldName + "_prediction");

    m_TrainingPercent = parameters[TRAINING_PERCENT_FIELD_NAME].fallback(100.0) / 100.0;

    m_Task = parameters[TASK].fallback(E_Train);

    bool earlyStoppingEnabled = parameters[EARLY_STOPPING_ENABLED].fallback(true);
    bool dataSummarizationFraction = parameters[DATA_SUMMARIZATION_FRACTION].fallback(0.1);

    std::size_t downsampleRowsPerFeature{
        parameters[DOWNSAMPLE_ROWS_PER_FEATURE].fallback(std::size_t{0})};
    double downsampleFactor{parameters[DOWNSAMPLE_FACTOR].fallback(-1.0)};

    std::size_t maxTrees{parameters[MAX_TREES].fallback(std::size_t{0})};
    std::size_t numberFolds{parameters[NUM_FOLDS].fallback(std::size_t{0})};
    std::size_t numberRoundsPerHyperparameter{
        parameters[MAX_OPTIMIZATION_ROUNDS_PER_HYPERPARAMETER].fallback(std::size_t{0})};
    std::size_t bayesianOptimisationRestarts{
        parameters[BAYESIAN_OPTIMISATION_RESTARTS].fallback(std::size_t{0})};
    bool stopCrossValidationEarly{parameters[STOP_CROSS_VALIDATION_EARLY].fallback(true)};
    std::size_t numTopFeatureImportanceValues{
        parameters[NUM_TOP_FEATURE_IMPORTANCE_VALUES].fallback(std::size_t{0})};

    double alpha{parameters[ALPHA].fallback(-1.0)};
    double lambda{parameters[LAMBDA].fallback(-1.0)};
    double gamma{parameters[GAMMA].fallback(-1.0)};
    double eta{parameters[ETA].fallback(-1.0)};
    double etaGrowthRatePerTree{parameters[ETA_GROWTH_RATE_PER_TREE].fallback(-1.0)};
    double softTreeDepthLimit{parameters[SOFT_TREE_DEPTH_LIMIT].fallback(-1.0)};
    double softTreeDepthTolerance{parameters[SOFT_TREE_DEPTH_TOLERANCE].fallback(-1.0)};
    double featureBagFraction{parameters[FEATURE_BAG_FRACTION].fallback(-1.0)};
    double predictionChangeCost{parameters[PREDICTION_CHANGE_COST].fallback(-1.0)};
    double treeTopologyChangePenalty{parameters[TREE_TOPOLOGY_CHANGE_PENALTY].fallback(-1.0)};
    if (parameters[FEATURE_PROCESSORS].jsonObject() != nullptr) {
        m_CustomProcessors.CopyFrom(*parameters[FEATURE_PROCESSORS].jsonObject(),
                                    m_CustomProcessors.GetAllocator());
    }
    if (alpha != -1.0 && alpha < 0.0) {
        HANDLE_FATAL(<< "Input error: '" << ALPHA << "' should be non-negative.");
    }
    if (lambda != -1.0 && lambda < 0.0) {
        HANDLE_FATAL(<< "Input error: '" << LAMBDA << "' should be non-negative.");
    }
    if (gamma != -1.0 && gamma < 0.0) {
        HANDLE_FATAL(<< "Input error: '" << GAMMA << "' should be non-negative.");
    }
    if (eta != -1.0 && (eta <= 0.0 || eta > 1.0)) {
        HANDLE_FATAL(<< "Input error: '" << ETA << "' should be in the range (0, 1].");
    }
    if (etaGrowthRatePerTree != -1.0 && etaGrowthRatePerTree <= 0.0) {
        HANDLE_FATAL(<< "Input error: '" << ETA_GROWTH_RATE_PER_TREE << "' should be positive.");
    }
    if (softTreeDepthLimit != -1.0 && softTreeDepthLimit < 0.0) {
        HANDLE_FATAL(<< "Input error: '" << SOFT_TREE_DEPTH_LIMIT << "' should be non-negative.");
    }
    if (softTreeDepthTolerance != -1.0 && softTreeDepthTolerance <= 0.0) {
        HANDLE_FATAL(<< "Input error: '" << SOFT_TREE_DEPTH_TOLERANCE << "' should be positive.");
    }
    if (downsampleFactor != -1.0 && (downsampleFactor <= 0.0 || downsampleFactor > 1.0)) {
        HANDLE_FATAL(<< "Input error: '" << DOWNSAMPLE_FACTOR << "' should be in the range (0, 1]");
    }
    if (featureBagFraction != -1.0 &&
        (featureBagFraction <= 0.0 || featureBagFraction > 1.0)) {
        HANDLE_FATAL(<< "Input error: '" << FEATURE_BAG_FRACTION
                     << "' should be in the range (0, 1]");
    }
    if (predictionChangeCost != -1.0 && predictionChangeCost < 0.0) {
        HANDLE_FATAL(<< "Input error: '" << PREDICTION_CHANGE_COST << "' should be non-negative");
    }
    if (treeTopologyChangePenalty != -1.0 && treeTopologyChangePenalty < 0.0) {
        HANDLE_FATAL(<< "Input error: '" << TREE_TOPOLOGY_CHANGE_PENALTY
                     << "' should be non-negative");
    }

    this->computeAndSaveExecutionStrategy();

    m_BoostedTreeFactory = this->boostedTreeFactory(std::move(loss), frameAndDirectory);
    (*m_BoostedTreeFactory)
        .stopCrossValidationEarly(stopCrossValidationEarly)
        .analysisInstrumentation(m_Instrumentation)
        .trainingStateCallback(this->statePersister())
        .earlyStoppingEnabled(earlyStoppingEnabled);

    if (downsampleRowsPerFeature > 0) {
        m_BoostedTreeFactory->initialDownsampleRowsPerFeature(
            static_cast<double>(downsampleRowsPerFeature));
    }
    if (downsampleFactor > 0.0 && downsampleFactor <= 1.0) {
        m_BoostedTreeFactory->downsampleFactor(downsampleFactor);
    }
    if (alpha >= 0.0) {
        m_BoostedTreeFactory->depthPenaltyMultiplier(alpha);
    }
    if (gamma >= 0.0) {
        m_BoostedTreeFactory->treeSizePenaltyMultiplier(gamma);
    }
    if (lambda >= 0.0) {
        m_BoostedTreeFactory->leafWeightPenaltyMultiplier(lambda);
    }
    if (eta > 0.0 && eta <= 1.0) {
        m_BoostedTreeFactory->eta(eta);
    }
    if (etaGrowthRatePerTree > 0.0) {
        m_BoostedTreeFactory->etaGrowthRatePerTree(etaGrowthRatePerTree);
    }
    if (softTreeDepthLimit >= 0.0) {
        m_BoostedTreeFactory->softTreeDepthLimit(softTreeDepthLimit);
    }
    if (softTreeDepthTolerance > 0.0) {
        m_BoostedTreeFactory->softTreeDepthTolerance(softTreeDepthTolerance);
    }
    if (maxTrees > 0) {
        m_BoostedTreeFactory->maximumNumberTrees(maxTrees);
    }
    if (featureBagFraction > 0.0 && featureBagFraction <= 1.0) {
        m_BoostedTreeFactory->featureBagFraction(featureBagFraction);
    }
    if (predictionChangeCost >= 0.0) {
        m_BoostedTreeFactory->predictionChangeCost(predictionChangeCost);
    }
    if (treeTopologyChangePenalty >= 0.0) {
        m_BoostedTreeFactory->treeTopologyChangePenalty(treeTopologyChangePenalty);
    }
    if (numberFolds > 1) {
        m_BoostedTreeFactory->numberFolds(numberFolds);
    }
    if (numberRoundsPerHyperparameter > 0) {
        m_BoostedTreeFactory->maximumOptimisationRoundsPerHyperparameterForTrain(
            numberRoundsPerHyperparameter);
    }
    if (bayesianOptimisationRestarts > 0) {
        m_BoostedTreeFactory->bayesianOptimisationRestarts(bayesianOptimisationRestarts);
    }
    if (numTopFeatureImportanceValues > 0) {
        m_BoostedTreeFactory->numberTopShapValues(numTopFeatureImportanceValues);
    }
}

CDataFrameTrainBoostedTreeRunner::~CDataFrameTrainBoostedTreeRunner() = default;

std::size_t CDataFrameTrainBoostedTreeRunner::numberExtraColumns() const {
    return maths::CBoostedTreeFactory::numberExtraColumnsForTrain(m_NumberLossParameters);
}

std::size_t CDataFrameTrainBoostedTreeRunner::dataFrameSliceCapacity() const {
    std::size_t sliceCapacity{core::dataFrameDefaultSliceCapacity(
        this->spec().numberColumns() + this->numberExtraColumns())};
    std::size_t numberThreads{this->spec().numberThreads()};
    if (numberThreads > 1) {
        std::size_t numberRows{this->spec().numberRows()};

        // Use at least one slice per thread because we parallelize work over slices.
        std::size_t capacityForOneSlicePerThread{(numberRows + numberThreads - 1) / numberThreads};
        sliceCapacity = std::min(sliceCapacity, capacityForOneSlicePerThread);

        // Round the slice size so number threads is a divisor of the number of slices.
        std::size_t numberSlices{numberRows / sliceCapacity};
        sliceCapacity = numberRows /
                        (numberThreads * ((numberSlices + numberThreads / 2) / numberThreads));
    }
    return std::max(sliceCapacity, std::size_t{128});
}

const std::string& CDataFrameTrainBoostedTreeRunner::dependentVariableFieldName() const {
    return m_DependentVariableFieldName;
}

const std::string& CDataFrameTrainBoostedTreeRunner::predictionFieldName() const {
    return m_PredictionFieldName;
}

const maths::CBoostedTree& CDataFrameTrainBoostedTreeRunner::boostedTree() const {
    if (m_BoostedTree == nullptr) {
        HANDLE_FATAL(<< "Internal error: boosted tree missing. Please report this problem.");
    }
    return *m_BoostedTree;
}

maths::CBoostedTreeFactory& CDataFrameTrainBoostedTreeRunner::boostedTreeFactory() {
    if (m_BoostedTreeFactory == nullptr) {
        HANDLE_FATAL(<< "Internal error: boosted tree factory missing. Please report this problem.");
    }
    return *m_BoostedTreeFactory;
}

const maths::CBoostedTreeFactory& CDataFrameTrainBoostedTreeRunner::boostedTreeFactory() const {
    if (m_BoostedTreeFactory == nullptr) {
        HANDLE_FATAL(<< "Internal error: boosted tree factory missing. Please report this problem.");
    }
    return *m_BoostedTreeFactory;
}

bool CDataFrameTrainBoostedTreeRunner::validate(const core::CDataFrame& frame) const {
    if (frame.numberColumns() <= 1) {
        HANDLE_FATAL(<< "Input error: analysis need at least one regressor.");
        return false;
    }
    if (frame.numberRows() > maths::CBoostedTreeFactory::maximumNumberRows()) {
        HANDLE_FATAL(<< "Input error: no more than "
                     << maths::CBoostedTreeFactory::maximumNumberRows()
                     << " are supported. You need to downsample your data.");
        return false;
    }
    return true;
}

void CDataFrameTrainBoostedTreeRunner::accept(CBoostedTreeInferenceModelBuilder& builder) const {
    if (m_CustomProcessors.IsNull() == false) {
        builder.addCustomProcessor(std::make_unique<COpaqueEncoding>(m_CustomProcessors));
    }
    this->boostedTree().accept(builder);
}

void CDataFrameTrainBoostedTreeRunner::computeAndSaveExecutionStrategy() {
    // We always use in core storage for the data frame for boosted tree training
    // because it is too slow to use disk.
    this->numberPartitions(1);
    this->maximumNumberRowsPerPartition(this->spec().numberRows());
}

void CDataFrameTrainBoostedTreeRunner::runImpl(core::CDataFrame& frame) {
    auto dependentVariablePos = std::find(frame.columnNames().begin(),
                                          frame.columnNames().end(),
                                          m_DependentVariableFieldName);
    if (dependentVariablePos == frame.columnNames().end()) {
        HANDLE_FATAL(<< "Input error: supplied variable to predict '"
                     << m_DependentVariableFieldName << "' is missing from training"
                     << " data " << core::CContainerPrinter::print(frame.columnNames()));
        return;
    }

    core::CProgramCounters::counter(counter_t::E_DFTPMEstimatedPeakMemoryUsage) =
        this->estimateMemoryUsage(frame.numberRows(),
                                  frame.numberRows() / this->numberPartitions(),
                                  frame.numberColumns() + this->numberExtraColumns());

    core::CStopWatch watch{true};

    std::size_t dependentVariableColumn(dependentVariablePos -
                                        frame.columnNames().begin());

    this->validate(frame, dependentVariableColumn);

    switch (m_Task) {
    case E_Train:
        m_BoostedTree = [&] {
            auto boostedTree = this->restoreBoostedTree(
                frame, dependentVariableColumn, this->spec().restoreSearcher());
            return boostedTree != nullptr
                       ? std::move(boostedTree)
                       : m_BoostedTreeFactory->buildForTrain(frame, dependentVariableColumn);
        }();
        m_BoostedTree->train();
        m_BoostedTree->predict();
        break;
    case E_Update:
        m_BoostedTree = m_BoostedTreeFactory->buildForTrainIncremental(frame, dependentVariableColumn);
        m_BoostedTree->trainIncremental();
        m_BoostedTree->predict();
        break;
    case E_Predict:
        m_BoostedTree = m_BoostedTreeFactory->buildForPredict(frame, dependentVariableColumn);
        m_BoostedTree->predict();
        break;
    }

    core::CProgramCounters::counter(counter_t::E_DFTPMTimeToTrain) = watch.stop();
}

CDataFrameTrainBoostedTreeRunner::TBoostedTreeFactoryUPtr
CDataFrameTrainBoostedTreeRunner::boostedTreeFactory(TLossFunctionUPtr loss,
                                                     TDataFrameUPtrTemporaryDirectoryPtrPr* frameAndDirectory) const {
    switch (m_Task) {
    case E_Predict:
    case E_Update:
        if (frameAndDirectory != nullptr) {
            // This will be null if we're just computing memory usage.
            auto restoreSearcher = this->spec().restoreSearcher();
            if (restoreSearcher == nullptr) {
                HANDLE_FATAL(<< "Input error: can't predict or incrementally training without specifying a model.");
                break;
            }
            *frameAndDirectory = this->makeDataFrame();
            auto dataSummarizationRestorer = [](const core::CDataSearcher::TIStreamP& inputStream,
                                                core::CDataFrame& frame) {
                return CRetrainableModelJsonDeserializer::dataSummarizationFromDocumentCompressed(
                    inputStream, frame);
            };
            auto bestForestRestorer = [](const core::CDataSearcher::TIStreamP& inputStream) {
                return CRetrainableModelJsonDeserializer::bestForestFromDocumentCompressed(inputStream);
            };
            auto& frame = frameAndDirectory->first;
            auto result = std::make_unique<maths::CBoostedTreeFactory>(
                maths::CBoostedTreeFactory::constructFromDefinition(
                    this->spec().numberThreads(), std::move(loss), *restoreSearcher,
                    *frame, dataSummarizationRestorer, bestForestRestorer));
            result->newTrainingRowMask(core::CPackedBitVector{frame->numberRows(), false});
            return result;
        }
        [[fallthrough]];
    case E_Train:
        break;
    }

    return std::make_unique<maths::CBoostedTreeFactory>(maths::CBoostedTreeFactory::constructFromParameters(
        this->spec().numberThreads(), std::move(loss)));
}

CDataFrameTrainBoostedTreeRunner::TBoostedTreeUPtr
CDataFrameTrainBoostedTreeRunner::restoreBoostedTree(core::CDataFrame& frame,
                                                     std::size_t dependentVariableColumn,
                                                     const TDataSearcherUPtr& restoreSearcher) {
    if (restoreSearcher == nullptr) {
        return nullptr;
    }

    // Restore from compressed JSON.
    try {
        core::CStateDecompressor decompressor(*restoreSearcher);
        core::CDataSearcher::TIStreamP inputStream{decompressor.search(1, 1)}; // search arguments are ignored
        if (inputStream == nullptr) {
            LOG_ERROR(<< "Unable to connect to data store");
            return nullptr;
        }

        if (inputStream->bad()) {
            LOG_ERROR(<< "State restoration search returned bad stream");
            return nullptr;
        }

        if (inputStream->fail()) {
            // This is fatal. If the stream exists and has failed then state is missing
            LOG_ERROR(<< "State restoration search returned failed stream");
            return nullptr;
        }
        return maths::CBoostedTreeFactory::constructFromString(*inputStream)
            .analysisInstrumentation(m_Instrumentation)
            .trainingStateCallback(this->statePersister())
            .restoreFor(frame, dependentVariableColumn);
    } catch (std::exception& e) {
        LOG_ERROR(<< "Failed to restore state! " << e.what());
    }
    return nullptr;
}

std::size_t CDataFrameTrainBoostedTreeRunner::estimateBookkeepingMemoryUsage(
    std::size_t /*numberPartitions*/,
    std::size_t totalNumberRows,
    std::size_t /*partitionNumberRows*/,
    std::size_t numberColumns) const {
    // TODO https://github.com/elastic/ml-cpp/issues/1790.
    return m_BoostedTreeFactory->estimateMemoryUsageTrain(
        static_cast<std::size_t>(static_cast<double>(totalNumberRows) * m_TrainingPercent + 0.5),
        numberColumns);
}

const CDataFrameAnalysisInstrumentation&
CDataFrameTrainBoostedTreeRunner::instrumentation() const {
    return m_Instrumentation;
}

CDataFrameAnalysisInstrumentation& CDataFrameTrainBoostedTreeRunner::instrumentation() {
    return m_Instrumentation;
}

CDataFrameAnalysisRunner::TDataSummarizationUPtr
CDataFrameTrainBoostedTreeRunner::dataSummarization(const core::CDataFrame& dataFrame) const {
    std::stringstream output;

    auto encodingRecorder =
        [&](const std::function<void(core::CStatePersistInserter&)>& persistFunction) -> void {
        core::CJsonStatePersistInserter inserter{output};
        persistFunction(inserter);
    };

    auto rowMask = this->boostedTree().dataSummarization(dataFrame, encodingRecorder);
    if (rowMask.manhattan() > 0) {
        return std::make_unique<CDataSummarizationJsonSerializer>(
            dataFrame, rowMask, this->spec().numberColumns(), std::move(output));
    }
    return TDataSummarizationUPtr();
}

// clang-format off
const std::string CDataFrameTrainBoostedTreeRunner::DEPENDENT_VARIABLE_NAME{"dependent_variable"};
const std::string CDataFrameTrainBoostedTreeRunner::PREDICTION_FIELD_NAME{"prediction_field_name"};
const std::string CDataFrameTrainBoostedTreeRunner::TRAINING_PERCENT_FIELD_NAME{"training_percent"};
const std::string CDataFrameTrainBoostedTreeRunner::DOWNSAMPLE_ROWS_PER_FEATURE{"downsample_rows_per_feature"};
const std::string CDataFrameTrainBoostedTreeRunner::DOWNSAMPLE_FACTOR{"downsample_factor"};
const std::string CDataFrameTrainBoostedTreeRunner::ALPHA{"alpha"};
const std::string CDataFrameTrainBoostedTreeRunner::LAMBDA{"lambda"};
const std::string CDataFrameTrainBoostedTreeRunner::GAMMA{"gamma"};
const std::string CDataFrameTrainBoostedTreeRunner::ETA{"eta"};
const std::string CDataFrameTrainBoostedTreeRunner::ETA_GROWTH_RATE_PER_TREE{"eta_growth_rate_per_tree"};
const std::string CDataFrameTrainBoostedTreeRunner::SOFT_TREE_DEPTH_LIMIT{"soft_tree_depth_limit"};
const std::string CDataFrameTrainBoostedTreeRunner::SOFT_TREE_DEPTH_TOLERANCE{"soft_tree_depth_tolerance"};
const std::string CDataFrameTrainBoostedTreeRunner::MAX_TREES{"max_trees"};
const std::string CDataFrameTrainBoostedTreeRunner::FEATURE_BAG_FRACTION{"feature_bag_fraction"};
const std::string CDataFrameTrainBoostedTreeRunner::PREDICTION_CHANGE_COST{"prediction_change_cost"};
const std::string CDataFrameTrainBoostedTreeRunner::TREE_TOPOLOGY_CHANGE_PENALTY{"tree_topology_change_penalty"};
const std::string CDataFrameTrainBoostedTreeRunner::NUM_FOLDS{"num_folds"};
const std::string CDataFrameTrainBoostedTreeRunner::STOP_CROSS_VALIDATION_EARLY{"stop_cross_validation_early"};
const std::string CDataFrameTrainBoostedTreeRunner::MAX_OPTIMIZATION_ROUNDS_PER_HYPERPARAMETER{"max_optimization_rounds_per_hyperparameter"};
const std::string CDataFrameTrainBoostedTreeRunner::BAYESIAN_OPTIMISATION_RESTARTS{"bayesian_optimisation_restarts"};
const std::string CDataFrameTrainBoostedTreeRunner::NUM_TOP_FEATURE_IMPORTANCE_VALUES{"num_top_feature_importance_values"};
const std::string CDataFrameTrainBoostedTreeRunner::IS_TRAINING_FIELD_NAME{"is_training"};
const std::string CDataFrameTrainBoostedTreeRunner::FEATURE_NAME_FIELD_NAME{"feature_name"};
const std::string CDataFrameTrainBoostedTreeRunner::IMPORTANCE_FIELD_NAME{"importance"};
const std::string CDataFrameTrainBoostedTreeRunner::FEATURE_IMPORTANCE_FIELD_NAME{"feature_importance"};
const std::string CDataFrameTrainBoostedTreeRunner::FEATURE_PROCESSORS{"feature_processors"};
const std::string CDataFrameTrainBoostedTreeRunner::EARLY_STOPPING_ENABLED{"early_stopping_enabled"};
const std::string CDataFrameTrainBoostedTreeRunner::TASK{"task"};
const std::string CDataFrameTrainBoostedTreeRunner::TASK_TRAIN{"train"};
const std::string CDataFrameTrainBoostedTreeRunner::TASK_UPDATE{"update"};
<<<<<<< HEAD
const std::string CDataFrameTrainBoostedTreeRunner::DATA_SUMMARIZATION_FRACTION{"data_summarization_fraction"};
=======
const std::string CDataFrameTrainBoostedTreeRunner::TASK_PREDICT{"predict"};
>>>>>>> b048159d
// clang-format on
}
}<|MERGE_RESOLUTION|>--- conflicted
+++ resolved
@@ -74,18 +74,12 @@
                                CDataFrameAnalysisConfigReader::E_OptionalParameter);
         theReader.addParameter(EARLY_STOPPING_ENABLED,
                                CDataFrameAnalysisConfigReader::E_OptionalParameter);
-<<<<<<< HEAD
         theReader.addParameter(DATA_SUMMARIZATION_FRACTION,
                                CDataFrameAnalysisConfigReader::E_OptionalParameter);
-        theReader.addParameter(
-            TASK, CDataFrameAnalysisConfigReader::E_OptionalParameter,
-            {{TASK_TRAIN, int{ETask::E_Train}}, {TASK_UPDATE, int{ETask::E_Update}}});
-=======
         theReader.addParameter(TASK, CDataFrameAnalysisConfigReader::E_OptionalParameter,
                                {{TASK_TRAIN, int{ETask::E_Train}},
                                 {TASK_UPDATE, int{ETask::E_Update}},
                                 {TASK_PREDICT, int{ETask::E_Predict}}});
->>>>>>> b048159d
         return theReader;
     }()};
     return PARAMETER_READER;
@@ -523,11 +517,8 @@
 const std::string CDataFrameTrainBoostedTreeRunner::TASK{"task"};
 const std::string CDataFrameTrainBoostedTreeRunner::TASK_TRAIN{"train"};
 const std::string CDataFrameTrainBoostedTreeRunner::TASK_UPDATE{"update"};
-<<<<<<< HEAD
+const std::string CDataFrameTrainBoostedTreeRunner::TASK_PREDICT{"predict"};
 const std::string CDataFrameTrainBoostedTreeRunner::DATA_SUMMARIZATION_FRACTION{"data_summarization_fraction"};
-=======
-const std::string CDataFrameTrainBoostedTreeRunner::TASK_PREDICT{"predict"};
->>>>>>> b048159d
 // clang-format on
 }
 }