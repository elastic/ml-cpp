/*
 * ELASTICSEARCH CONFIDENTIAL
 *
 * Copyright (c) 2016 Elasticsearch BV. All Rights Reserved.
 *
 * Notice: this software, and all information contained
 * therein, is the exclusive property of Elasticsearch BV
 * and its licensors, if any, and is protected under applicable
 * domestic and foreign law, and international treaties.
 *
 * Reproduction, republication or distribution without the
 * express written consent of Elasticsearch BV is
 * strictly prohibited.
 */
#include <api/CDataProcessor.h>

#include <core/CLogger.h>

namespace ml {
namespace api {

// statics
const std::string CDataProcessor::CONTROL_FIELD_NAME(1, CONTROL_FIELD_NAME_CHAR);

<<<<<<< HEAD
CDataProcessor::CDataProcessor(void) {
}

CDataProcessor::~CDataProcessor(void) {
=======
CDataProcessor::CDataProcessor()
{
}

CDataProcessor::~CDataProcessor()
{
>>>>>>> d4e4cca7
    // Most compilers put the vtable in the object file containing the
    // definition of the first non-inlined virtual function, so DON'T move this
    // empty definition to the header file!
}

std::string CDataProcessor::debugPrintRecord(const TStrStrUMap& dataRowFields) {
    if (dataRowFields.empty()) {
        return "<EMPTY RECORD>";
    }

    std::string fieldNames;
    std::string fieldValues;
    std::ostringstream result;

    // We want to print the field names on one line, followed by the field
    // values on the next line

    for (TStrStrUMapCItr rowIter = dataRowFields.begin(); rowIter != dataRowFields.end(); ++rowIter) {
        if (rowIter != dataRowFields.begin()) {
            fieldNames.push_back(',');
            fieldValues.push_back(',');
        }
        fieldNames.append(rowIter->first);
        fieldValues.append(rowIter->second);
    }

    result << fieldNames << core_t::LINE_ENDING << fieldValues;

    return result.str();
}

bool CDataProcessor::periodicPersistState(CBackgroundPersister& /*persister*/) {
    // No-op
    return true;
}
}
}<|MERGE_RESOLUTION|>--- conflicted
+++ resolved
@@ -22,19 +22,10 @@
 // statics
 const std::string CDataProcessor::CONTROL_FIELD_NAME(1, CONTROL_FIELD_NAME_CHAR);
 
-<<<<<<< HEAD
-CDataProcessor::CDataProcessor(void) {
+CDataProcessor::CDataProcessor() {
 }
 
-CDataProcessor::~CDataProcessor(void) {
-=======
-CDataProcessor::CDataProcessor()
-{
-}
-
-CDataProcessor::~CDataProcessor()
-{
->>>>>>> d4e4cca7
+CDataProcessor::~CDataProcessor() {
     // Most compilers put the vtable in the object file containing the
     // definition of the first non-inlined virtual function, so DON'T move this
     // empty definition to the header file!
