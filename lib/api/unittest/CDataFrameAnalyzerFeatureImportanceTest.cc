--- conflicted
+++ resolved
@@ -251,8 +251,7 @@
             double c4{result["row_results"]["results"]["ml"][maths::CDataFrameRegressionModel::SHAP_PREFIX + "c4"]
                           .GetDouble()};
             double prediction{
-<<<<<<< HEAD
-                result["row_results"]["results"]["ml"]["c5_prediction"].GetDouble()};
+                result["row_results"]["results"]["ml"]["target_prediction"].GetDouble()};
             // c1 explains 95% of the prediction value.
             BOOST_REQUIRE_CLOSE(c1, prediction, 5.0);
             BOOST_REQUIRE_SMALL(c2, 2.0);
@@ -261,14 +260,6 @@
             c2Mean.add(std::fabs(c2));
             c3Mean.add(std::fabs(c3));
             c4Mean.add(std::fabs(c4));
-=======
-                result["row_results"]["results"]["ml"]["target_prediction"].GetDouble()};
-            // c1 explain 97% of the prediction value, i.e. the difference from the prediction is less than 1%.
-            BOOST_REQUIRE_CLOSE(c1, prediction, 3.0);
-            BOOST_REQUIRE_SMALL(c2, 0.25);
-            BOOST_REQUIRE_SMALL(c3, 0.25);
-            BOOST_REQUIRE_SMALL(c4, 0.25);
->>>>>>> 493cdf8a
         }
     }
 
