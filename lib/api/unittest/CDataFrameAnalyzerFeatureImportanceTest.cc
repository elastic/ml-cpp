/*
 * Copyright Elasticsearch B.V. and/or licensed to Elasticsearch B.V. under one
 * or more contributor license agreements. Licensed under the Elastic License;
 * you may not use this file except in compliance with the Elastic License.
 */

#include <core/CDataFrame.h>

#include <maths/CBasicStatistics.h>
#include <maths/CDataFramePredictiveModel.h>
#include <maths/CTools.h>

#include <api/CDataFrameAnalyzer.h>

#include <test/CDataFrameAnalysisSpecificationFactory.h>
#include <test/CRandomNumbers.h>

#include <boost/test/unit_test.hpp>

#include <memory>
#include <random>

BOOST_AUTO_TEST_SUITE(CDataFrameAnalyzerFeatureImportanceTest)

using namespace ml;

namespace {
using TDoubleVec = std::vector<double>;
using TStrVec = std::vector<std::string>;
using TRowItr = core::CDataFrame::TRowItr;
using TRowRef = core::CDataFrame::TRowRef;
using TMeanAccumulator = maths::CBasicStatistics::SSampleMean<double>::TAccumulator;
using TMeanAccumulatorVec = std::vector<TMeanAccumulator>;
using TMeanVarAccumulator = maths::CBasicStatistics::SSampleMeanVar<double>::TAccumulator;

void setupLinearRegressionData(const TStrVec& fieldNames,
                               TStrVec& fieldValues,
                               api::CDataFrameAnalyzer& analyzer,
                               const TDoubleVec& weights,
                               const TDoubleVec& values,
                               double noiseVar = 0.0) {
    test::CRandomNumbers rng;
    auto target = [&weights, &rng, noiseVar](const TDoubleVec& regressors) {
        TDoubleVec result(1);
        rng.generateNormalSamples(0, noiseVar, 1, result);
        for (std::size_t i = 0; i < weights.size(); ++i) {
            result[0] += weights[i] * regressors[i];
        }
        return core::CStringUtils::typeToStringPrecise(result[0], core::CIEEE754::E_DoublePrecision);
    };

    for (std::size_t i = 0; i < values.size(); i += weights.size()) {
        TDoubleVec row(weights.size());
        for (std::size_t j = 0; j < weights.size(); ++j) {
            row[j] = values[i + j];
        }

        fieldValues[0] = target(row);
        for (std::size_t j = 0; j < row.size(); ++j) {
            fieldValues[j + 1] = core::CStringUtils::typeToStringPrecise(
                row[j], core::CIEEE754::E_DoublePrecision);
        }

        analyzer.handleRecord(fieldNames, fieldValues);
    }
}

void setupBinaryClassificationData(const TStrVec& fieldNames,
                                   TStrVec& fieldValues,
                                   api::CDataFrameAnalyzer& analyzer,
                                   const TDoubleVec& weights,
                                   const TDoubleVec& values) {
    TStrVec classes{"foo", "bar"};
    maths::CPRNG::CXorOShiro128Plus rng;
    std::uniform_real_distribution<double> u01;
    auto target = [&](const TDoubleVec& regressors) {
        double logOddsBar{0.0};
        for (std::size_t i = 0; i < weights.size(); ++i) {
            logOddsBar += weights[i] * regressors[i];
        }
        return classes[u01(rng) < maths::CTools::logisticFunction(logOddsBar)];
    };

    for (std::size_t i = 0; i < values.size(); i += weights.size()) {
        TDoubleVec row(weights.size());
        for (std::size_t j = 0; j < weights.size(); ++j) {
            row[j] = values[i + j];
        }

        fieldValues[0] = target(row);
        for (std::size_t j = 0; j < row.size(); ++j) {
            fieldValues[j + 1] = core::CStringUtils::typeToStringPrecise(
                row[j], core::CIEEE754::E_DoublePrecision);
        }

        analyzer.handleRecord(fieldNames, fieldValues);
    }
}

struct SFixture {
    rapidjson::Document
    runRegression(std::size_t shapValues, TDoubleVec weights, double noiseVar = 0.0) {
        auto outputWriterFactory = [&]() {
            return std::make_unique<core::CJsonOutputStreamWrapper>(s_Output);
        };
        api::CDataFrameAnalyzer analyzer{
            test::CDataFrameAnalysisSpecificationFactory::predictionSpec(
                "regression", "target", s_Rows, 5, 8000000, 0, 0, {"c1"}, s_Alpha,
                s_Lambda, s_Gamma, s_SoftTreeDepthLimit, s_SoftTreeDepthTolerance,
                s_Eta, s_MaximumNumberTrees, s_FeatureBagFraction, shapValues),
            outputWriterFactory};
        TStrVec fieldNames{"target", "c1", "c2", "c3", "c4", ".", "."};
        TStrVec fieldValues{"", "", "", "", "", "0", ""};
        test::CRandomNumbers rng;

        TDoubleVec values;
        rng.generateUniformSamples(-10.0, 10.0, weights.size() * s_Rows, values);

        // make the first column categorical
        for (auto it = values.begin(); it < values.end(); it += 4) {
            *it = (*it < 0) ? -10.0 : 10.0;
        }

        setupLinearRegressionData(fieldNames, fieldValues, analyzer, weights, values, noiseVar);

        analyzer.handleRecord(fieldNames, {"", "", "", "", "", "", "$"});

        rapidjson::Document results;
        rapidjson::ParseResult ok(results.Parse(s_Output.str()));
        BOOST_TEST_REQUIRE(static_cast<bool>(ok) == true);
        return results;
    }

    rapidjson::Document runClassification(std::size_t shapValues, TDoubleVec&& weights) {
        auto outputWriterFactory = [&]() {
            return std::make_unique<core::CJsonOutputStreamWrapper>(s_Output);
        };
        api::CDataFrameAnalyzer analyzer{
            test::CDataFrameAnalysisSpecificationFactory::predictionSpec(
                "classification", "target", s_Rows, 5, 8000000, 0, 0, {"target"},
                s_Alpha, s_Lambda, s_Gamma, s_SoftTreeDepthLimit, s_SoftTreeDepthTolerance,
                s_Eta, s_MaximumNumberTrees, s_FeatureBagFraction, shapValues),
            outputWriterFactory};
        TStrVec fieldNames{"target", "c1", "c2", "c3", "c4", ".", "."};
        TStrVec fieldValues{"", "", "", "", "", "0", ""};
        test::CRandomNumbers rng;

        TDoubleVec values;
        rng.generateUniformSamples(-10.0, 10.0, weights.size() * s_Rows, values);

        setupBinaryClassificationData(fieldNames, fieldValues, analyzer, weights, values);

        analyzer.handleRecord(fieldNames, {"", "", "", "", "", "", "$"});

        rapidjson::Document results;
        rapidjson::ParseResult ok(results.Parse(s_Output.str()));
        BOOST_TEST_REQUIRE(static_cast<bool>(ok) == true);
        return results;
    }

    double s_Alpha{2.0};
    double s_Lambda{1.0};
    double s_Gamma{10.0};
    double s_SoftTreeDepthLimit{5.0};
    double s_SoftTreeDepthTolerance{0.1};
    double s_Eta{0.9};
    std::size_t s_MaximumNumberTrees{1};
    double s_FeatureBagFraction{1.0};

    int s_Rows{2000};
    std::stringstream s_Output;
};
}

BOOST_FIXTURE_TEST_CASE(testRunBoostedTreeRegressionFeatureImportanceAllShap, SFixture) {
    // Test that feature importance statistically correctly recognize the impact of regressors
    // in a linear model. In particular, that the ordering is as expected and for IID features
    // the significance is proportional to the multiplier. Also make sure that the SHAP values
    // are indeed a local approximation of the prediction up to the constant bias term.

    std::size_t topShapValues{5}; //Note, number of requested shap values is larger than the number of regressors
    TDoubleVec weights{50, 150, 50, -50};
    auto results{runRegression(topShapValues, weights)};

    TMeanVarAccumulator bias;
    double c1Sum{0.0}, c2Sum{0.0}, c3Sum{0.0}, c4Sum{0.0};
    for (const auto& result : results.GetArray()) {
        if (result.HasMember("row_results")) {
            double c1{result["row_results"]["results"]["ml"][maths::CDataFramePredictiveModel::SHAP_PREFIX + "c1"]
                          .GetDouble()};
            double c2{result["row_results"]["results"]["ml"][maths::CDataFramePredictiveModel::SHAP_PREFIX + "c2"]
                          .GetDouble()};
            double c3{result["row_results"]["results"]["ml"][maths::CDataFramePredictiveModel::SHAP_PREFIX + "c3"]
                          .GetDouble()};
            double c4{result["row_results"]["results"]["ml"][maths::CDataFramePredictiveModel::SHAP_PREFIX + "c4"]
                          .GetDouble()};
            double prediction{
                result["row_results"]["results"]["ml"]["target_prediction"].GetDouble()};
            // the difference between the prediction and the sum of all SHAP values constitutes bias
            bias.add(prediction - (c1 + c2 + c3 + c4));
            c1Sum += std::fabs(c1);
            c2Sum += std::fabs(c2);
            c3Sum += std::fabs(c3);
            c4Sum += std::fabs(c4);
            // assert that no SHAP value for the dependent variable is returned
            BOOST_TEST_REQUIRE(result["row_results"]["results"]["ml"].HasMember(
                                   maths::CDataFramePredictiveModel::SHAP_PREFIX +
                                   "target") == false);
        }
    }

    // since target is generated using the linear model
    // 50 c1 + 150 c2 + 50 c3 - 50 c4, with c1 categorical {-10,10}
    // we expect c2 > c1 > c3 \approx c4
    BOOST_TEST_REQUIRE(c2Sum > c1Sum);
    // since c1 is categorical -10 or 10, it's influence is generally higher than that of c3 and c4 which are sampled
    // randomly on [-10, 10].
    BOOST_TEST_REQUIRE(c1Sum > c3Sum);
    BOOST_TEST_REQUIRE(c1Sum > c4Sum);
    BOOST_REQUIRE_CLOSE(weights[1] / weights[2], c2Sum / c3Sum, 10.0); // ratio within 10% of ratio of coefficients
    BOOST_REQUIRE_CLOSE(c3Sum, c4Sum, 5.0); // c3 and c4 within 5% of each other
    // make sure the local approximation differs from the prediction always by the same bias (up to a numeric error)
    BOOST_REQUIRE_SMALL(maths::CBasicStatistics::variance(bias), 1e-6);
}

BOOST_FIXTURE_TEST_CASE(testRunBoostedTreeRegressionFeatureImportanceNoImportance, SFixture) {
    // Test that feature importance calculates low SHAP values if regressors have no weight.
    // We also add high noise variance.
    std::size_t topShapValues{4};
    auto results = runRegression(topShapValues, {10.0, 0.0, 0.0, 0.0}, 10.0);

    TMeanAccumulator cNoImportanceMean;
    for (const auto& result : results.GetArray()) {
        if (result.HasMember("row_results")) {
            double c1{result["row_results"]["results"]["ml"][maths::CDataFramePredictiveModel::SHAP_PREFIX + "c1"]
                          .GetDouble()};
<<<<<<< HEAD
            double c2{result["row_results"]["results"]["ml"][maths::CDataFramePredictiveModel::SHAP_PREFIX + "c2"]
                          .GetDouble()};
            double c3{result["row_results"]["results"]["ml"][maths::CDataFramePredictiveModel::SHAP_PREFIX + "c3"]
                          .GetDouble()};
            double c4{result["row_results"]["results"]["ml"][maths::CDataFramePredictiveModel::SHAP_PREFIX + "c4"]
                          .GetDouble()};
=======
>>>>>>> 0a4074dd
            double prediction{
                result["row_results"]["results"]["ml"]["target_prediction"].GetDouble()};
            // c1 explains 95% of the prediction value, i.e. the difference from the prediction is less than 1%.
            BOOST_REQUIRE_CLOSE(c1, prediction, 5.0);

            for (const auto& feature : {"c2", "c3", "c4"}) {
                if (result["row_results"]["results"]["ml"].HasMember(
                        maths::CDataFrameRegressionModel::SHAP_PREFIX + feature)) {
                    double shap_value{
                        result["row_results"]["results"]["ml"][maths::CDataFrameRegressionModel::SHAP_PREFIX + feature]
                            .GetDouble()};
                    BOOST_REQUIRE_SMALL(shap_value, 2.0);
                    cNoImportanceMean.add(std::fabs(shap_value));
                }
            }
        }
    }

    BOOST_REQUIRE_SMALL(maths::CBasicStatistics::mean(cNoImportanceMean), 0.1);
}

BOOST_FIXTURE_TEST_CASE(testRunBoostedTreeClassificationFeatureImportanceAllShap, SFixture) {
    // Test that feature importance works correctly for classification. In particular, test that
    // feature importance statistically correctly recognizes the impact of regressors if the
    // log-odds of the classes are generated by a linear model. Also make sure that the SHAP
    // values are indeed a local approximation of the predicted log-odds up to the constant
    // bias term.

    std::size_t topShapValues{4};
    TMeanVarAccumulator bias;
    auto results{runClassification(topShapValues, {0.5, -0.7, 0.2, -0.2})};

    double c1Sum{0.0}, c2Sum{0.0}, c3Sum{0.0}, c4Sum{0.0};
    for (const auto& result : results.GetArray()) {
        if (result.HasMember("row_results")) {
            double c1{result["row_results"]["results"]["ml"][maths::CDataFramePredictiveModel::SHAP_PREFIX + "c1"]
                          .GetDouble()};
            double c2{result["row_results"]["results"]["ml"][maths::CDataFramePredictiveModel::SHAP_PREFIX + "c2"]
                          .GetDouble()};
            double c3{result["row_results"]["results"]["ml"][maths::CDataFramePredictiveModel::SHAP_PREFIX + "c3"]
                          .GetDouble()};
            double c4{result["row_results"]["results"]["ml"][maths::CDataFramePredictiveModel::SHAP_PREFIX + "c4"]
                          .GetDouble()};
            double predictionProbability{
                result["row_results"]["results"]["ml"]["prediction_probability"].GetDouble()};
            std::string targetPrediction{
                result["row_results"]["results"]["ml"]["target_prediction"].GetString()};
            double logOdds{0.0};
            if (targetPrediction == "bar") {
                logOdds = std::log(predictionProbability /
                                   (1.0 - predictionProbability + 1e-10));
            } else if (targetPrediction == "foo") {
                logOdds = std::log((1.0 - predictionProbability) /
                                   (predictionProbability + 1e-10));
            } else {
                BOOST_TEST_FAIL("Unknown predicted class " + targetPrediction);
            }
            // the difference between the prediction and the sum of all SHAP values constitutes bias
            bias.add(logOdds - (c1 + c2 + c3 + c4));
            c1Sum += std::fabs(c1);
            c2Sum += std::fabs(c2);
            c3Sum += std::fabs(c3);
            c4Sum += std::fabs(c4);
        }
    }

    // since the target using a linear model
    // 0.5 c1 + 0.7 c2 + 0.25 c3 - 0.25 c4
    // to generate the log odds we expect c2 > c1 > c3 \approx c4
    BOOST_TEST_REQUIRE(c2Sum > c1Sum);
    BOOST_TEST_REQUIRE(c1Sum > c3Sum);
    BOOST_TEST_REQUIRE(c1Sum > c4Sum);
    BOOST_REQUIRE_CLOSE(c3Sum, c4Sum, 40.0); // c3 and c4 within 40% of each other
    // make sure the local approximation differs from the prediction always by the same bias (up to a numeric error)
    BOOST_REQUIRE_SMALL(maths::CBasicStatistics::variance(bias), 1e-6);
}

BOOST_FIXTURE_TEST_CASE(testRunBoostedTreeRegressionFeatureImportanceNoShap, SFixture) {
    // Test that if topShapValue is set to 0, no feature importance values are returned.
    std::size_t topShapValues{0};
    auto results{runRegression(topShapValues, {50.0, 150.0, 50.0, -50.0})};

    for (const auto& result : results.GetArray()) {
        if (result.HasMember("row_results")) {
            BOOST_TEST_REQUIRE(result["row_results"]["results"]["ml"].HasMember(
                                   maths::CDataFramePredictiveModel::SHAP_PREFIX + "c1") == false);
            BOOST_TEST_REQUIRE(result["row_results"]["results"]["ml"].HasMember(
                                   maths::CDataFramePredictiveModel::SHAP_PREFIX + "c2") == false);
            BOOST_TEST_REQUIRE(result["row_results"]["results"]["ml"].HasMember(
                                   maths::CDataFramePredictiveModel::SHAP_PREFIX + "c3") == false);
            BOOST_TEST_REQUIRE(result["row_results"]["results"]["ml"].HasMember(
                                   maths::CDataFramePredictiveModel::SHAP_PREFIX + "c4") == false);
        }
    }
}

BOOST_AUTO_TEST_SUITE_END()<|MERGE_RESOLUTION|>--- conflicted
+++ resolved
@@ -234,25 +234,16 @@
         if (result.HasMember("row_results")) {
             double c1{result["row_results"]["results"]["ml"][maths::CDataFramePredictiveModel::SHAP_PREFIX + "c1"]
                           .GetDouble()};
-<<<<<<< HEAD
-            double c2{result["row_results"]["results"]["ml"][maths::CDataFramePredictiveModel::SHAP_PREFIX + "c2"]
-                          .GetDouble()};
-            double c3{result["row_results"]["results"]["ml"][maths::CDataFramePredictiveModel::SHAP_PREFIX + "c3"]
-                          .GetDouble()};
-            double c4{result["row_results"]["results"]["ml"][maths::CDataFramePredictiveModel::SHAP_PREFIX + "c4"]
-                          .GetDouble()};
-=======
->>>>>>> 0a4074dd
             double prediction{
                 result["row_results"]["results"]["ml"]["target_prediction"].GetDouble()};
-            // c1 explains 95% of the prediction value, i.e. the difference from the prediction is less than 1%.
+            // c1 explains 95% of the prediction value, i.e. the difference from the prediction is less than 2%.
             BOOST_REQUIRE_CLOSE(c1, prediction, 5.0);
 
             for (const auto& feature : {"c2", "c3", "c4"}) {
                 if (result["row_results"]["results"]["ml"].HasMember(
-                        maths::CDataFrameRegressionModel::SHAP_PREFIX + feature)) {
+                        maths::CDataFramePredictiveModel::SHAP_PREFIX + feature)) {
                     double shap_value{
-                        result["row_results"]["results"]["ml"][maths::CDataFrameRegressionModel::SHAP_PREFIX + feature]
+                        result["row_results"]["results"]["ml"][maths::CDataFramePredictiveModel::SHAP_PREFIX + feature]
                             .GetDouble()};
                     BOOST_REQUIRE_SMALL(shap_value, 2.0);
                     cNoImportanceMean.add(std::fabs(shap_value));
