--- conflicted
+++ resolved
@@ -17,52 +17,27 @@
 
 #include <cppunit/extensions/HelperMacros.h>
 
-<<<<<<< HEAD
 class CDetectionRulesJsonParserTest : public CppUnit::TestFixture {
 public:
-    void testParseRulesGivenEmptyString(void);
-    void testParseRulesGivenEmptyArray(void);
-    void testParseRulesGivenArrayContainsStrings(void);
-    void testParseRulesGivenMissingRuleAction(void);
-    void testParseRulesGivenRuleActionIsNotArray(void);
-    void testParseRulesGivenInvalidRuleAction(void);
-    void testParseRulesGivenMissingConditionsConnective(void);
-    void testParseRulesGivenInvalidConditionsConnective(void);
-    void testParseRulesGivenMissingRuleConditions(void);
-    void testParseRulesGivenRuleConditionsIsNotArray(void);
-    void testParseRulesGivenMissingConditionOperator(void);
-    void testParseRulesGivenInvalidConditionOperator(void);
-    void testParseRulesGivenNumericalActualRuleWithConnectiveOr(void);
-    void testParseRulesGivenNumericalTypicalAndDiffAbsRuleWithConnectiveAnd(void);
-    void testParseRulesGivenMultipleRules(void);
-    void testParseRulesGivenCategoricalRule(void);
-    void testParseRulesGivenTimeRule(void);
-    void testParseRulesGivenDifferentActions(void);
+    void testParseRulesGivenEmptyString();
+    void testParseRulesGivenEmptyArray();
+    void testParseRulesGivenArrayContainsStrings();
+    void testParseRulesGivenMissingRuleAction();
+    void testParseRulesGivenRuleActionIsNotArray();
+    void testParseRulesGivenInvalidRuleAction();
+    void testParseRulesGivenMissingConditionsConnective();
+    void testParseRulesGivenInvalidConditionsConnective();
+    void testParseRulesGivenMissingRuleConditions();
+    void testParseRulesGivenRuleConditionsIsNotArray();
+    void testParseRulesGivenMissingConditionOperator();
+    void testParseRulesGivenInvalidConditionOperator();
+    void testParseRulesGivenNumericalActualRuleWithConnectiveOr();
+    void testParseRulesGivenNumericalTypicalAndDiffAbsRuleWithConnectiveAnd();
+    void testParseRulesGivenMultipleRules();
+    void testParseRulesGivenCategoricalRule();
+    void testParseRulesGivenTimeRule();
+    void testParseRulesGivenDifferentActions();
     static CppUnit::Test* suite();
-=======
-class CDetectionRulesJsonParserTest : public CppUnit::TestFixture
-{
-    public:
-        void testParseRulesGivenEmptyString();
-        void testParseRulesGivenEmptyArray();
-        void testParseRulesGivenArrayContainsStrings();
-        void testParseRulesGivenMissingRuleAction();
-        void testParseRulesGivenRuleActionIsNotArray();
-        void testParseRulesGivenInvalidRuleAction();
-        void testParseRulesGivenMissingConditionsConnective();
-        void testParseRulesGivenInvalidConditionsConnective();
-        void testParseRulesGivenMissingRuleConditions();
-        void testParseRulesGivenRuleConditionsIsNotArray();
-        void testParseRulesGivenMissingConditionOperator();
-        void testParseRulesGivenInvalidConditionOperator();
-        void testParseRulesGivenNumericalActualRuleWithConnectiveOr();
-        void testParseRulesGivenNumericalTypicalAndDiffAbsRuleWithConnectiveAnd();
-        void testParseRulesGivenMultipleRules();
-        void testParseRulesGivenCategoricalRule();
-        void testParseRulesGivenTimeRule();
-        void testParseRulesGivenDifferentActions();
-        static CppUnit::Test *suite();
->>>>>>> d4e4cca7
 };
 
 #endif // INCLUDED_CDetectionRulesJsonParserTest_h