--- conflicted
+++ resolved
@@ -17,16 +17,9 @@
 
 #include <cppunit/extensions/HelperMacros.h>
 
-<<<<<<< HEAD
 class CModelPlotDataJsonWriterTest : public CppUnit::TestFixture {
 public:
-    void testWriteFlat(void);
-=======
-class CModelPlotDataJsonWriterTest : public CppUnit::TestFixture
-{
-    public:
-        void testWriteFlat();
->>>>>>> d4e4cca7
+    void testWriteFlat();
 
     static CppUnit::Test* suite();
 };
