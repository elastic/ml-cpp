--- conflicted
+++ resolved
@@ -47,38 +47,22 @@
     return suiteOfTests;
 }
 
-<<<<<<< HEAD
-void CConfigUpdaterTest::testUpdateGivenUpdateCannotBeParsed(void) {
-=======
-void CConfigUpdaterTest::testUpdateGivenUpdateCannotBeParsed()
-{
->>>>>>> d4e4cca7
+void CConfigUpdaterTest::testUpdateGivenUpdateCannotBeParsed() {
     CFieldConfig fieldConfig;
     model::CAnomalyDetectorModelConfig modelConfig = model::CAnomalyDetectorModelConfig::defaultConfig();
     CConfigUpdater configUpdater(fieldConfig, modelConfig);
     CPPUNIT_ASSERT(configUpdater.update("this is invalid") == false);
 }
 
-<<<<<<< HEAD
-void CConfigUpdaterTest::testUpdateGivenUnknownStanzas(void) {
-=======
-void CConfigUpdaterTest::testUpdateGivenUnknownStanzas()
-{
->>>>>>> d4e4cca7
+void CConfigUpdaterTest::testUpdateGivenUnknownStanzas() {
     CFieldConfig fieldConfig;
     model::CAnomalyDetectorModelConfig modelConfig = model::CAnomalyDetectorModelConfig::defaultConfig();
     CConfigUpdater configUpdater(fieldConfig, modelConfig);
     CPPUNIT_ASSERT(configUpdater.update("[unknown1]\na = 1\n[unknown2]\nb = 2\n") == false);
 }
 
-<<<<<<< HEAD
-void CConfigUpdaterTest::testUpdateGivenModelPlotConfig(void) {
-    typedef model::CAnomalyDetectorModelConfig::TStrSet TStrSet;
-=======
-void CConfigUpdaterTest::testUpdateGivenModelPlotConfig()
-{
+void CConfigUpdaterTest::testUpdateGivenModelPlotConfig() {
     using TStrSet = model::CAnomalyDetectorModelConfig::TStrSet;
->>>>>>> d4e4cca7
 
     CFieldConfig fieldConfig;
     model::CAnomalyDetectorModelConfig modelConfig = model::CAnomalyDetectorModelConfig::defaultConfig();
@@ -101,12 +85,7 @@
     CPPUNIT_ASSERT(terms.find(std::string("d")) != terms.end());
 }
 
-<<<<<<< HEAD
-void CConfigUpdaterTest::testUpdateGivenDetectorRules(void) {
-=======
-void CConfigUpdaterTest::testUpdateGivenDetectorRules()
-{
->>>>>>> d4e4cca7
+void CConfigUpdaterTest::testUpdateGivenDetectorRules() {
     CFieldConfig fieldConfig;
     std::string originalRules0("[{\"actions\":[\"filter_results\"],\"conditions_connective\":\"or\",");
     originalRules0 += "\"conditions\":[{\"type\":\"numerical_actual\",\"condition\":{\"operator\":\"lt\",\"value\":\"5\"}}]}]";
@@ -119,9 +98,8 @@
 
     std::string configUpdate0("[detectorRules]\ndetectorIndex = 0\nrulesJson = []\n");
     std::string configUpdate1("[detectorRules]\ndetectorIndex = 1\nrulesJson = "
-                              "[{\"actions\":[\"filter_results\"],\"conditions_connective\":\"or\",\"conditions\":[{"
-                              "\"type\":\"numerical_typical\",\"condition\":{\"operator\":\"lt\",\"value\":\"15\"}}]}"
-                              "]");
+                              "[{\"actions\":[\"filter_results\"],\"conditions_connective\":\"or\",\"conditions\":[{\"type\":\"numerical_"
+                              "typical\",\"condition\":{\"operator\":\"lt\",\"value\":\"15\"}}]}]");
 
     CConfigUpdater configUpdater(fieldConfig, modelConfig);
 
@@ -135,12 +113,7 @@
     CPPUNIT_ASSERT_EQUAL(std::string("FILTER_RESULTS IF TYPICAL < 15.000000"), itr->second[0].print());
 }
 
-<<<<<<< HEAD
-void CConfigUpdaterTest::testUpdateGivenRulesWithInvalidDetectorIndex(void) {
-=======
-void CConfigUpdaterTest::testUpdateGivenRulesWithInvalidDetectorIndex()
-{
->>>>>>> d4e4cca7
+void CConfigUpdaterTest::testUpdateGivenRulesWithInvalidDetectorIndex() {
     CFieldConfig fieldConfig;
     std::string originalRules("[{\"actions\":[\"filter_results\"],\"conditions_connective\":\"or\",");
     originalRules += "\"conditions\":[{\"type\":\"numerical_actual\",\"condition\":{\"operator\":\"lt\",\"value\":\"5\"}}]}]";
@@ -155,12 +128,7 @@
     CPPUNIT_ASSERT(configUpdater.update(configUpdate) == false);
 }
 
-<<<<<<< HEAD
-void CConfigUpdaterTest::testUpdateGivenFilters(void) {
-=======
-void CConfigUpdaterTest::testUpdateGivenFilters()
-{
->>>>>>> d4e4cca7
+void CConfigUpdaterTest::testUpdateGivenFilters() {
     CFieldConfig fieldConfig;
     fieldConfig.processFilter("filter.filter_1", "[\"aaa\",\"bbb\"]");
     fieldConfig.processFilter("filter.filter_2", "[\"ccc\",\"ddd\"]");
@@ -209,12 +177,7 @@
     CPPUNIT_ASSERT(ruleFilters["filter_3"].contains("new"));
 }
 
-<<<<<<< HEAD
-void CConfigUpdaterTest::testUpdateGivenScheduledEvents(void) {
-=======
-void CConfigUpdaterTest::testUpdateGivenScheduledEvents()
-{
->>>>>>> d4e4cca7
+void CConfigUpdaterTest::testUpdateGivenScheduledEvents() {
     std::string validRule1 = "[{\"actions\":[\"filter_results\",\"skip_sampling\"],\"conditions_connective\":\"and\","
                              "\"conditions\":[{\"type\":\"time\",\"condition\":{\"operator\":\"gte\",\"value\":\"1\"}},"
                              "{\"type\":\"time\",\"condition\":{\"operator\":\"lt\",\"value\":\"2\"}}]}]";
