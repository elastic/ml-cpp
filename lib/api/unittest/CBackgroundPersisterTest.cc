--- conflicted
+++ resolved
@@ -44,25 +44,12 @@
 
 namespace {
 
-<<<<<<< HEAD
-void reportPersistComplete(ml::core_t::TTime /*snapshotTimestamp*/,
-                           const std::string& description,
-                           const std::string& snapshotIdIn,
-                           size_t numDocsIn,
+void reportPersistComplete(ml::api::CModelSnapshotJsonWriter::SModelSnapshotReport modelSnapshotReport,
                            std::string& snapshotIdOut,
                            size_t& numDocsOut) {
-    LOG_DEBUG("Persist complete with description: " << description);
-    snapshotIdOut = snapshotIdIn;
-    numDocsOut = numDocsIn;
-=======
-void reportPersistComplete(ml::api::CModelSnapshotJsonWriter::SModelSnapshotReport modelSnapshotReport,
-                           std::string &snapshotIdOut,
-                           size_t &numDocsOut)
-{
     LOG_DEBUG("Persist complete with description: " << modelSnapshotReport.s_Description);
     snapshotIdOut = modelSnapshotReport.s_SnapshotId;
     numDocsOut = modelSnapshotReport.s_NumDocs;
->>>>>>> d4e4cca7
 }
 }
 
@@ -80,39 +67,19 @@
     return suiteOfTests;
 }
 
-<<<<<<< HEAD
-void CBackgroundPersisterTest::testDetectorPersistBy(void) {
+void CBackgroundPersisterTest::testDetectorPersistBy() {
     this->foregroundBackgroundCompCategorizationAndAnomalyDetection("testfiles/new_mlfields.conf");
 }
 
-void CBackgroundPersisterTest::testDetectorPersistOver(void) {
+void CBackgroundPersisterTest::testDetectorPersistOver() {
     this->foregroundBackgroundCompCategorizationAndAnomalyDetection("testfiles/new_mlfields_over.conf");
 }
 
-void CBackgroundPersisterTest::testDetectorPersistPartition(void) {
+void CBackgroundPersisterTest::testDetectorPersistPartition() {
     this->foregroundBackgroundCompCategorizationAndAnomalyDetection("testfiles/new_mlfields_partition.conf");
 }
 
-void CBackgroundPersisterTest::testCategorizationOnlyPersist(void) {
-=======
-void CBackgroundPersisterTest::testDetectorPersistBy()
-{
-    this->foregroundBackgroundCompCategorizationAndAnomalyDetection("testfiles/new_mlfields.conf");
-}
-
-void CBackgroundPersisterTest::testDetectorPersistOver()
-{
-    this->foregroundBackgroundCompCategorizationAndAnomalyDetection("testfiles/new_mlfields_over.conf");
-}
-
-void CBackgroundPersisterTest::testDetectorPersistPartition()
-{
-    this->foregroundBackgroundCompCategorizationAndAnomalyDetection("testfiles/new_mlfields_partition.conf");
-}
-
-void CBackgroundPersisterTest::testCategorizationOnlyPersist()
-{
->>>>>>> d4e4cca7
+void CBackgroundPersisterTest::testCategorizationOnlyPersist() {
     // Start by creating a categorizer with non-trivial state
 
     static const std::string JOB_ID("job");
@@ -222,14 +189,7 @@
                                  fieldConfig,
                                  modelConfig,
                                  wrappedOutputStream,
-<<<<<<< HEAD
-                                 boost::bind(&reportPersistComplete, _1, _2, _3, _4, boost::ref(snapshotId), boost::ref(numDocs)),
-=======
-                                 boost::bind(&reportPersistComplete,
-                                             _1,
-                                             boost::ref(snapshotId),
-                                             boost::ref(numDocs)),
->>>>>>> d4e4cca7
+                                 boost::bind(&reportPersistComplete, _1, boost::ref(snapshotId), boost::ref(numDocs)),
                                  &backgroundPersister,
                                  -1,
                                  "time",
