/*
 * ELASTICSEARCH CONFIDENTIAL
 *
 * Copyright (c) 2016 Elasticsearch BV. All Rights Reserved.
 *
 * Notice: this software, and all information contained
 * therein, is the exclusive property of Elasticsearch BV
 * and its licensors, if any, and is protected under applicable
 * domestic and foreign law, and international treaties.
 *
 * Reproduction, republication or distribution without the
 * express written consent of Elasticsearch BV is
 * strictly prohibited.
 */
#ifndef INCLUDED_CCsvOutputWriterTest_h
#define INCLUDED_CCsvOutputWriterTest_h

#include <cppunit/extensions/HelperMacros.h>

class CCsvOutputWriterTest : public CppUnit::TestFixture {
public:
    void testAdd(void);
    void testOverwrite(void);
    void testThroughput(void);
    void testExcelQuoting(void);
    void testNonExcelQuoting(void);

<<<<<<< HEAD
    static CppUnit::Test* suite();
=======
class CCsvOutputWriterTest : public CppUnit::TestFixture
{
    public:
        void testAdd();
        void testOverwrite();
        void testThroughput();
        void testExcelQuoting();
        void testNonExcelQuoting();

        static CppUnit::Test *suite();
>>>>>>> d4e4cca7
};

#endif // INCLUDED_CCsvOutputWriterTest_h<|MERGE_RESOLUTION|>--- conflicted
+++ resolved
@@ -19,26 +19,13 @@
 
 class CCsvOutputWriterTest : public CppUnit::TestFixture {
 public:
-    void testAdd(void);
-    void testOverwrite(void);
-    void testThroughput(void);
-    void testExcelQuoting(void);
-    void testNonExcelQuoting(void);
+    void testAdd();
+    void testOverwrite();
+    void testThroughput();
+    void testExcelQuoting();
+    void testNonExcelQuoting();
 
-<<<<<<< HEAD
     static CppUnit::Test* suite();
-=======
-class CCsvOutputWriterTest : public CppUnit::TestFixture
-{
-    public:
-        void testAdd();
-        void testOverwrite();
-        void testThroughput();
-        void testExcelQuoting();
-        void testNonExcelQuoting();
-
-        static CppUnit::Test *suite();
->>>>>>> d4e4cca7
 };
 
 #endif // INCLUDED_CCsvOutputWriterTest_h