/*
 * ELASTICSEARCH CONFIDENTIAL
 *
 * Copyright (c) 2016 Elasticsearch BV. All Rights Reserved.
 *
 * Notice: this software, and all information contained
 * therein, is the exclusive property of Elasticsearch BV
 * and its licensors, if any, and is protected under applicable
 * domestic and foreign law, and international treaties.
 *
 * Reproduction, republication or distribution without the
 * express written consent of Elasticsearch BV is
 * strictly prohibited.
 */
#include "CFieldConfigTest.h"

#include <core/CLogger.h>

#include <model/FunctionTypes.h>

#include <boost/bind.hpp>

#include <algorithm>

CppUnit::Test* CFieldConfigTest::suite() {
    CppUnit::TestSuite* suiteOfTests = new CppUnit::TestSuite("CFieldConfigTest");

    suiteOfTests->addTest(new CppUnit::TestCaller<CFieldConfigTest>("CFieldConfigTest::testTrivial", &CFieldConfigTest::testTrivial));
    suiteOfTests->addTest(new CppUnit::TestCaller<CFieldConfigTest>("CFieldConfigTest::testValid", &CFieldConfigTest::testValid));
    suiteOfTests->addTest(new CppUnit::TestCaller<CFieldConfigTest>("CFieldConfigTest::testInvalid", &CFieldConfigTest::testInvalid));
    suiteOfTests->addTest(new CppUnit::TestCaller<CFieldConfigTest>("CFieldConfigTest::testValidSummaryCountFieldName",
                                                                    &CFieldConfigTest::testValidSummaryCountFieldName));
    suiteOfTests->addTest(
        new CppUnit::TestCaller<CFieldConfigTest>("CFieldConfigTest::testValidClauses", &CFieldConfigTest::testValidClauses));
    suiteOfTests->addTest(
        new CppUnit::TestCaller<CFieldConfigTest>("CFieldConfigTest::testInvalidClauses", &CFieldConfigTest::testInvalidClauses));
    suiteOfTests->addTest(
        new CppUnit::TestCaller<CFieldConfigTest>("CFieldConfigTest::testFieldOptions", &CFieldConfigTest::testFieldOptions));
    suiteOfTests->addTest(new CppUnit::TestCaller<CFieldConfigTest>("CFieldConfigTest::testValidPopulationClauses",
                                                                    &CFieldConfigTest::testValidPopulationClauses));
    suiteOfTests->addTest(
        new CppUnit::TestCaller<CFieldConfigTest>("CFieldConfigTest::testValidPopulation", &CFieldConfigTest::testValidPopulation));
    suiteOfTests->addTest(new CppUnit::TestCaller<CFieldConfigTest>("CFieldConfigTest::testDefaultCategorizationField",
                                                                    &CFieldConfigTest::testDefaultCategorizationField));
    suiteOfTests->addTest(new CppUnit::TestCaller<CFieldConfigTest>("CFieldConfigTest::testCategorizationFieldWithFilters",
                                                                    &CFieldConfigTest::testCategorizationFieldWithFilters));
    suiteOfTests->addTest(new CppUnit::TestCaller<CFieldConfigTest>("CFieldConfigTest::testExcludeFrequentClauses",
                                                                    &CFieldConfigTest::testExcludeFrequentClauses));
    suiteOfTests->addTest(
        new CppUnit::TestCaller<CFieldConfigTest>("CFieldConfigTest::testExcludeFrequent", &CFieldConfigTest::testExcludeFrequent));
    suiteOfTests->addTest(new CppUnit::TestCaller<CFieldConfigTest>("CFieldConfigTest::testSlashes", &CFieldConfigTest::testSlashes));
    suiteOfTests->addTest(
        new CppUnit::TestCaller<CFieldConfigTest>("CFieldConfigTest::testBracketPercent", &CFieldConfigTest::testBracketPercent));
    suiteOfTests->addTest(
        new CppUnit::TestCaller<CFieldConfigTest>("CFieldConfigTest::testClauseTokenise", &CFieldConfigTest::testClauseTokenise));
    suiteOfTests->addTest(new CppUnit::TestCaller<CFieldConfigTest>("CFieldConfigTest::testUtf8Bom", &CFieldConfigTest::testUtf8Bom));
    suiteOfTests->addTest(new CppUnit::TestCaller<CFieldConfigTest>("CFieldConfigTest::testAddByOverPartitionInfluencers",
                                                                    &CFieldConfigTest::testAddByOverPartitionInfluencers));
    suiteOfTests->addTest(new CppUnit::TestCaller<CFieldConfigTest>("CFieldConfigTest::testAddOptions", &CFieldConfigTest::testAddOptions));
    suiteOfTests->addTest(
        new CppUnit::TestCaller<CFieldConfigTest>("CFieldConfigTest::testScheduledEvents", &CFieldConfigTest::testScheduledEvents));
    return suiteOfTests;
}

<<<<<<< HEAD
void CFieldConfigTest::testTrivial(void) {
=======
void CFieldConfigTest::testTrivial()
{
>>>>>>> d4e4cca7
    ml::api::CFieldConfig config("count", "mlcategory");

    const ml::api::CFieldConfig::TFieldOptionsMIndex& fields = config.fieldOptions();
    CPPUNIT_ASSERT_EQUAL(size_t(1), fields.size());
    ml::api::CFieldConfig::TFieldOptionsMIndexCItr iter = fields.begin();
    CPPUNIT_ASSERT(iter != fields.end());
    CPPUNIT_ASSERT(iter->fieldName().empty());
    CPPUNIT_ASSERT_EQUAL(std::string("mlcategory"), iter->byFieldName());
    CPPUNIT_ASSERT(iter->overFieldName().empty());
    CPPUNIT_ASSERT(iter->partitionFieldName().empty());
    CPPUNIT_ASSERT_EQUAL(false, iter->useNull());
    CPPUNIT_ASSERT_EQUAL(false, ml::model::function_t::isMetric(iter->function()));
    CPPUNIT_ASSERT_EQUAL(false, ml::model::function_t::isPopulation(iter->function()));

    const ml::api::CFieldConfig::TStrSet& superset = config.fieldNameSuperset();
    CPPUNIT_ASSERT_EQUAL(size_t(1), superset.size());
    CPPUNIT_ASSERT_EQUAL(size_t(1), superset.count("mlcategory"));
}

<<<<<<< HEAD
void CFieldConfigTest::testValid(void) {
    this->testValidFile(boost::bind(&ml::api::CFieldConfig::initFromFile, _1, _2), "testfiles/new_mlfields.conf");
}

void CFieldConfigTest::testInvalid(void) {
    this->testInvalidFile(boost::bind(&ml::api::CFieldConfig::initFromFile, _1, _2), "testfiles/new_invalidmlfields.conf");
}

void CFieldConfigTest::testValidSummaryCountFieldName(void) {
=======
void CFieldConfigTest::testValid()
{
    this->testValidFile(boost::bind(&ml::api::CFieldConfig::initFromFile, _1, _2),
                        "testfiles/new_mlfields.conf");
}

void CFieldConfigTest::testInvalid()
{
    this->testInvalidFile(boost::bind(&ml::api::CFieldConfig::initFromFile, _1, _2),
                          "testfiles/new_invalidmlfields.conf");
}

void CFieldConfigTest::testValidSummaryCountFieldName()
{
>>>>>>> d4e4cca7
    this->testValidSummaryCountFieldNameFile(boost::bind(&ml::api::CFieldConfig::initFromFile, _1, _2),
                                             "testfiles/new_mlfields_summarycount.conf");
}

<<<<<<< HEAD
void CFieldConfigTest::testValidClauses(void) {
=======
void CFieldConfigTest::testValidClauses()
{
>>>>>>> d4e4cca7
    ml::api::CFieldConfig config;

    {
        ml::api::CFieldConfig::TStrVec clause;
        clause.push_back("ResponseTime");

        CPPUNIT_ASSERT(config.initFromClause(clause));
        CPPUNIT_ASSERT(!config.havePartitionFields());
        CPPUNIT_ASSERT(config.summaryCountFieldName().empty());

        LOG_DEBUG(config.debug());

        const ml::api::CFieldConfig::TFieldOptionsMIndex& fields = config.fieldOptions();
        CPPUNIT_ASSERT_EQUAL(size_t(1), fields.size());
        ml::api::CFieldConfig::TFieldOptionsMIndexCItr iter = fields.begin();
        CPPUNIT_ASSERT(iter != fields.end());
        CPPUNIT_ASSERT_EQUAL(std::string("ResponseTime"), iter->fieldName());
        CPPUNIT_ASSERT(iter->byFieldName().empty());
        CPPUNIT_ASSERT(iter->overFieldName().empty());
        CPPUNIT_ASSERT(iter->partitionFieldName().empty());
        CPPUNIT_ASSERT_EQUAL(true, ml::model::function_t::isMetric(iter->function()));
        CPPUNIT_ASSERT_EQUAL(false, ml::model::function_t::isPopulation(iter->function()));
        CPPUNIT_ASSERT_EQUAL(std::string("metric"), iter->terseFunctionName());
        CPPUNIT_ASSERT_EQUAL(std::string("metric"), iter->verboseFunctionName());
    }
    {
        ml::api::CFieldConfig::TStrVec clause;
        clause.push_back("metric(ResponseTime)");

        CPPUNIT_ASSERT(config.initFromClause(clause));
        CPPUNIT_ASSERT(!config.havePartitionFields());
        CPPUNIT_ASSERT(config.summaryCountFieldName().empty());

        LOG_DEBUG(config.debug());

        const ml::api::CFieldConfig::TFieldOptionsMIndex& fields = config.fieldOptions();
        CPPUNIT_ASSERT_EQUAL(size_t(1), fields.size());
        ml::api::CFieldConfig::TFieldOptionsMIndexCItr iter = fields.begin();
        CPPUNIT_ASSERT(iter != fields.end());
        CPPUNIT_ASSERT_EQUAL(std::string("ResponseTime"), iter->fieldName());
        CPPUNIT_ASSERT(iter->byFieldName().empty());
        CPPUNIT_ASSERT(iter->overFieldName().empty());
        CPPUNIT_ASSERT(iter->partitionFieldName().empty());
        CPPUNIT_ASSERT_EQUAL(true, ml::model::function_t::isMetric(iter->function()));
        CPPUNIT_ASSERT_EQUAL(false, ml::model::function_t::isPopulation(iter->function()));
        CPPUNIT_ASSERT_EQUAL(std::string("metric"), iter->terseFunctionName());
        CPPUNIT_ASSERT_EQUAL(std::string("metric"), iter->verboseFunctionName());
    }
    {
        ml::api::CFieldConfig::TStrVec clause;
        clause.push_back("ResponseTime");
        clause.push_back("BY");
        clause.push_back("Airline");

        CPPUNIT_ASSERT(config.initFromClause(clause));
        CPPUNIT_ASSERT(!config.havePartitionFields());
        CPPUNIT_ASSERT(config.summaryCountFieldName().empty());

        LOG_DEBUG(config.debug());

        const ml::api::CFieldConfig::TFieldOptionsMIndex& fields = config.fieldOptions();
        CPPUNIT_ASSERT_EQUAL(size_t(1), fields.size());
        ml::api::CFieldConfig::TFieldOptionsMIndexCItr iter = fields.begin();
        CPPUNIT_ASSERT(iter != fields.end());
        CPPUNIT_ASSERT_EQUAL(std::string("ResponseTime"), iter->fieldName());
        CPPUNIT_ASSERT_EQUAL(std::string("Airline"), iter->byFieldName());
        CPPUNIT_ASSERT(iter->overFieldName().empty());
        CPPUNIT_ASSERT(iter->partitionFieldName().empty());
        CPPUNIT_ASSERT_EQUAL(false, iter->useNull());
        CPPUNIT_ASSERT_EQUAL(true, ml::model::function_t::isMetric(iter->function()));
        CPPUNIT_ASSERT_EQUAL(false, ml::model::function_t::isPopulation(iter->function()));
        CPPUNIT_ASSERT_EQUAL(std::string("metric"), iter->terseFunctionName());
        CPPUNIT_ASSERT_EQUAL(std::string("metric"), iter->verboseFunctionName());
    }
    {
        ml::api::CFieldConfig::TStrVec clause;
        clause.push_back("ResponseTime");
        clause.push_back("BY");
        clause.push_back("Airline");
        clause.push_back("influencerfield=nationality");

        CPPUNIT_ASSERT(config.initFromClause(clause));
        CPPUNIT_ASSERT(!config.havePartitionFields());
        CPPUNIT_ASSERT(config.summaryCountFieldName().empty());
        CPPUNIT_ASSERT_EQUAL(size_t(1), config.influencerFieldNames().size());
        CPPUNIT_ASSERT_EQUAL(std::string("nationality"), config.influencerFieldNames().front());

        LOG_DEBUG(config.debug());

        const ml::api::CFieldConfig::TFieldOptionsMIndex& fields = config.fieldOptions();
        CPPUNIT_ASSERT_EQUAL(size_t(1), fields.size());
        ml::api::CFieldConfig::TFieldOptionsMIndexCItr iter = fields.begin();
        CPPUNIT_ASSERT(iter != fields.end());
        CPPUNIT_ASSERT_EQUAL(std::string("ResponseTime"), iter->fieldName());
        CPPUNIT_ASSERT_EQUAL(std::string("Airline"), iter->byFieldName());
        CPPUNIT_ASSERT(iter->overFieldName().empty());
        CPPUNIT_ASSERT(iter->partitionFieldName().empty());
        CPPUNIT_ASSERT_EQUAL(false, iter->useNull());
        CPPUNIT_ASSERT_EQUAL(true, ml::model::function_t::isMetric(iter->function()));
        CPPUNIT_ASSERT_EQUAL(false, ml::model::function_t::isPopulation(iter->function()));
        CPPUNIT_ASSERT_EQUAL(std::string("metric"), iter->terseFunctionName());
        CPPUNIT_ASSERT_EQUAL(std::string("metric"), iter->verboseFunctionName());
    }
    {
        ml::api::CFieldConfig::TStrVec clause;
        clause.push_back("influencerfield=nationality");
        clause.push_back("ResponseTime");
        clause.push_back("BY");
        clause.push_back("Airline");
        clause.push_back("influencerfield=MarketCap");

        CPPUNIT_ASSERT(config.initFromClause(clause));
        CPPUNIT_ASSERT(!config.havePartitionFields());
        CPPUNIT_ASSERT(config.summaryCountFieldName().empty());
        CPPUNIT_ASSERT_EQUAL(size_t(2), config.influencerFieldNames().size());
        CPPUNIT_ASSERT_EQUAL(std::string("MarketCap"), config.influencerFieldNames().front());
        CPPUNIT_ASSERT_EQUAL(std::string("nationality"), config.influencerFieldNames().back());

        LOG_DEBUG(config.debug());

        const ml::api::CFieldConfig::TFieldOptionsMIndex& fields = config.fieldOptions();
        CPPUNIT_ASSERT_EQUAL(size_t(1), fields.size());
        ml::api::CFieldConfig::TFieldOptionsMIndexCItr iter = fields.begin();
        CPPUNIT_ASSERT(iter != fields.end());
        CPPUNIT_ASSERT_EQUAL(std::string("ResponseTime"), iter->fieldName());
        CPPUNIT_ASSERT_EQUAL(std::string("Airline"), iter->byFieldName());
        CPPUNIT_ASSERT(iter->overFieldName().empty());
        CPPUNIT_ASSERT(iter->partitionFieldName().empty());
        CPPUNIT_ASSERT_EQUAL(false, iter->useNull());
        CPPUNIT_ASSERT_EQUAL(true, ml::model::function_t::isMetric(iter->function()));
        CPPUNIT_ASSERT_EQUAL(false, ml::model::function_t::isPopulation(iter->function()));
        CPPUNIT_ASSERT_EQUAL(std::string("metric"), iter->terseFunctionName());
        CPPUNIT_ASSERT_EQUAL(std::string("metric"), iter->verboseFunctionName());
    }
    {
        ml::api::CFieldConfig::TStrVec clause;
        clause.push_back("min(ResponseTime),");
        clause.push_back("count");
        clause.push_back("By");
        clause.push_back("Airline");
        clause.push_back("partitionfield=host");

        CPPUNIT_ASSERT(config.initFromClause(clause));
        CPPUNIT_ASSERT(config.havePartitionFields());
        CPPUNIT_ASSERT(config.summaryCountFieldName().empty());

        LOG_DEBUG(config.debug());

        const ml::api::CFieldConfig::TFieldOptionsMIndex& fields = config.fieldOptions();
        CPPUNIT_ASSERT_EQUAL(size_t(2), fields.size());
        ml::api::CFieldConfig::TFieldOptionsMIndexCItr iter = fields.begin();
        CPPUNIT_ASSERT(iter != fields.end());
        CPPUNIT_ASSERT_EQUAL(std::string("ResponseTime"), iter->fieldName());
        CPPUNIT_ASSERT_EQUAL(std::string("Airline"), iter->byFieldName());
        CPPUNIT_ASSERT(iter->overFieldName().empty());
        CPPUNIT_ASSERT_EQUAL(std::string("host"), iter->partitionFieldName());
        CPPUNIT_ASSERT_EQUAL(false, iter->useNull());
        CPPUNIT_ASSERT_EQUAL(true, ml::model::function_t::isMetric(iter->function()));
        CPPUNIT_ASSERT_EQUAL(false, ml::model::function_t::isPopulation(iter->function()));
        CPPUNIT_ASSERT_EQUAL(std::string("min"), iter->terseFunctionName());
        CPPUNIT_ASSERT_EQUAL(std::string("min"), iter->verboseFunctionName());
        ++iter;
        CPPUNIT_ASSERT(iter != fields.end());
        CPPUNIT_ASSERT(iter->fieldName().empty());
        CPPUNIT_ASSERT_EQUAL(std::string("Airline"), iter->byFieldName());
        CPPUNIT_ASSERT(iter->overFieldName().empty());
        CPPUNIT_ASSERT_EQUAL(std::string("host"), iter->partitionFieldName());
        CPPUNIT_ASSERT_EQUAL(false, iter->useNull());
        CPPUNIT_ASSERT_EQUAL(false, ml::model::function_t::isMetric(iter->function()));
        CPPUNIT_ASSERT_EQUAL(false, ml::model::function_t::isPopulation(iter->function()));
        CPPUNIT_ASSERT_EQUAL(std::string("c"), iter->terseFunctionName());
        CPPUNIT_ASSERT_EQUAL(std::string("count"), iter->verboseFunctionName());
    }
    {
        ml::api::CFieldConfig::TStrVec clause;
        clause.push_back("count,sum(ResponseTime)");
        clause.push_back("By");
        clause.push_back("Airline");

        CPPUNIT_ASSERT(config.initFromClause(clause));
        CPPUNIT_ASSERT(!config.havePartitionFields());
        CPPUNIT_ASSERT(config.summaryCountFieldName().empty());

        LOG_DEBUG(config.debug());

        const ml::api::CFieldConfig::TFieldOptionsMIndex& fields = config.fieldOptions();
        CPPUNIT_ASSERT_EQUAL(size_t(2), fields.size());
        ml::api::CFieldConfig::TFieldOptionsMIndexCItr iter = fields.begin();
        CPPUNIT_ASSERT(iter != fields.end());
        CPPUNIT_ASSERT(iter->fieldName().empty());
        CPPUNIT_ASSERT_EQUAL(std::string("Airline"), iter->byFieldName());
        CPPUNIT_ASSERT(iter->overFieldName().empty());
        CPPUNIT_ASSERT(iter->partitionFieldName().empty());
        CPPUNIT_ASSERT_EQUAL(false, iter->useNull());
        CPPUNIT_ASSERT_EQUAL(false, ml::model::function_t::isMetric(iter->function()));
        CPPUNIT_ASSERT_EQUAL(false, ml::model::function_t::isPopulation(iter->function()));
        CPPUNIT_ASSERT_EQUAL(std::string("c"), iter->terseFunctionName());
        CPPUNIT_ASSERT_EQUAL(std::string("count"), iter->verboseFunctionName());
        ++iter;
        CPPUNIT_ASSERT(iter != fields.end());
        CPPUNIT_ASSERT_EQUAL(std::string("ResponseTime"), iter->fieldName());
        CPPUNIT_ASSERT_EQUAL(std::string("Airline"), iter->byFieldName());
        CPPUNIT_ASSERT(iter->overFieldName().empty());
        CPPUNIT_ASSERT(iter->partitionFieldName().empty());
        CPPUNIT_ASSERT_EQUAL(false, iter->useNull());
        CPPUNIT_ASSERT_EQUAL(true, ml::model::function_t::isMetric(iter->function()));
        CPPUNIT_ASSERT_EQUAL(false, ml::model::function_t::isPopulation(iter->function()));
        CPPUNIT_ASSERT_EQUAL(std::string("sum"), iter->terseFunctionName());
        CPPUNIT_ASSERT_EQUAL(std::string("sum"), iter->verboseFunctionName());
    }
    {
        ml::api::CFieldConfig::TStrVec clause;
        clause.push_back("count");
        clause.push_back(",max(ResponseTime)");
        clause.push_back("by");
        clause.push_back("Airline");
        clause.push_back("partitionField=host");

        CPPUNIT_ASSERT(config.initFromClause(clause));
        CPPUNIT_ASSERT(config.havePartitionFields());
        CPPUNIT_ASSERT(config.summaryCountFieldName().empty());

        LOG_DEBUG(config.debug());

        const ml::api::CFieldConfig::TFieldOptionsMIndex& fields = config.fieldOptions();
        CPPUNIT_ASSERT_EQUAL(size_t(2), fields.size());
        ml::api::CFieldConfig::TFieldOptionsMIndexCItr iter = fields.begin();
        CPPUNIT_ASSERT(iter != fields.end());
        CPPUNIT_ASSERT(iter->fieldName().empty());
        CPPUNIT_ASSERT_EQUAL(std::string("Airline"), iter->byFieldName());
        CPPUNIT_ASSERT(iter->overFieldName().empty());
        CPPUNIT_ASSERT_EQUAL(std::string("host"), iter->partitionFieldName());
        CPPUNIT_ASSERT_EQUAL(false, iter->useNull());
        CPPUNIT_ASSERT_EQUAL(false, ml::model::function_t::isMetric(iter->function()));
        CPPUNIT_ASSERT_EQUAL(false, ml::model::function_t::isPopulation(iter->function()));
        CPPUNIT_ASSERT_EQUAL(std::string("c"), iter->terseFunctionName());
        CPPUNIT_ASSERT_EQUAL(std::string("count"), iter->verboseFunctionName());
        ++iter;
        CPPUNIT_ASSERT(iter != fields.end());
        CPPUNIT_ASSERT_EQUAL(std::string("ResponseTime"), iter->fieldName());
        CPPUNIT_ASSERT_EQUAL(std::string("Airline"), iter->byFieldName());
        CPPUNIT_ASSERT(iter->overFieldName().empty());
        CPPUNIT_ASSERT_EQUAL(std::string("host"), iter->partitionFieldName());
        CPPUNIT_ASSERT_EQUAL(false, iter->useNull());
        CPPUNIT_ASSERT_EQUAL(true, ml::model::function_t::isMetric(iter->function()));
        CPPUNIT_ASSERT_EQUAL(false, ml::model::function_t::isPopulation(iter->function()));
        CPPUNIT_ASSERT_EQUAL(std::string("max"), iter->terseFunctionName());
        CPPUNIT_ASSERT_EQUAL(std::string("max"), iter->verboseFunctionName());
    }
    {
        ml::api::CFieldConfig::TStrVec clause;
        clause.push_back("count");
        clause.push_back("ResponseTime");
        clause.push_back("bY");
        clause.push_back("Airline");

        CPPUNIT_ASSERT(config.initFromClause(clause));
        CPPUNIT_ASSERT(!config.havePartitionFields());
        CPPUNIT_ASSERT(config.summaryCountFieldName().empty());

        LOG_DEBUG(config.debug());

        const ml::api::CFieldConfig::TFieldOptionsMIndex& fields = config.fieldOptions();
        CPPUNIT_ASSERT_EQUAL(size_t(2), fields.size());
        ml::api::CFieldConfig::TFieldOptionsMIndexCItr iter = fields.begin();
        CPPUNIT_ASSERT(iter != fields.end());
        CPPUNIT_ASSERT(iter->fieldName().empty());
        CPPUNIT_ASSERT_EQUAL(std::string("Airline"), iter->byFieldName());
        CPPUNIT_ASSERT(iter->overFieldName().empty());
        CPPUNIT_ASSERT(iter->partitionFieldName().empty());
        CPPUNIT_ASSERT_EQUAL(false, iter->useNull());
        CPPUNIT_ASSERT_EQUAL(false, ml::model::function_t::isMetric(iter->function()));
        CPPUNIT_ASSERT_EQUAL(false, ml::model::function_t::isPopulation(iter->function()));
        CPPUNIT_ASSERT_EQUAL(std::string("c"), iter->terseFunctionName());
        CPPUNIT_ASSERT_EQUAL(std::string("count"), iter->verboseFunctionName());
        ++iter;
        CPPUNIT_ASSERT(iter != fields.end());
        CPPUNIT_ASSERT_EQUAL(std::string("ResponseTime"), iter->fieldName());
        CPPUNIT_ASSERT_EQUAL(std::string("Airline"), iter->byFieldName());
        CPPUNIT_ASSERT(iter->overFieldName().empty());
        CPPUNIT_ASSERT(iter->partitionFieldName().empty());
        CPPUNIT_ASSERT_EQUAL(false, iter->useNull());
        CPPUNIT_ASSERT_EQUAL(true, ml::model::function_t::isMetric(iter->function()));
        CPPUNIT_ASSERT_EQUAL(false, ml::model::function_t::isPopulation(iter->function()));
        CPPUNIT_ASSERT_EQUAL(std::string("metric"), iter->terseFunctionName());
        CPPUNIT_ASSERT_EQUAL(std::string("metric"), iter->verboseFunctionName());
    }
    {
        ml::api::CFieldConfig::TStrVec clause;
        clause.push_back("low_count");
        clause.push_back("high_count");
        clause.push_back("bY");
        clause.push_back("Airline");

        CPPUNIT_ASSERT(config.initFromClause(clause));
        CPPUNIT_ASSERT(!config.havePartitionFields());
        CPPUNIT_ASSERT(config.summaryCountFieldName().empty());

        LOG_DEBUG(config.debug());

        const ml::api::CFieldConfig::TFieldOptionsMIndex& fields = config.fieldOptions();
        CPPUNIT_ASSERT_EQUAL(size_t(2), fields.size());
        ml::api::CFieldConfig::TFieldOptionsMIndexCItr iter = fields.begin();
        CPPUNIT_ASSERT(iter != fields.end());
        CPPUNIT_ASSERT(iter->fieldName().empty());
        CPPUNIT_ASSERT_EQUAL(std::string("Airline"), iter->byFieldName());
        CPPUNIT_ASSERT(iter->overFieldName().empty());
        CPPUNIT_ASSERT(iter->partitionFieldName().empty());
        CPPUNIT_ASSERT_EQUAL(false, iter->useNull());
        CPPUNIT_ASSERT_EQUAL(false, ml::model::function_t::isMetric(iter->function()));
        CPPUNIT_ASSERT_EQUAL(false, ml::model::function_t::isPopulation(iter->function()));
        CPPUNIT_ASSERT_EQUAL(std::string("low_c"), iter->terseFunctionName());
        CPPUNIT_ASSERT_EQUAL(std::string("low_count"), iter->verboseFunctionName());
        ++iter;
        CPPUNIT_ASSERT(iter != fields.end());
        CPPUNIT_ASSERT(iter->fieldName().empty());
        CPPUNIT_ASSERT_EQUAL(std::string("Airline"), iter->byFieldName());
        CPPUNIT_ASSERT(iter->overFieldName().empty());
        CPPUNIT_ASSERT(iter->partitionFieldName().empty());
        CPPUNIT_ASSERT_EQUAL(false, iter->useNull());
        CPPUNIT_ASSERT_EQUAL(false, ml::model::function_t::isMetric(iter->function()));
        CPPUNIT_ASSERT_EQUAL(false, ml::model::function_t::isPopulation(iter->function()));
        CPPUNIT_ASSERT_EQUAL(std::string("high_c"), iter->terseFunctionName());
        CPPUNIT_ASSERT_EQUAL(std::string("high_count"), iter->verboseFunctionName());
    }
    {
        ml::api::CFieldConfig::TStrVec clause;
        clause.push_back("avg(avg_responsetime)");
        clause.push_back("max(max_responsetime)");
        clause.push_back("median(median_responsetime)");
        clause.push_back("bY");
        clause.push_back("Airline");
        clause.push_back("summarycountfield=mycount");

        CPPUNIT_ASSERT(config.initFromClause(clause));
        CPPUNIT_ASSERT(!config.havePartitionFields());
        CPPUNIT_ASSERT_EQUAL(std::string("mycount"), config.summaryCountFieldName());

        LOG_DEBUG(config.debug());

        const ml::api::CFieldConfig::TFieldOptionsMIndex& fields = config.fieldOptions();
        CPPUNIT_ASSERT_EQUAL(size_t(3), fields.size());
        ml::api::CFieldConfig::TFieldOptionsMIndexCItr iter = fields.begin();
        CPPUNIT_ASSERT(iter != fields.end());
        CPPUNIT_ASSERT_EQUAL(std::string("avg_responsetime"), iter->fieldName());
        CPPUNIT_ASSERT_EQUAL(std::string("Airline"), iter->byFieldName());
        CPPUNIT_ASSERT(iter->overFieldName().empty());
        CPPUNIT_ASSERT(iter->partitionFieldName().empty());
        CPPUNIT_ASSERT_EQUAL(false, iter->useNull());
        CPPUNIT_ASSERT_EQUAL(true, ml::model::function_t::isMetric(iter->function()));
        CPPUNIT_ASSERT_EQUAL(false, ml::model::function_t::isPopulation(iter->function()));
        CPPUNIT_ASSERT_EQUAL(std::string("avg"), iter->terseFunctionName());
        CPPUNIT_ASSERT_EQUAL(std::string("avg"), iter->verboseFunctionName());
        ++iter;
        CPPUNIT_ASSERT(iter != fields.end());
        CPPUNIT_ASSERT_EQUAL(std::string("max_responsetime"), iter->fieldName());
        CPPUNIT_ASSERT_EQUAL(std::string("Airline"), iter->byFieldName());
        CPPUNIT_ASSERT(iter->overFieldName().empty());
        CPPUNIT_ASSERT(iter->partitionFieldName().empty());
        CPPUNIT_ASSERT_EQUAL(false, iter->useNull());
        CPPUNIT_ASSERT_EQUAL(true, ml::model::function_t::isMetric(iter->function()));
        CPPUNIT_ASSERT_EQUAL(false, ml::model::function_t::isPopulation(iter->function()));
        CPPUNIT_ASSERT_EQUAL(std::string("max"), iter->terseFunctionName());
        CPPUNIT_ASSERT_EQUAL(std::string("max"), iter->verboseFunctionName());
        ++iter;
        CPPUNIT_ASSERT(iter != fields.end());
        CPPUNIT_ASSERT_EQUAL(std::string("median_responsetime"), iter->fieldName());
        CPPUNIT_ASSERT_EQUAL(std::string("Airline"), iter->byFieldName());
        CPPUNIT_ASSERT(iter->overFieldName().empty());
        CPPUNIT_ASSERT(iter->partitionFieldName().empty());
        CPPUNIT_ASSERT_EQUAL(false, iter->useNull());
        CPPUNIT_ASSERT_EQUAL(ml::model::function_t::E_IndividualMetricMedian, iter->function());
        CPPUNIT_ASSERT_EQUAL(true, ml::model::function_t::isMetric(iter->function()));
        CPPUNIT_ASSERT_EQUAL(false, ml::model::function_t::isPopulation(iter->function()));
        CPPUNIT_ASSERT_EQUAL(std::string("median"), iter->terseFunctionName());
        CPPUNIT_ASSERT_EQUAL(std::string("median"), iter->verboseFunctionName());
    }
}

<<<<<<< HEAD
void CFieldConfigTest::testInvalidClauses(void) {
=======
void CFieldConfigTest::testInvalidClauses()
{
>>>>>>> d4e4cca7
    ml::api::CFieldConfig config;

    {
        ml::api::CFieldConfig::TStrVec clause;
        clause.push_back("by");

        CPPUNIT_ASSERT(!config.initFromClause(clause));
    }
    {
        ml::api::CFieldConfig::TStrVec clause;
        clause.push_back("ResponseTime()");
        clause.push_back("BY");
        clause.push_back("Airline");

        CPPUNIT_ASSERT(!config.initFromClause(clause));
    }
    {
        ml::api::CFieldConfig::TStrVec clause;
        clause.push_back("ResponseTime");
        clause.push_back("Over");
        clause.push_back("By");

        CPPUNIT_ASSERT(!config.initFromClause(clause));
    }
    {
        ml::api::CFieldConfig::TStrVec clause;
        clause.push_back("BY");
        clause.push_back("ResponseTime");
        clause.push_back("over");

        CPPUNIT_ASSERT(!config.initFromClause(clause));
    }
    {
        ml::api::CFieldConfig::TStrVec clause;
        clause.push_back("OVER");
        clause.push_back("ResponseTime");
        clause.push_back("by");

        CPPUNIT_ASSERT(!config.initFromClause(clause));
    }
    {
        ml::api::CFieldConfig::TStrVec clause;
        clause.push_back("ResponseTime");
        clause.push_back("BY");
        clause.push_back("over");

        CPPUNIT_ASSERT(!config.initFromClause(clause));
    }
    {
        ml::api::CFieldConfig::TStrVec clause;
        clause.push_back("ResponseTime");
        clause.push_back("BY");
        clause.push_back("by");

        CPPUNIT_ASSERT(!config.initFromClause(clause));
    }
    {
        ml::api::CFieldConfig::TStrVec clause;
        clause.push_back("ResponseTime,");
        clause.push_back("By");
        clause.push_back("count");

        CPPUNIT_ASSERT(!config.initFromClause(clause));
    }
    {
        ml::api::CFieldConfig::TStrVec clause;
        clause.push_back("count,ResponseTime");
        clause.push_back("By");

        CPPUNIT_ASSERT(!config.initFromClause(clause));
    }
    {
        ml::api::CFieldConfig::TStrVec clause;
        clause.push_back("count");
        clause.push_back(",ResponseTime");
        clause.push_back("count");
        clause.push_back("by");
        clause.push_back("Airline");

        CPPUNIT_ASSERT(!config.initFromClause(clause));
    }
    {
        ml::api::CFieldConfig::TStrVec clause;
        clause.push_back("bY");
        clause.push_back("Airline");

        CPPUNIT_ASSERT(!config.initFromClause(clause));
    }
    {
        ml::api::CFieldConfig::TStrVec clause;
        clause.push_back("metrc(ResponseTime)");
        clause.push_back("BY");
        clause.push_back("Airline");

        CPPUNIT_ASSERT(!config.initFromClause(clause));
    }
    {
        ml::api::CFieldConfig::TStrVec clause;
        clause.push_back("count");
        clause.push_back("by");
        clause.push_back("Airline");
        clause.push_back("partitionfield=Airline");

        // Invalid because the "by" field is the same as the partition field
        CPPUNIT_ASSERT(!config.initFromClause(clause));
    }
    {
        ml::api::CFieldConfig::TStrVec clause;
        clause.push_back("low_count(wrong)");
        clause.push_back("by");
        clause.push_back("Airline");

        CPPUNIT_ASSERT(!config.initFromClause(clause));
    }
    {
        ml::api::CFieldConfig::TStrVec clause;
        clause.push_back("metric(responsetime)");
        clause.push_back("by");
        clause.push_back("Airline");
        clause.push_back("summarycountfield=mycount");

        CPPUNIT_ASSERT(!config.initFromClause(clause));
    }
    {
        ml::api::CFieldConfig::TStrVec clause;
        clause.push_back("responsetime");
        clause.push_back("by");
        clause.push_back("Airline");
        clause.push_back("summarycountfield=mycount");

        CPPUNIT_ASSERT(!config.initFromClause(clause));
    }
}

<<<<<<< HEAD
void CFieldConfigTest::testFieldOptions(void) {
=======
void CFieldConfigTest::testFieldOptions()
{
>>>>>>> d4e4cca7
    {
        ml::api::CFieldConfig::CFieldOptions opt("count", 42);

        CPPUNIT_ASSERT_EQUAL(ml::model::function_t::E_IndividualRareCount, opt.function());
        CPPUNIT_ASSERT_EQUAL(std::string("count"), opt.fieldName());
        CPPUNIT_ASSERT_EQUAL(42, opt.configKey());
        CPPUNIT_ASSERT(opt.byFieldName().empty());
        CPPUNIT_ASSERT(opt.overFieldName().empty());
        CPPUNIT_ASSERT(opt.partitionFieldName().empty());
        CPPUNIT_ASSERT(opt.useNull());
        CPPUNIT_ASSERT_EQUAL(false, ml::model::function_t::isMetric(opt.function()));
        CPPUNIT_ASSERT_EQUAL(false, ml::model::function_t::isPopulation(opt.function()));
    }
    {
        ml::model::function_t::EFunction function;
        std::string fieldName;
        CPPUNIT_ASSERT(ml::api::CFieldConfig::parseFieldString(false, true, true, "c", function, fieldName));

        ml::api::CFieldConfig::CFieldOptions opt(function, fieldName, 1, "byField", "overField", "partitionField", false, false, true);

        CPPUNIT_ASSERT_EQUAL(ml::model::function_t::E_PopulationCount, opt.function());
        CPPUNIT_ASSERT(opt.fieldName().empty());
        CPPUNIT_ASSERT_EQUAL(1, opt.configKey());
        CPPUNIT_ASSERT_EQUAL(std::string("byField"), opt.byFieldName());
        CPPUNIT_ASSERT_EQUAL(std::string("overField"), opt.overFieldName());
        CPPUNIT_ASSERT_EQUAL(std::string("partitionField"), opt.partitionFieldName());
        CPPUNIT_ASSERT(opt.useNull());
        CPPUNIT_ASSERT_EQUAL(false, ml::model::function_t::isMetric(opt.function()));
        CPPUNIT_ASSERT_EQUAL(true, ml::model::function_t::isPopulation(opt.function()));
        CPPUNIT_ASSERT_EQUAL(std::string("c"), opt.terseFunctionName());
        CPPUNIT_ASSERT_EQUAL(std::string("count"), opt.verboseFunctionName());
    }
    {
        ml::model::function_t::EFunction function;
        std::string fieldName;
        CPPUNIT_ASSERT(ml::api::CFieldConfig::parseFieldString(false, false, false, "count()", function, fieldName));

        ml::api::CFieldConfig::CFieldOptions opt(function, fieldName, 3, "", "", "", false, false, false);

        CPPUNIT_ASSERT_EQUAL(ml::model::function_t::E_IndividualRareCount, opt.function());
        CPPUNIT_ASSERT(opt.fieldName().empty());
        CPPUNIT_ASSERT_EQUAL(3, opt.configKey());
        CPPUNIT_ASSERT(opt.byFieldName().empty());
        CPPUNIT_ASSERT(opt.overFieldName().empty());
        CPPUNIT_ASSERT(opt.partitionFieldName().empty());
        CPPUNIT_ASSERT_EQUAL(false, ml::model::function_t::isMetric(opt.function()));
        CPPUNIT_ASSERT_EQUAL(false, ml::model::function_t::isPopulation(opt.function()));
        CPPUNIT_ASSERT_EQUAL(std::string("c"), opt.terseFunctionName());
        CPPUNIT_ASSERT_EQUAL(std::string("count"), opt.verboseFunctionName());
    }
    {
        ml::api::CFieldConfig::CFieldOptions opt("bytes", 4);

        CPPUNIT_ASSERT_EQUAL(ml::model::function_t::E_IndividualMetric, opt.function());
        CPPUNIT_ASSERT_EQUAL(std::string("bytes"), opt.fieldName());
        CPPUNIT_ASSERT_EQUAL(4, opt.configKey());
        CPPUNIT_ASSERT(opt.byFieldName().empty());
        CPPUNIT_ASSERT(opt.overFieldName().empty());
        CPPUNIT_ASSERT(opt.partitionFieldName().empty());
        CPPUNIT_ASSERT_EQUAL(true, ml::model::function_t::isMetric(opt.function()));
        CPPUNIT_ASSERT_EQUAL(false, ml::model::function_t::isPopulation(opt.function()));
        CPPUNIT_ASSERT_EQUAL(std::string("metric"), opt.terseFunctionName());
        CPPUNIT_ASSERT_EQUAL(std::string("metric"), opt.verboseFunctionName());
    }
    {
        ml::model::function_t::EFunction function;
        std::string fieldName;
        CPPUNIT_ASSERT(ml::api::CFieldConfig::parseFieldString(false, true, false, "dc(category)", function, fieldName));

        ml::api::CFieldConfig::CFieldOptions opt(function, fieldName, 5, "", "overField", "", false, false, false);

        CPPUNIT_ASSERT_EQUAL(ml::model::function_t::E_PopulationDistinctCount, opt.function());
        CPPUNIT_ASSERT(opt.byFieldName().empty());
        CPPUNIT_ASSERT_EQUAL(5, opt.configKey());
        CPPUNIT_ASSERT_EQUAL(std::string("category"), opt.fieldName());
        CPPUNIT_ASSERT_EQUAL(std::string("overField"), opt.overFieldName());
        CPPUNIT_ASSERT(opt.partitionFieldName().empty());
        CPPUNIT_ASSERT(!opt.useNull());
        CPPUNIT_ASSERT_EQUAL(false, ml::model::function_t::isMetric(opt.function()));
        CPPUNIT_ASSERT_EQUAL(true, ml::model::function_t::isPopulation(opt.function()));
        CPPUNIT_ASSERT_EQUAL(std::string("dc"), opt.terseFunctionName());
        CPPUNIT_ASSERT_EQUAL(std::string("distinct_count"), opt.verboseFunctionName());
    }
    {
        ml::model::function_t::EFunction function;
        std::string fieldName;
        CPPUNIT_ASSERT(ml::api::CFieldConfig::parseFieldString(false, true, false, "info_content(mlsub)", function, fieldName));

        ml::api::CFieldConfig::CFieldOptions opt(function, fieldName, 6, "", "mlhrd", "", false, false, false);

        CPPUNIT_ASSERT_EQUAL(ml::model::function_t::E_PopulationInfoContent, opt.function());
        CPPUNIT_ASSERT(opt.byFieldName().empty());
        CPPUNIT_ASSERT_EQUAL(6, opt.configKey());
        CPPUNIT_ASSERT_EQUAL(std::string("mlsub"), opt.fieldName());
        CPPUNIT_ASSERT_EQUAL(std::string("mlhrd"), opt.overFieldName());
        CPPUNIT_ASSERT(opt.partitionFieldName().empty());
        CPPUNIT_ASSERT(!opt.useNull());
        CPPUNIT_ASSERT_EQUAL(false, ml::model::function_t::isMetric(opt.function()));
        CPPUNIT_ASSERT_EQUAL(true, ml::model::function_t::isPopulation(opt.function()));
        CPPUNIT_ASSERT_EQUAL(std::string("info_content"), opt.terseFunctionName());
        CPPUNIT_ASSERT_EQUAL(std::string("info_content"), opt.verboseFunctionName());
    }
    {
        ml::model::function_t::EFunction function;
        std::string fieldName;
        CPPUNIT_ASSERT(ml::api::CFieldConfig::parseFieldString(false, true, false, "high_info_content(mlsub)", function, fieldName));

        ml::api::CFieldConfig::CFieldOptions opt(function, fieldName, 1, "", "mlhrd", "datacenter", false, false, false);

        CPPUNIT_ASSERT_EQUAL(ml::model::function_t::E_PopulationHighInfoContent, opt.function());
        CPPUNIT_ASSERT(opt.byFieldName().empty());
        CPPUNIT_ASSERT_EQUAL(1, opt.configKey());
        CPPUNIT_ASSERT_EQUAL(std::string("mlsub"), opt.fieldName());
        CPPUNIT_ASSERT_EQUAL(std::string("mlhrd"), opt.overFieldName());
        CPPUNIT_ASSERT_EQUAL(std::string("datacenter"), opt.partitionFieldName());
        CPPUNIT_ASSERT(!opt.useNull());
        CPPUNIT_ASSERT_EQUAL(false, ml::model::function_t::isMetric(opt.function()));
        CPPUNIT_ASSERT_EQUAL(true, ml::model::function_t::isPopulation(opt.function()));
        CPPUNIT_ASSERT_EQUAL(std::string("high_info_content"), opt.terseFunctionName());
        CPPUNIT_ASSERT_EQUAL(std::string("high_info_content"), opt.verboseFunctionName());
    }
    {
        ml::model::function_t::EFunction function;
        std::string fieldName;
        CPPUNIT_ASSERT(ml::api::CFieldConfig::parseFieldString(false, true, true, "rare()", function, fieldName));

        ml::api::CFieldConfig::CFieldOptions opt(function, fieldName, 1, "byField", "overField", "", false, false, false);

        CPPUNIT_ASSERT_EQUAL(ml::model::function_t::E_PopulationRare, opt.function());
        CPPUNIT_ASSERT(opt.fieldName().empty());
        CPPUNIT_ASSERT_EQUAL(1, opt.configKey());
        CPPUNIT_ASSERT_EQUAL(std::string("byField"), opt.byFieldName());
        CPPUNIT_ASSERT_EQUAL(std::string("overField"), opt.overFieldName());
        CPPUNIT_ASSERT(opt.partitionFieldName().empty());
        CPPUNIT_ASSERT(!opt.useNull());
        CPPUNIT_ASSERT_EQUAL(false, ml::model::function_t::isMetric(opt.function()));
        CPPUNIT_ASSERT_EQUAL(true, ml::model::function_t::isPopulation(opt.function()));
        CPPUNIT_ASSERT_EQUAL(std::string("rare"), opt.terseFunctionName());
        CPPUNIT_ASSERT_EQUAL(std::string("rare"), opt.verboseFunctionName());
    }
    {
        ml::model::function_t::EFunction function;
        std::string fieldName;
        CPPUNIT_ASSERT(ml::api::CFieldConfig::parseFieldString(false, true, true, "rare_count", function, fieldName));

        ml::api::CFieldConfig::CFieldOptions opt(function, fieldName, 1, "byField", "overField", "partitionField", false, false, true);

        CPPUNIT_ASSERT_EQUAL(ml::model::function_t::E_PopulationRareCount, opt.function());
        CPPUNIT_ASSERT(opt.fieldName().empty());
        CPPUNIT_ASSERT_EQUAL(1, opt.configKey());
        CPPUNIT_ASSERT_EQUAL(std::string("byField"), opt.byFieldName());
        CPPUNIT_ASSERT_EQUAL(std::string("overField"), opt.overFieldName());
        CPPUNIT_ASSERT_EQUAL(std::string("partitionField"), opt.partitionFieldName());
        CPPUNIT_ASSERT(opt.useNull());
        CPPUNIT_ASSERT_EQUAL(false, ml::model::function_t::isMetric(opt.function()));
        CPPUNIT_ASSERT_EQUAL(true, ml::model::function_t::isPopulation(opt.function()));
        CPPUNIT_ASSERT_EQUAL(std::string("rare_count"), opt.terseFunctionName());
        CPPUNIT_ASSERT_EQUAL(std::string("rare_count"), opt.verboseFunctionName());
    }
}

<<<<<<< HEAD
void CFieldConfigTest::testValidPopulationClauses(void) {
=======
void CFieldConfigTest::testValidPopulationClauses()
{
>>>>>>> d4e4cca7
    {
        ml::api::CFieldConfig config;

        ml::api::CFieldConfig::TStrVec clause;
        clause.push_back("count");
        clause.push_back("OVER");
        clause.push_back("Airline");

        CPPUNIT_ASSERT(config.initFromClause(clause));
        CPPUNIT_ASSERT(!config.havePartitionFields());
        CPPUNIT_ASSERT(config.summaryCountFieldName().empty());

        LOG_DEBUG(config.debug());

        const ml::api::CFieldConfig::TFieldOptionsMIndex& fields = config.fieldOptions();
        CPPUNIT_ASSERT_EQUAL(size_t(1), fields.size());
        ml::api::CFieldConfig::TFieldOptionsMIndexCItr iter = fields.begin();
        CPPUNIT_ASSERT(iter != fields.end());
        CPPUNIT_ASSERT(iter->fieldName().empty());
        CPPUNIT_ASSERT(iter->byFieldName().empty());
        CPPUNIT_ASSERT_EQUAL(std::string("Airline"), iter->overFieldName());
        CPPUNIT_ASSERT(iter->partitionFieldName().empty());
        CPPUNIT_ASSERT_EQUAL(false, ml::model::function_t::isMetric(iter->function()));
        CPPUNIT_ASSERT_EQUAL(true, ml::model::function_t::isPopulation(iter->function()));
        CPPUNIT_ASSERT_EQUAL(std::string("c"), iter->terseFunctionName());
        CPPUNIT_ASSERT_EQUAL(std::string("count"), iter->verboseFunctionName());
    }
    {
        ml::api::CFieldConfig config;

        ml::api::CFieldConfig::TStrVec clause;
        clause.push_back("c");
        clause.push_back("over");
        clause.push_back("SRC");

        CPPUNIT_ASSERT(config.initFromClause(clause));
        CPPUNIT_ASSERT(!config.havePartitionFields());
        CPPUNIT_ASSERT(config.summaryCountFieldName().empty());

        LOG_DEBUG(config.debug());

        const ml::api::CFieldConfig::TFieldOptionsMIndex& fields = config.fieldOptions();
        CPPUNIT_ASSERT_EQUAL(size_t(1), fields.size());
        ml::api::CFieldConfig::TFieldOptionsMIndexCItr iter = fields.begin();
        CPPUNIT_ASSERT(iter != fields.end());
        CPPUNIT_ASSERT(iter->fieldName().empty());
        CPPUNIT_ASSERT(iter->byFieldName().empty());
        CPPUNIT_ASSERT_EQUAL(std::string("SRC"), iter->overFieldName());
        CPPUNIT_ASSERT(iter->partitionFieldName().empty());
        CPPUNIT_ASSERT_EQUAL(false, ml::model::function_t::isMetric(iter->function()));
        CPPUNIT_ASSERT_EQUAL(true, ml::model::function_t::isPopulation(iter->function()));
        CPPUNIT_ASSERT_EQUAL(std::string("c"), iter->terseFunctionName());
        CPPUNIT_ASSERT_EQUAL(std::string("count"), iter->verboseFunctionName());
    }
    {
        ml::api::CFieldConfig config;

        ml::api::CFieldConfig::TStrVec clause;
        clause.push_back("high_dc(DPT)");
        clause.push_back("over");
        clause.push_back("SRC");

        CPPUNIT_ASSERT(config.initFromClause(clause));
        CPPUNIT_ASSERT(!config.havePartitionFields());
        CPPUNIT_ASSERT(config.summaryCountFieldName().empty());

        LOG_DEBUG(config.debug());

        const ml::api::CFieldConfig::TFieldOptionsMIndex& fields = config.fieldOptions();
        CPPUNIT_ASSERT_EQUAL(size_t(1), fields.size());
        ml::api::CFieldConfig::TFieldOptionsMIndexCItr iter = fields.begin();
        CPPUNIT_ASSERT(iter != fields.end());
        CPPUNIT_ASSERT(iter->byFieldName().empty());
        CPPUNIT_ASSERT_EQUAL(std::string("DPT"), iter->fieldName());
        CPPUNIT_ASSERT_EQUAL(std::string("SRC"), iter->overFieldName());
        CPPUNIT_ASSERT(iter->partitionFieldName().empty());
        CPPUNIT_ASSERT_EQUAL(false, ml::model::function_t::isMetric(iter->function()));
        CPPUNIT_ASSERT_EQUAL(true, ml::model::function_t::isPopulation(iter->function()));
        CPPUNIT_ASSERT_EQUAL(std::string("high_dc"), iter->terseFunctionName());
        CPPUNIT_ASSERT_EQUAL(std::string("high_distinct_count"), iter->verboseFunctionName());
    }
    {
        ml::api::CFieldConfig config;

        ml::api::CFieldConfig::TStrVec clause;
        clause.push_back("info_content(mlsub)");
        clause.push_back("over");
        clause.push_back("mlhrd");

        CPPUNIT_ASSERT(config.initFromClause(clause));
        CPPUNIT_ASSERT(!config.havePartitionFields());
        CPPUNIT_ASSERT(config.summaryCountFieldName().empty());

        LOG_DEBUG(config.debug());

        const ml::api::CFieldConfig::TFieldOptionsMIndex& fields = config.fieldOptions();
        CPPUNIT_ASSERT_EQUAL(size_t(1), fields.size());
        ml::api::CFieldConfig::TFieldOptionsMIndexCItr iter = fields.begin();
        CPPUNIT_ASSERT(iter != fields.end());
        CPPUNIT_ASSERT(iter->byFieldName().empty());
        CPPUNIT_ASSERT_EQUAL(std::string("mlsub"), iter->fieldName());
        CPPUNIT_ASSERT_EQUAL(std::string("mlhrd"), iter->overFieldName());
        CPPUNIT_ASSERT(iter->partitionFieldName().empty());
        CPPUNIT_ASSERT_EQUAL(false, ml::model::function_t::isMetric(iter->function()));
        CPPUNIT_ASSERT_EQUAL(true, ml::model::function_t::isPopulation(iter->function()));
        CPPUNIT_ASSERT_EQUAL(std::string("info_content"), iter->terseFunctionName());
        CPPUNIT_ASSERT_EQUAL(std::string("info_content"), iter->verboseFunctionName());
    }
    {
        ml::api::CFieldConfig config;

        ml::api::CFieldConfig::TStrVec clause;
        clause.push_back("rare");
        clause.push_back("fr");
        clause.push_back("By");
        clause.push_back("uri_path");
        clause.push_back("Over");
        clause.push_back("clientip");

        CPPUNIT_ASSERT(config.initFromClause(clause));
        CPPUNIT_ASSERT(!config.havePartitionFields());
        CPPUNIT_ASSERT(config.summaryCountFieldName().empty());

        LOG_DEBUG(config.debug());

        const ml::api::CFieldConfig::TFieldOptionsMIndex& fields = config.fieldOptions();
        CPPUNIT_ASSERT_EQUAL(size_t(2), fields.size());
        ml::api::CFieldConfig::TFieldOptionsMIndexCItr iter = fields.begin();
        CPPUNIT_ASSERT(iter != fields.end());
        CPPUNIT_ASSERT(iter->fieldName().empty());
        CPPUNIT_ASSERT_EQUAL(std::string("uri_path"), iter->byFieldName());
        CPPUNIT_ASSERT_EQUAL(std::string("clientip"), iter->overFieldName());
        CPPUNIT_ASSERT(iter->partitionFieldName().empty());
        CPPUNIT_ASSERT_EQUAL(false, ml::model::function_t::isMetric(iter->function()));
        CPPUNIT_ASSERT_EQUAL(true, ml::model::function_t::isPopulation(iter->function()));
        CPPUNIT_ASSERT_EQUAL(std::string("rare"), iter->terseFunctionName());
        CPPUNIT_ASSERT_EQUAL(std::string("rare"), iter->verboseFunctionName());
        ++iter;
        CPPUNIT_ASSERT(iter != fields.end());
        CPPUNIT_ASSERT(iter->fieldName().empty());
        CPPUNIT_ASSERT_EQUAL(std::string("uri_path"), iter->byFieldName());
        CPPUNIT_ASSERT_EQUAL(std::string("clientip"), iter->overFieldName());
        CPPUNIT_ASSERT(iter->partitionFieldName().empty());
        CPPUNIT_ASSERT_EQUAL(false, ml::model::function_t::isMetric(iter->function()));
        CPPUNIT_ASSERT_EQUAL(true, ml::model::function_t::isPopulation(iter->function()));
        CPPUNIT_ASSERT_EQUAL(std::string("fr"), iter->terseFunctionName());
        CPPUNIT_ASSERT_EQUAL(std::string("freq_rare"), iter->verboseFunctionName());
    }
    {
        ml::api::CFieldConfig config;

        ml::api::CFieldConfig::TStrVec clause;
        clause.push_back("bytes");
        clause.push_back("Over");
        clause.push_back("pid");

        CPPUNIT_ASSERT(config.initFromClause(clause));
        CPPUNIT_ASSERT(!config.havePartitionFields());
        CPPUNIT_ASSERT(config.summaryCountFieldName().empty());

        LOG_DEBUG(config.debug());

        const ml::api::CFieldConfig::TFieldOptionsMIndex& fields = config.fieldOptions();
        CPPUNIT_ASSERT_EQUAL(size_t(1), fields.size());
        ml::api::CFieldConfig::TFieldOptionsMIndexCItr iter = fields.begin();
        CPPUNIT_ASSERT(iter != fields.end());
        CPPUNIT_ASSERT_EQUAL(std::string("bytes"), iter->fieldName());
        CPPUNIT_ASSERT(iter->byFieldName().empty());
        CPPUNIT_ASSERT_EQUAL(std::string("pid"), iter->overFieldName());
        CPPUNIT_ASSERT(iter->partitionFieldName().empty());
        CPPUNIT_ASSERT_EQUAL(true, ml::model::function_t::isMetric(iter->function()));
        CPPUNIT_ASSERT_EQUAL(true, ml::model::function_t::isPopulation(iter->function()));
        CPPUNIT_ASSERT_EQUAL(std::string("metric"), iter->terseFunctionName());
        CPPUNIT_ASSERT_EQUAL(std::string("metric"), iter->verboseFunctionName());
    }
    {
        ml::api::CFieldConfig config;

        ml::api::CFieldConfig::TStrVec clause;
        clause.push_back("sum(bytes)");
        clause.push_back("Over");
        clause.push_back("pid");

        CPPUNIT_ASSERT(config.initFromClause(clause));
        CPPUNIT_ASSERT(!config.havePartitionFields());
        CPPUNIT_ASSERT(config.summaryCountFieldName().empty());

        LOG_DEBUG(config.debug());

        const ml::api::CFieldConfig::TFieldOptionsMIndex& fields = config.fieldOptions();
        CPPUNIT_ASSERT_EQUAL(size_t(1), fields.size());
        ml::api::CFieldConfig::TFieldOptionsMIndexCItr iter = fields.begin();
        CPPUNIT_ASSERT(iter != fields.end());
        CPPUNIT_ASSERT_EQUAL(std::string("bytes"), iter->fieldName());
        CPPUNIT_ASSERT(iter->byFieldName().empty());
        CPPUNIT_ASSERT_EQUAL(std::string("pid"), iter->overFieldName());
        CPPUNIT_ASSERT(iter->partitionFieldName().empty());
        CPPUNIT_ASSERT_EQUAL(true, ml::model::function_t::isMetric(iter->function()));
        CPPUNIT_ASSERT_EQUAL(true, ml::model::function_t::isPopulation(iter->function()));
        CPPUNIT_ASSERT_EQUAL(std::string("sum"), iter->terseFunctionName());
        CPPUNIT_ASSERT_EQUAL(std::string("sum"), iter->verboseFunctionName());
    }
    {
        ml::api::CFieldConfig config;

        ml::api::CFieldConfig::TStrVec clause;
        clause.push_back("max(bytes)");
        clause.push_back("BY");
        clause.push_back("uri_path");
        clause.push_back("OVER");
        clause.push_back("clientip");

        CPPUNIT_ASSERT(config.initFromClause(clause));
        CPPUNIT_ASSERT(!config.havePartitionFields());
        CPPUNIT_ASSERT(config.summaryCountFieldName().empty());

        LOG_DEBUG(config.debug());

        const ml::api::CFieldConfig::TFieldOptionsMIndex& fields = config.fieldOptions();
        CPPUNIT_ASSERT_EQUAL(size_t(1), fields.size());
        ml::api::CFieldConfig::TFieldOptionsMIndexCItr iter = fields.begin();
        CPPUNIT_ASSERT(iter != fields.end());
        CPPUNIT_ASSERT_EQUAL(std::string("bytes"), iter->fieldName());
        CPPUNIT_ASSERT_EQUAL(std::string("uri_path"), iter->byFieldName());
        CPPUNIT_ASSERT_EQUAL(std::string("clientip"), iter->overFieldName());
        CPPUNIT_ASSERT(iter->partitionFieldName().empty());
        CPPUNIT_ASSERT_EQUAL(true, ml::model::function_t::isMetric(iter->function()));
        CPPUNIT_ASSERT_EQUAL(true, ml::model::function_t::isPopulation(iter->function()));
        CPPUNIT_ASSERT_EQUAL(std::string("max"), iter->terseFunctionName());
        CPPUNIT_ASSERT_EQUAL(std::string("max"), iter->verboseFunctionName());
    }
    {
        ml::api::CFieldConfig config;

        ml::api::CFieldConfig::TStrVec clause;
        clause.push_back("fr");
        clause.push_back("min(bytes)");
        clause.push_back("by");
        clause.push_back("uri_path");
        clause.push_back("over");
        clause.push_back("clientip");

        CPPUNIT_ASSERT(config.initFromClause(clause));
        CPPUNIT_ASSERT(!config.havePartitionFields());
        CPPUNIT_ASSERT(config.summaryCountFieldName().empty());

        LOG_DEBUG(config.debug());

        const ml::api::CFieldConfig::TFieldOptionsMIndex& fields = config.fieldOptions();
        CPPUNIT_ASSERT_EQUAL(size_t(2), fields.size());
        ml::api::CFieldConfig::TFieldOptionsMIndexCItr iter = fields.begin();
        CPPUNIT_ASSERT(iter != fields.end());
        CPPUNIT_ASSERT(iter->fieldName().empty());
        CPPUNIT_ASSERT_EQUAL(std::string("uri_path"), iter->byFieldName());
        CPPUNIT_ASSERT_EQUAL(std::string("clientip"), iter->overFieldName());
        CPPUNIT_ASSERT(iter->partitionFieldName().empty());
        CPPUNIT_ASSERT_EQUAL(false, ml::model::function_t::isMetric(iter->function()));
        CPPUNIT_ASSERT_EQUAL(true, ml::model::function_t::isPopulation(iter->function()));
        CPPUNIT_ASSERT_EQUAL(std::string("fr"), iter->terseFunctionName());
        CPPUNIT_ASSERT_EQUAL(std::string("freq_rare"), iter->verboseFunctionName());
        ++iter;
        CPPUNIT_ASSERT(iter != fields.end());
        CPPUNIT_ASSERT_EQUAL(std::string("bytes"), iter->fieldName());
        CPPUNIT_ASSERT_EQUAL(std::string("uri_path"), iter->byFieldName());
        CPPUNIT_ASSERT_EQUAL(std::string("clientip"), iter->overFieldName());
        CPPUNIT_ASSERT(iter->partitionFieldName().empty());
        CPPUNIT_ASSERT_EQUAL(true, ml::model::function_t::isMetric(iter->function()));
        CPPUNIT_ASSERT_EQUAL(true, ml::model::function_t::isPopulation(iter->function()));
        CPPUNIT_ASSERT_EQUAL(std::string("min"), iter->terseFunctionName());
        CPPUNIT_ASSERT_EQUAL(std::string("min"), iter->verboseFunctionName());
    }
}

<<<<<<< HEAD
void CFieldConfigTest::testValidPopulation(void) {
    this->testValidPopulationFile(boost::bind(&ml::api::CFieldConfig::initFromFile, _1, _2), "testfiles/new_populationmlfields.conf");
}

void CFieldConfigTest::testDefaultCategorizationField(void) {
=======
void CFieldConfigTest::testValidPopulation()
{
    this->testValidPopulationFile(boost::bind(&ml::api::CFieldConfig::initFromFile, _1, _2),
                                  "testfiles/new_populationmlfields.conf");
}

void CFieldConfigTest::testDefaultCategorizationField()
{
>>>>>>> d4e4cca7
    this->testDefaultCategorizationFieldFile(boost::bind(&ml::api::CFieldConfig::initFromFile, _1, _2),
                                             "testfiles/new_mlfields_sos_message_cat.conf");
}

<<<<<<< HEAD
void CFieldConfigTest::testCategorizationFieldWithFilters(void) {
=======
void CFieldConfigTest::testCategorizationFieldWithFilters()
{
>>>>>>> d4e4cca7
    std::string fileName("testfiles/new_mlfields_categorization_filters.conf");

    ml::api::CFieldConfig config;

    CPPUNIT_ASSERT(config.initFromFile(fileName));
    CPPUNIT_ASSERT(!config.havePartitionFields());
    CPPUNIT_ASSERT(config.summaryCountFieldName().empty());

    LOG_DEBUG(config.debug());

    const std::string& categorizationFieldName = config.categorizationFieldName();
    CPPUNIT_ASSERT_EQUAL(std::string("message"), categorizationFieldName);
    const ml::api::CFieldConfig::TStrVec& filters = config.categorizationFilters();
    CPPUNIT_ASSERT(filters.empty() == false);
    CPPUNIT_ASSERT_EQUAL(std::size_t(2), filters.size());
    CPPUNIT_ASSERT_EQUAL(std::string("foo"), config.categorizationFilters()[0]);
    CPPUNIT_ASSERT_EQUAL(std::string(" "), config.categorizationFilters()[1]);
}

<<<<<<< HEAD
void CFieldConfigTest::testExcludeFrequentClauses(void) {
=======
void CFieldConfigTest::testExcludeFrequentClauses()
{
>>>>>>> d4e4cca7
    {
        // Basic case with no excludefrequent
        ml::api::CFieldConfig config;
        ml::api::CFieldConfig::TStrVec clause;
        clause.push_back("partitionfield=host");
        clause.push_back("max(bytes)");
        clause.push_back("BY");
        clause.push_back("uri_path");
        clause.push_back("OVER");
        clause.push_back("clientip");
        clause.push_back("usenull=true");

        CPPUNIT_ASSERT(config.initFromClause(clause));
        CPPUNIT_ASSERT(config.havePartitionFields());
        CPPUNIT_ASSERT(config.summaryCountFieldName().empty());

        LOG_TRACE(config.debug());

        const ml::api::CFieldConfig::TFieldOptionsMIndex& fields = config.fieldOptions();
        CPPUNIT_ASSERT_EQUAL(size_t(1), fields.size());
        ml::api::CFieldConfig::TFieldOptionsMIndexCItr iter = fields.begin();
        CPPUNIT_ASSERT(iter != fields.end());
        CPPUNIT_ASSERT_EQUAL(true, iter->useNull());
        CPPUNIT_ASSERT_EQUAL(std::string("bytes"), iter->fieldName());
        CPPUNIT_ASSERT_EQUAL(std::string("uri_path"), iter->byFieldName());
        CPPUNIT_ASSERT_EQUAL(std::string("clientip"), iter->overFieldName());
        CPPUNIT_ASSERT_EQUAL(std::string("host"), iter->partitionFieldName());
        CPPUNIT_ASSERT_EQUAL(true, ml::model::function_t::isMetric(iter->function()));
        CPPUNIT_ASSERT_EQUAL(true, ml::model::function_t::isPopulation(iter->function()));
        CPPUNIT_ASSERT_EQUAL(std::string("max"), iter->verboseFunctionName());
        CPPUNIT_ASSERT_EQUAL(ml::model_t::E_XF_None, iter->excludeFrequent());
    }
    {
        // "by" excludefrequent
        ml::api::CFieldConfig config;
        ml::api::CFieldConfig::TStrVec clause;
        clause.push_back("PartitionField=host");
        clause.push_back("excludeFrequent=by");
        clause.push_back("max(bytes)");
        clause.push_back("BY");
        clause.push_back("uri_path");
        clause.push_back("OVER");
        clause.push_back("clientip");
        clause.push_back("Usenull=true");

        CPPUNIT_ASSERT(config.initFromClause(clause));
        CPPUNIT_ASSERT(config.havePartitionFields());
        CPPUNIT_ASSERT(config.summaryCountFieldName().empty());

        LOG_TRACE(config.debug());

        const ml::api::CFieldConfig::TFieldOptionsMIndex& fields = config.fieldOptions();
        CPPUNIT_ASSERT_EQUAL(size_t(1), fields.size());
        ml::api::CFieldConfig::TFieldOptionsMIndexCItr iter = fields.begin();
        CPPUNIT_ASSERT(iter != fields.end());
        CPPUNIT_ASSERT_EQUAL(true, iter->useNull());
        CPPUNIT_ASSERT_EQUAL(std::string("bytes"), iter->fieldName());
        CPPUNIT_ASSERT_EQUAL(std::string("uri_path"), iter->byFieldName());
        CPPUNIT_ASSERT_EQUAL(std::string("clientip"), iter->overFieldName());
        CPPUNIT_ASSERT_EQUAL(std::string("host"), iter->partitionFieldName());
        CPPUNIT_ASSERT_EQUAL(true, ml::model::function_t::isMetric(iter->function()));
        CPPUNIT_ASSERT_EQUAL(true, ml::model::function_t::isPopulation(iter->function()));
        CPPUNIT_ASSERT_EQUAL(std::string("max"), iter->verboseFunctionName());
        CPPUNIT_ASSERT_EQUAL(ml::model_t::E_XF_By, iter->excludeFrequent());
    }
    {
        // "over" excludefrequent
        ml::api::CFieldConfig config;
        ml::api::CFieldConfig::TStrVec clause;
        clause.push_back("partitionfield=host");
        clause.push_back("excludefrequent=OVER");
        clause.push_back("max(bytes)");
        clause.push_back("BY");
        clause.push_back("uri_path");
        clause.push_back("OVER");
        clause.push_back("clientip");
        clause.push_back("usenull=true");

        CPPUNIT_ASSERT(config.initFromClause(clause));
        CPPUNIT_ASSERT(config.havePartitionFields());
        CPPUNIT_ASSERT(config.summaryCountFieldName().empty());

        LOG_TRACE(config.debug());

        const ml::api::CFieldConfig::TFieldOptionsMIndex& fields = config.fieldOptions();
        CPPUNIT_ASSERT_EQUAL(size_t(1), fields.size());
        ml::api::CFieldConfig::TFieldOptionsMIndexCItr iter = fields.begin();
        CPPUNIT_ASSERT(iter != fields.end());
        CPPUNIT_ASSERT_EQUAL(true, iter->useNull());
        CPPUNIT_ASSERT_EQUAL(std::string("bytes"), iter->fieldName());
        CPPUNIT_ASSERT_EQUAL(std::string("uri_path"), iter->byFieldName());
        CPPUNIT_ASSERT_EQUAL(std::string("clientip"), iter->overFieldName());
        CPPUNIT_ASSERT_EQUAL(std::string("host"), iter->partitionFieldName());
        CPPUNIT_ASSERT_EQUAL(true, ml::model::function_t::isMetric(iter->function()));
        CPPUNIT_ASSERT_EQUAL(true, ml::model::function_t::isPopulation(iter->function()));
        CPPUNIT_ASSERT_EQUAL(std::string("max"), iter->verboseFunctionName());
        CPPUNIT_ASSERT_EQUAL(ml::model_t::E_XF_Over, iter->excludeFrequent());
    }
    {
        // "by" and "over" excludefrequent
        ml::api::CFieldConfig config;
        ml::api::CFieldConfig::TStrVec clause;
        clause.push_back("partitionfield=host");
        clause.push_back("excludefrequent=All");
        clause.push_back("max(bytes)");
        clause.push_back("BY");
        clause.push_back("uri_path");
        clause.push_back("OVER");
        clause.push_back("clientip");
        clause.push_back("usenull=true");

        CPPUNIT_ASSERT(config.initFromClause(clause));
        CPPUNIT_ASSERT(config.havePartitionFields());
        CPPUNIT_ASSERT(config.summaryCountFieldName().empty());

        LOG_TRACE(config.debug());

        const ml::api::CFieldConfig::TFieldOptionsMIndex& fields = config.fieldOptions();
        CPPUNIT_ASSERT_EQUAL(size_t(1), fields.size());
        ml::api::CFieldConfig::TFieldOptionsMIndexCItr iter = fields.begin();
        CPPUNIT_ASSERT(iter != fields.end());
        CPPUNIT_ASSERT_EQUAL(true, iter->useNull());
        CPPUNIT_ASSERT_EQUAL(std::string("bytes"), iter->fieldName());
        CPPUNIT_ASSERT_EQUAL(std::string("uri_path"), iter->byFieldName());
        CPPUNIT_ASSERT_EQUAL(std::string("clientip"), iter->overFieldName());
        CPPUNIT_ASSERT_EQUAL(std::string("host"), iter->partitionFieldName());
        CPPUNIT_ASSERT_EQUAL(true, ml::model::function_t::isMetric(iter->function()));
        CPPUNIT_ASSERT_EQUAL(true, ml::model::function_t::isPopulation(iter->function()));
        CPPUNIT_ASSERT_EQUAL(std::string("max"), iter->verboseFunctionName());
        CPPUNIT_ASSERT_EQUAL(ml::model_t::E_XF_Both, iter->excludeFrequent());
    }
    {
        // Invalid partition excludefrequent
        ml::api::CFieldConfig config;
        ml::api::CFieldConfig::TStrVec clause;
        clause.push_back("partitionfield=host");
        clause.push_back("excludefrequent=partition");
        clause.push_back("max(bytes)");
        clause.push_back("BY");
        clause.push_back("uri_path");
        clause.push_back("OVER");
        clause.push_back("clientip");
        clause.push_back("usenull=true");

        CPPUNIT_ASSERT(!config.initFromClause(clause));
    }
    {
        // "by" excludefrequent with no "by" field
        ml::api::CFieldConfig config;
        ml::api::CFieldConfig::TStrVec clause;
        clause.push_back("partitionfield=host");
        clause.push_back("excludefrequent=By");
        clause.push_back("max(bytes)");
        clause.push_back("OVER");
        clause.push_back("clientip");
        clause.push_back("usenull=true");

        CPPUNIT_ASSERT(config.initFromClause(clause));
        CPPUNIT_ASSERT(config.havePartitionFields());
        CPPUNIT_ASSERT(config.summaryCountFieldName().empty());

        LOG_TRACE(config.debug());

        const ml::api::CFieldConfig::TFieldOptionsMIndex& fields = config.fieldOptions();
        CPPUNIT_ASSERT_EQUAL(size_t(1), fields.size());
        ml::api::CFieldConfig::TFieldOptionsMIndexCItr iter = fields.begin();
        CPPUNIT_ASSERT(iter != fields.end());
        CPPUNIT_ASSERT_EQUAL(true, iter->useNull());
        CPPUNIT_ASSERT_EQUAL(std::string("bytes"), iter->fieldName());
        CPPUNIT_ASSERT_EQUAL(std::string("clientip"), iter->overFieldName());
        CPPUNIT_ASSERT_EQUAL(std::string("host"), iter->partitionFieldName());
        CPPUNIT_ASSERT_EQUAL(true, ml::model::function_t::isMetric(iter->function()));
        CPPUNIT_ASSERT_EQUAL(true, ml::model::function_t::isPopulation(iter->function()));
        CPPUNIT_ASSERT_EQUAL(std::string("max"), iter->verboseFunctionName());
        CPPUNIT_ASSERT_EQUAL(ml::model_t::E_XF_None, iter->excludeFrequent());
    }
    {
        // "over" excludefrequent with no "over" field
        ml::api::CFieldConfig config;
        ml::api::CFieldConfig::TStrVec clause;
        clause.push_back("partitionfield=host");
        clause.push_back("excludefrequent=over");
        clause.push_back("max(bytes)");
        clause.push_back("by");
        clause.push_back("clientip");
        clause.push_back("usenull=true");

        CPPUNIT_ASSERT(config.initFromClause(clause));
        CPPUNIT_ASSERT(config.havePartitionFields());
        CPPUNIT_ASSERT(config.summaryCountFieldName().empty());

        LOG_TRACE(config.debug());

        const ml::api::CFieldConfig::TFieldOptionsMIndex& fields = config.fieldOptions();
        CPPUNIT_ASSERT_EQUAL(size_t(1), fields.size());
        ml::api::CFieldConfig::TFieldOptionsMIndexCItr iter = fields.begin();
        CPPUNIT_ASSERT(iter != fields.end());
        CPPUNIT_ASSERT_EQUAL(true, iter->useNull());
        CPPUNIT_ASSERT_EQUAL(std::string("bytes"), iter->fieldName());
        CPPUNIT_ASSERT_EQUAL(std::string("clientip"), iter->byFieldName());
        CPPUNIT_ASSERT_EQUAL(std::string("host"), iter->partitionFieldName());
        CPPUNIT_ASSERT_EQUAL(true, ml::model::function_t::isMetric(iter->function()));
        CPPUNIT_ASSERT_EQUAL(false, ml::model::function_t::isPopulation(iter->function()));
        CPPUNIT_ASSERT_EQUAL(std::string("max"), iter->verboseFunctionName());
        CPPUNIT_ASSERT_EQUAL(ml::model_t::E_XF_None, iter->excludeFrequent());
    }
}

<<<<<<< HEAD
void CFieldConfigTest::testExcludeFrequent(void) {
    this->testExcludeFrequentFile(boost::bind(&ml::api::CFieldConfig::initFromFile, _1, _2), "testfiles/new_mlfields_excludefrequent.conf");
}

void CFieldConfigTest::testSlashes(void) {
    this->testSlashesFile(boost::bind(&ml::api::CFieldConfig::initFromFile, _1, _2), "testfiles/new_mlfields_slashes.conf");
}

void CFieldConfigTest::testBracketPercent(void) {
    this->testBracketPercentFile(boost::bind(&ml::api::CFieldConfig::initFromFile, _1, _2), "testfiles/new_mlfields_bracket_percent.conf");
}

void CFieldConfigTest::testClauseTokenise(void) {
=======
void CFieldConfigTest::testExcludeFrequent()
{
    this->testExcludeFrequentFile(boost::bind(&ml::api::CFieldConfig::initFromFile, _1, _2),
                                  "testfiles/new_mlfields_excludefrequent.conf");
}

void CFieldConfigTest::testSlashes()
{
    this->testSlashesFile(boost::bind(&ml::api::CFieldConfig::initFromFile, _1, _2),
                          "testfiles/new_mlfields_slashes.conf");
}

void CFieldConfigTest::testBracketPercent()
{
    this->testBracketPercentFile(boost::bind(&ml::api::CFieldConfig::initFromFile, _1, _2),
                          "testfiles/new_mlfields_bracket_percent.conf");
}

void CFieldConfigTest::testClauseTokenise()
{
>>>>>>> d4e4cca7
    ml::api::CFieldConfig config;

    {
        std::string clause;
        ml::api::CFieldConfig::TStrVec tokens;

        CPPUNIT_ASSERT(config.tokenise(clause, tokens));

        CPPUNIT_ASSERT(tokens.empty());
    }
    {
        std::string clause("responsetime by airline");
        ml::api::CFieldConfig::TStrVec tokens;

        CPPUNIT_ASSERT(config.tokenise(clause, tokens));

        CPPUNIT_ASSERT_EQUAL(size_t(3), tokens.size());
        CPPUNIT_ASSERT_EQUAL(std::string("responsetime"), tokens[0]);
        CPPUNIT_ASSERT_EQUAL(std::string("by"), tokens[1]);
        CPPUNIT_ASSERT_EQUAL(std::string("airline"), tokens[2]);
    }
    {
        std::string clause("\"responsetime\" by \"airline\"");
        ml::api::CFieldConfig::TStrVec tokens;

        CPPUNIT_ASSERT(config.tokenise(clause, tokens));

        CPPUNIT_ASSERT_EQUAL(size_t(3), tokens.size());
        CPPUNIT_ASSERT_EQUAL(std::string("responsetime"), tokens[0]);
        CPPUNIT_ASSERT_EQUAL(std::string("by"), tokens[1]);
        CPPUNIT_ASSERT_EQUAL(std::string("airline"), tokens[2]);
    }
    {
        std::string clause("\"funny field\" by \"airline\"");
        ml::api::CFieldConfig::TStrVec tokens;

        CPPUNIT_ASSERT(config.tokenise(clause, tokens));

        CPPUNIT_ASSERT_EQUAL(size_t(3), tokens.size());
        CPPUNIT_ASSERT_EQUAL(std::string("funny field"), tokens[0]);
        CPPUNIT_ASSERT_EQUAL(std::string("by"), tokens[1]);
        CPPUNIT_ASSERT_EQUAL(std::string("airline"), tokens[2]);
    }
    {
        std::string clause("\"field with escaped \\\" quotes\" by \"airline\"");
        ml::api::CFieldConfig::TStrVec tokens;

        CPPUNIT_ASSERT(config.tokenise(clause, tokens));

        CPPUNIT_ASSERT_EQUAL(size_t(3), tokens.size());
        CPPUNIT_ASSERT_EQUAL(std::string("field with escaped \" quotes"), tokens[0]);
        CPPUNIT_ASSERT_EQUAL(std::string("by"), tokens[1]);
        CPPUNIT_ASSERT_EQUAL(std::string("airline"), tokens[2]);
    }
    {
        std::string clause("\"field with nested , comma\" by \"airline\"");
        ml::api::CFieldConfig::TStrVec tokens;

        CPPUNIT_ASSERT(config.tokenise(clause, tokens));

        CPPUNIT_ASSERT_EQUAL(size_t(3), tokens.size());
        CPPUNIT_ASSERT_EQUAL(std::string("field with nested , comma"), tokens[0]);
        CPPUNIT_ASSERT_EQUAL(std::string("by"), tokens[1]);
        CPPUNIT_ASSERT_EQUAL(std::string("airline"), tokens[2]);
    }
    {
        std::string clause("\"field with escaped escape\\\\\" by \"airline\"");
        ml::api::CFieldConfig::TStrVec tokens;

        CPPUNIT_ASSERT(config.tokenise(clause, tokens));

        CPPUNIT_ASSERT_EQUAL(size_t(3), tokens.size());
        CPPUNIT_ASSERT_EQUAL(std::string("field with escaped escape\\"), tokens[0]);
        CPPUNIT_ASSERT_EQUAL(std::string("by"), tokens[1]);
        CPPUNIT_ASSERT_EQUAL(std::string("airline"), tokens[2]);
    }
    {
        std::string clause("one,two,three  by  airline");
        ml::api::CFieldConfig::TStrVec tokens;

        CPPUNIT_ASSERT(config.tokenise(clause, tokens));

        CPPUNIT_ASSERT_EQUAL(size_t(5), tokens.size());
        CPPUNIT_ASSERT_EQUAL(std::string("one"), tokens[0]);
        CPPUNIT_ASSERT_EQUAL(std::string("two"), tokens[1]);
        CPPUNIT_ASSERT_EQUAL(std::string("three"), tokens[2]);
        CPPUNIT_ASSERT_EQUAL(std::string("by"), tokens[3]);
        CPPUNIT_ASSERT_EQUAL(std::string("airline"), tokens[4]);
    }
    {
        std::string clause("one, two ,three by airline");
        ml::api::CFieldConfig::TStrVec tokens;

        CPPUNIT_ASSERT(config.tokenise(clause, tokens));

        CPPUNIT_ASSERT_EQUAL(size_t(5), tokens.size());
        CPPUNIT_ASSERT_EQUAL(std::string("one"), tokens[0]);
        CPPUNIT_ASSERT_EQUAL(std::string("two"), tokens[1]);
        CPPUNIT_ASSERT_EQUAL(std::string("three"), tokens[2]);
        CPPUNIT_ASSERT_EQUAL(std::string("by"), tokens[3]);
        CPPUNIT_ASSERT_EQUAL(std::string("airline"), tokens[4]);
    }
    {
        std::string clause("one\t two ,\tthree by airline");
        ml::api::CFieldConfig::TStrVec tokens;

        CPPUNIT_ASSERT(config.tokenise(clause, tokens));

        CPPUNIT_ASSERT_EQUAL(size_t(5), tokens.size());
        CPPUNIT_ASSERT_EQUAL(std::string("one"), tokens[0]);
        CPPUNIT_ASSERT_EQUAL(std::string("two"), tokens[1]);
        CPPUNIT_ASSERT_EQUAL(std::string("three"), tokens[2]);
        CPPUNIT_ASSERT_EQUAL(std::string("by"), tokens[3]);
        CPPUNIT_ASSERT_EQUAL(std::string("airline"), tokens[4]);
    }
    {
        std::string clause("\"one,\",\",two \"\t\" three,\" by airline");
        ml::api::CFieldConfig::TStrVec tokens;

        CPPUNIT_ASSERT(config.tokenise(clause, tokens));

        CPPUNIT_ASSERT_EQUAL(size_t(5), tokens.size());
        CPPUNIT_ASSERT_EQUAL(std::string("one,"), tokens[0]);
        CPPUNIT_ASSERT_EQUAL(std::string(",two "), tokens[1]);
        CPPUNIT_ASSERT_EQUAL(std::string(" three,"), tokens[2]);
        CPPUNIT_ASSERT_EQUAL(std::string("by"), tokens[3]);
        CPPUNIT_ASSERT_EQUAL(std::string("airline"), tokens[4]);
    }
    {
        std::string clause("responsetime by airline partitionfield=host");
        ml::api::CFieldConfig::TStrVec tokens;

        CPPUNIT_ASSERT(config.tokenise(clause, tokens));

        CPPUNIT_ASSERT_EQUAL(size_t(4), tokens.size());
        CPPUNIT_ASSERT_EQUAL(std::string("responsetime"), tokens[0]);
        CPPUNIT_ASSERT_EQUAL(std::string("by"), tokens[1]);
        CPPUNIT_ASSERT_EQUAL(std::string("airline"), tokens[2]);
        CPPUNIT_ASSERT_EQUAL(std::string("partitionfield=host"), tokens[3]);
    }
    {
        std::string clause("responsetime by airline partitionfield=\"funny field\"");
        ml::api::CFieldConfig::TStrVec tokens;

        CPPUNIT_ASSERT(config.tokenise(clause, tokens));

        CPPUNIT_ASSERT_EQUAL(size_t(4), tokens.size());
        CPPUNIT_ASSERT_EQUAL(std::string("responsetime"), tokens[0]);
        CPPUNIT_ASSERT_EQUAL(std::string("by"), tokens[1]);
        CPPUNIT_ASSERT_EQUAL(std::string("airline"), tokens[2]);
        CPPUNIT_ASSERT_EQUAL(std::string("partitionfield=funny field"), tokens[3]);
    }
}

<<<<<<< HEAD
void CFieldConfigTest::testUtf8Bom(void) {
=======
void CFieldConfigTest::testUtf8Bom()
{
>>>>>>> d4e4cca7
    ml::api::CFieldConfig config;

    CPPUNIT_ASSERT(config.initFromFile("testfiles/new_mlfields_with_utf8_bom.conf"));
}

<<<<<<< HEAD
void CFieldConfigTest::testAddByOverPartitionInfluencers(void) {
=======
void CFieldConfigTest::testAddByOverPartitionInfluencers()
{
>>>>>>> d4e4cca7
    ml::api::CFieldConfig config;

    CPPUNIT_ASSERT(config.initFromFile("testfiles/new_mlfields_excludefrequent.conf"));

    CPPUNIT_ASSERT(config.influencerFieldNames().empty());

    config.addInfluencerFieldsFromByOverPartitionFields();

    ml::api::CFieldConfig::TStrVec copyInfluencers(config.influencerFieldNames());
    std::sort(copyInfluencers.begin(), copyInfluencers.end());

    CPPUNIT_ASSERT_EQUAL(size_t(6), copyInfluencers.size());
    CPPUNIT_ASSERT_EQUAL(std::string("airline"), copyInfluencers[0]);
    CPPUNIT_ASSERT_EQUAL(std::string("client"), copyInfluencers[1]);
    CPPUNIT_ASSERT_EQUAL(std::string("dest_ip"), copyInfluencers[2]);
    CPPUNIT_ASSERT_EQUAL(std::string("host"), copyInfluencers[3]);
    CPPUNIT_ASSERT_EQUAL(std::string("process"), copyInfluencers[4]);
    CPPUNIT_ASSERT_EQUAL(std::string("src_ip"), copyInfluencers[5]);
}

<<<<<<< HEAD
void CFieldConfigTest::testAddOptions(void) {
=======
void CFieldConfigTest::testAddOptions()
{
>>>>>>> d4e4cca7
    ml::api::CFieldConfig configFromFile;
    ml::api::CFieldConfig configFromScratch;

    CPPUNIT_ASSERT(configFromFile.initFromFile("testfiles/new_populationmlfields.conf"));

    ml::api::CFieldConfig::CFieldOptions options1("count", 1, "SRC", false, false);
    CPPUNIT_ASSERT(configFromScratch.addOptions(options1));

    ml::api::CFieldConfig::CFieldOptions options2(ml::model::function_t::E_PopulationCount, "", 2, "DPT", "SRC", "", false, false, true);
    CPPUNIT_ASSERT(configFromScratch.addOptions(options2));

    CPPUNIT_ASSERT_EQUAL(configFromFile.debug(), configFromScratch.debug());
}

void CFieldConfigTest::testValidFile(TInitFromFileFunc initFunc, const std::string& fileName) {
    ml::api::CFieldConfig config;

    CPPUNIT_ASSERT(initFunc(&config, fileName));
    CPPUNIT_ASSERT(!config.havePartitionFields());
    CPPUNIT_ASSERT(config.summaryCountFieldName().empty());
    CPPUNIT_ASSERT(config.categorizationFilters().empty());

    LOG_DEBUG(config.debug());

    const ml::api::CFieldConfig::TFieldOptionsMIndex& fields = config.fieldOptions();
    CPPUNIT_ASSERT_EQUAL(size_t(7), fields.size());

    ml::api::CFieldConfig::TFieldOptionsMIndexCItr iter = fields.begin();
    {
        CPPUNIT_ASSERT(iter->fieldName().empty());
        CPPUNIT_ASSERT_EQUAL(std::string("mlcategory"), iter->byFieldName());
        CPPUNIT_ASSERT(iter->overFieldName().empty());
        CPPUNIT_ASSERT(iter->partitionFieldName().empty());
        CPPUNIT_ASSERT_EQUAL(false, iter->useNull());
        CPPUNIT_ASSERT_EQUAL(false, ml::model::function_t::isMetric(iter->function()));
        CPPUNIT_ASSERT_EQUAL(false, ml::model::function_t::isPopulation(iter->function()));
        iter++;
    }
    {
        CPPUNIT_ASSERT(iter->fieldName().empty());
        CPPUNIT_ASSERT_EQUAL(std::string("remote_ip"), iter->byFieldName());
        CPPUNIT_ASSERT(iter->overFieldName().empty());
        CPPUNIT_ASSERT(iter->partitionFieldName().empty());
        CPPUNIT_ASSERT_EQUAL(false, iter->useNull());
        CPPUNIT_ASSERT_EQUAL(false, ml::model::function_t::isMetric(iter->function()));
        CPPUNIT_ASSERT_EQUAL(false, ml::model::function_t::isPopulation(iter->function()));
        iter++;
    }
    {
        CPPUNIT_ASSERT(iter->fieldName().empty());
        CPPUNIT_ASSERT_EQUAL(std::string("remote_user"), iter->byFieldName());
        CPPUNIT_ASSERT(iter->overFieldName().empty());
        CPPUNIT_ASSERT(iter->partitionFieldName().empty());
        CPPUNIT_ASSERT_EQUAL(false, iter->useNull());
        CPPUNIT_ASSERT_EQUAL(false, ml::model::function_t::isMetric(iter->function()));
        CPPUNIT_ASSERT_EQUAL(false, ml::model::function_t::isPopulation(iter->function()));
        iter++;
    }
    {
        CPPUNIT_ASSERT(iter->fieldName().empty());
        CPPUNIT_ASSERT_EQUAL(std::string("request"), iter->byFieldName());
        CPPUNIT_ASSERT(iter->overFieldName().empty());
        CPPUNIT_ASSERT(iter->partitionFieldName().empty());
        CPPUNIT_ASSERT_EQUAL(false, iter->useNull());
        CPPUNIT_ASSERT_EQUAL(false, ml::model::function_t::isMetric(iter->function()));
        CPPUNIT_ASSERT_EQUAL(false, ml::model::function_t::isPopulation(iter->function()));
        iter++;
    }
    {
        CPPUNIT_ASSERT(iter->fieldName().empty());
        CPPUNIT_ASSERT_EQUAL(std::string("response"), iter->byFieldName());
        CPPUNIT_ASSERT(iter->overFieldName().empty());
        CPPUNIT_ASSERT(iter->partitionFieldName().empty());
        CPPUNIT_ASSERT_EQUAL(false, iter->useNull());
        CPPUNIT_ASSERT_EQUAL(false, ml::model::function_t::isMetric(iter->function()));
        CPPUNIT_ASSERT_EQUAL(false, ml::model::function_t::isPopulation(iter->function()));
        iter++;
    }
    {
        CPPUNIT_ASSERT_EQUAL(std::string("bytes"), iter->fieldName());
        CPPUNIT_ASSERT_EQUAL(std::string("referrer"), iter->byFieldName());
        CPPUNIT_ASSERT(iter->overFieldName().empty());
        CPPUNIT_ASSERT(iter->partitionFieldName().empty());
        CPPUNIT_ASSERT_EQUAL(false, iter->useNull());
        CPPUNIT_ASSERT_EQUAL(true, ml::model::function_t::isMetric(iter->function()));
        CPPUNIT_ASSERT_EQUAL(false, ml::model::function_t::isPopulation(iter->function()));
        iter++;
    }
    {
        CPPUNIT_ASSERT(iter->fieldName().empty());
        CPPUNIT_ASSERT_EQUAL(std::string("agent"), iter->byFieldName());
        CPPUNIT_ASSERT(iter->overFieldName().empty());
        CPPUNIT_ASSERT(iter->partitionFieldName().empty());
        CPPUNIT_ASSERT_EQUAL(false, iter->useNull());
        CPPUNIT_ASSERT_EQUAL(false, ml::model::function_t::isMetric(iter->function()));
        CPPUNIT_ASSERT_EQUAL(false, ml::model::function_t::isPopulation(iter->function()));
        iter++;
    }

    const ml::api::CFieldConfig::TStrSet& superset = config.fieldNameSuperset();
    CPPUNIT_ASSERT_EQUAL(size_t(8), superset.size());
    CPPUNIT_ASSERT_EQUAL(size_t(1), superset.count("agent"));
    CPPUNIT_ASSERT_EQUAL(size_t(1), superset.count("bytes"));
    CPPUNIT_ASSERT_EQUAL(size_t(1), superset.count("mlcategory"));
    CPPUNIT_ASSERT_EQUAL(size_t(1), superset.count("referrer"));
    CPPUNIT_ASSERT_EQUAL(size_t(1), superset.count("remote_ip"));
    CPPUNIT_ASSERT_EQUAL(size_t(1), superset.count("remote_user"));
    CPPUNIT_ASSERT_EQUAL(size_t(1), superset.count("request"));
    CPPUNIT_ASSERT_EQUAL(size_t(1), superset.count("response"));
}

void CFieldConfigTest::testInvalidFile(TInitFromFileFunc initFunc, const std::string& fileName) {
    ml::api::CFieldConfig config;

    CPPUNIT_ASSERT(!initFunc(&config, fileName));
}

void CFieldConfigTest::testValidSummaryCountFieldNameFile(TInitFromFileFunc initFunc, const std::string& fileName) {
    ml::api::CFieldConfig config;

    CPPUNIT_ASSERT(initFunc(&config, fileName));
    CPPUNIT_ASSERT(!config.havePartitionFields());
    CPPUNIT_ASSERT_EQUAL(std::string("count"), config.summaryCountFieldName());
}

void CFieldConfigTest::testValidPopulationFile(TInitFromFileFunc initFunc, const std::string& fileName) {
    {
        ml::api::CFieldConfig config;
        CPPUNIT_ASSERT(initFunc(&config, fileName));
        CPPUNIT_ASSERT(!config.havePartitionFields());
        CPPUNIT_ASSERT(config.summaryCountFieldName().empty());

        LOG_DEBUG(config.debug());

        const ml::api::CFieldConfig::TFieldOptionsMIndex& fields = config.fieldOptions();
        CPPUNIT_ASSERT_EQUAL(size_t(2), fields.size());
        ml::api::CFieldConfig::TFieldOptionsMIndexCItr iter = fields.begin();
        CPPUNIT_ASSERT(iter != fields.end());
        CPPUNIT_ASSERT(iter->fieldName().empty());
        CPPUNIT_ASSERT_EQUAL(std::string("SRC"), iter->byFieldName());
        CPPUNIT_ASSERT(iter->overFieldName().empty());
        CPPUNIT_ASSERT(iter->partitionFieldName().empty());
        CPPUNIT_ASSERT_EQUAL(false, iter->useNull());
        CPPUNIT_ASSERT_EQUAL(false, ml::model::function_t::isMetric(iter->function()));
        CPPUNIT_ASSERT_EQUAL(false, ml::model::function_t::isPopulation(iter->function()));
        ++iter;
        CPPUNIT_ASSERT(iter != fields.end());
        CPPUNIT_ASSERT(iter->fieldName().empty());
        CPPUNIT_ASSERT_EQUAL(std::string("DPT"), iter->byFieldName());
        CPPUNIT_ASSERT_EQUAL(std::string("SRC"), iter->overFieldName());
        CPPUNIT_ASSERT(iter->partitionFieldName().empty());
        CPPUNIT_ASSERT_EQUAL(true, iter->useNull());
        CPPUNIT_ASSERT_EQUAL(false, ml::model::function_t::isMetric(iter->function()));
        CPPUNIT_ASSERT_EQUAL(true, ml::model::function_t::isPopulation(iter->function()));
    }
}

void CFieldConfigTest::testDefaultCategorizationFieldFile(TInitFromFileFunc initFunc, const std::string& fileName) {
    ml::api::CFieldConfig config;

    CPPUNIT_ASSERT(initFunc(&config, fileName));
    CPPUNIT_ASSERT(!config.havePartitionFields());
    CPPUNIT_ASSERT(config.summaryCountFieldName().empty());

    LOG_DEBUG(config.debug());

    const std::string& categorizationFieldName = config.categorizationFieldName();
    CPPUNIT_ASSERT_EQUAL(std::string("message"), categorizationFieldName);
    CPPUNIT_ASSERT(config.categorizationFilters().empty());

    const ml::api::CFieldConfig::TFieldOptionsMIndex& fields = config.fieldOptions();
    CPPUNIT_ASSERT_EQUAL(size_t(1), fields.size());
    ml::api::CFieldConfig::TFieldOptionsMIndexCItr iter = fields.begin();
    CPPUNIT_ASSERT(iter != fields.end());
    CPPUNIT_ASSERT(iter->fieldName().empty());
    CPPUNIT_ASSERT_EQUAL(std::string("mlcategory"), iter->byFieldName());
    CPPUNIT_ASSERT(iter->overFieldName().empty());
    CPPUNIT_ASSERT(iter->partitionFieldName().empty());
    CPPUNIT_ASSERT_EQUAL(false, iter->useNull());
    CPPUNIT_ASSERT_EQUAL(false, ml::model::function_t::isMetric(iter->function()));
    CPPUNIT_ASSERT_EQUAL(false, ml::model::function_t::isPopulation(iter->function()));
}

void CFieldConfigTest::testExcludeFrequentFile(TInitFromFileFunc initFunc, const std::string& fileName) {
    ml::api::CFieldConfig config;

    CPPUNIT_ASSERT(initFunc(&config, fileName));
    CPPUNIT_ASSERT(config.havePartitionFields());
    CPPUNIT_ASSERT(config.summaryCountFieldName().empty());

    const ml::api::CFieldConfig::TFieldOptionsMIndex& fields = config.fieldOptions();
    CPPUNIT_ASSERT_EQUAL(size_t(8), fields.size());
    ml::api::CFieldConfig::TFieldOptionsMIndexCItr iter = fields.begin();

    {
        CPPUNIT_ASSERT(iter != fields.end());
        CPPUNIT_ASSERT_EQUAL(ml::model_t::E_XF_Both, iter->excludeFrequent());
        CPPUNIT_ASSERT_EQUAL(std::string("sum"), iter->verboseFunctionName());
        CPPUNIT_ASSERT_EQUAL(std::string("bytes"), iter->fieldName());
        CPPUNIT_ASSERT_EQUAL(std::string("dest_ip"), iter->byFieldName());
        CPPUNIT_ASSERT_EQUAL(std::string("src_ip"), iter->overFieldName());
        CPPUNIT_ASSERT(iter->partitionFieldName().empty());
        iter++;
    }
    {
        CPPUNIT_ASSERT(iter != fields.end());
        CPPUNIT_ASSERT_EQUAL(ml::model_t::E_XF_None, iter->excludeFrequent());
        CPPUNIT_ASSERT_EQUAL(std::string("metric"), iter->verboseFunctionName());
        CPPUNIT_ASSERT_EQUAL(std::string("responsetime"), iter->fieldName());
        CPPUNIT_ASSERT_EQUAL(std::string("airline"), iter->byFieldName());
        CPPUNIT_ASSERT(iter->overFieldName().empty());
        CPPUNIT_ASSERT(iter->partitionFieldName().empty());
        iter++;
    }
    {
        CPPUNIT_ASSERT(iter != fields.end());
        CPPUNIT_ASSERT_EQUAL(ml::model_t::E_XF_By, iter->excludeFrequent());
        CPPUNIT_ASSERT_EQUAL(std::string("sum"), iter->verboseFunctionName());
        CPPUNIT_ASSERT_EQUAL(std::string("bytes"), iter->fieldName());
        CPPUNIT_ASSERT_EQUAL(std::string("dest_ip"), iter->byFieldName());
        CPPUNIT_ASSERT(iter->overFieldName().empty());
        CPPUNIT_ASSERT(iter->partitionFieldName().empty());
        iter++;
    }
    {
        CPPUNIT_ASSERT(iter != fields.end());
        CPPUNIT_ASSERT_EQUAL(ml::model_t::E_XF_By, iter->excludeFrequent());
        CPPUNIT_ASSERT_EQUAL(std::string("sum"), iter->verboseFunctionName());
        CPPUNIT_ASSERT_EQUAL(std::string("bytes"), iter->fieldName());
        CPPUNIT_ASSERT_EQUAL(std::string("src_ip"), iter->byFieldName());
        CPPUNIT_ASSERT_EQUAL(std::string("dest_ip"), iter->overFieldName());
        CPPUNIT_ASSERT(iter->partitionFieldName().empty());
        iter++;
    }
    {
        CPPUNIT_ASSERT(iter != fields.end());
        CPPUNIT_ASSERT_EQUAL(ml::model_t::E_XF_By, iter->excludeFrequent());
        CPPUNIT_ASSERT_EQUAL(std::string("sum"), iter->verboseFunctionName());
        CPPUNIT_ASSERT_EQUAL(std::string("bytes"), iter->fieldName());
        CPPUNIT_ASSERT_EQUAL(std::string("src_ip"), iter->byFieldName());
        CPPUNIT_ASSERT(iter->overFieldName().empty());
        CPPUNIT_ASSERT_EQUAL(std::string("host"), iter->partitionFieldName());
        iter++;
    }
    {
        CPPUNIT_ASSERT(iter != fields.end());
        CPPUNIT_ASSERT_EQUAL(ml::model_t::E_XF_Over, iter->excludeFrequent());
        CPPUNIT_ASSERT_EQUAL(std::string("sum"), iter->verboseFunctionName());
        CPPUNIT_ASSERT_EQUAL(std::string("bytes"), iter->fieldName());
        CPPUNIT_ASSERT(iter->byFieldName().empty());
        CPPUNIT_ASSERT_EQUAL(std::string("dest_ip"), iter->overFieldName());
        CPPUNIT_ASSERT(iter->partitionFieldName().empty());
        iter++;
    }
    {
        CPPUNIT_ASSERT(iter != fields.end());
        CPPUNIT_ASSERT_EQUAL(ml::model_t::E_XF_By, iter->excludeFrequent());
        CPPUNIT_ASSERT_EQUAL(std::string("rare"), iter->verboseFunctionName());
        CPPUNIT_ASSERT(iter->fieldName().empty());
        CPPUNIT_ASSERT_EQUAL(std::string("process"), iter->byFieldName());
        CPPUNIT_ASSERT(iter->overFieldName().empty());
        CPPUNIT_ASSERT(iter->partitionFieldName().empty());
        iter++;
    }
    {
        CPPUNIT_ASSERT(iter != fields.end());
        CPPUNIT_ASSERT_EQUAL(ml::model_t::E_XF_None, iter->excludeFrequent());
        CPPUNIT_ASSERT_EQUAL(std::string("rare"), iter->verboseFunctionName());
        CPPUNIT_ASSERT(iter->fieldName().empty());
        CPPUNIT_ASSERT_EQUAL(std::string("client"), iter->byFieldName());
        CPPUNIT_ASSERT(iter->overFieldName().empty());
        CPPUNIT_ASSERT(iter->partitionFieldName().empty());
        iter++;
    }
}

void CFieldConfigTest::testSlashesFile(TInitFromFileFunc initFunc, const std::string& fileName) {
    ml::api::CFieldConfig config;

    CPPUNIT_ASSERT(initFunc(&config, fileName));

    LOG_DEBUG(config.debug());

    const ml::api::CFieldConfig::TFieldOptionsMIndex& fields = config.fieldOptions();

    for (ml::api::CFieldConfig::TFieldOptionsMIndexCItr iter = fields.begin(); iter != fields.end(); ++iter) {
        CPPUNIT_ASSERT_EQUAL(std::string("host"), iter->partitionFieldName());
    }
}

void CFieldConfigTest::testBracketPercentFile(TInitFromFileFunc initFunc, const std::string& fileName) {
    ml::api::CFieldConfig config;

    CPPUNIT_ASSERT(initFunc(&config, fileName));

    LOG_DEBUG(config.debug());

    const ml::api::CFieldConfig::TFieldOptionsMIndex& fields = config.fieldOptions();

    ml::api::CFieldConfig::TFieldOptionsMIndexCItr iter = fields.begin();
    CPPUNIT_ASSERT(iter != fields.end());
    CPPUNIT_ASSERT_EQUAL(ml::model_t::E_XF_None, iter->excludeFrequent());
    CPPUNIT_ASSERT_EQUAL(std::string("max"), iter->terseFunctionName());
    CPPUNIT_ASSERT_EQUAL(std::string("Level 1 (Urgent)"), iter->fieldName());
    CPPUNIT_ASSERT_EQUAL(std::string("10%"), iter->byFieldName());
    CPPUNIT_ASSERT_EQUAL(std::string("%10"), iter->overFieldName());
    CPPUNIT_ASSERT_EQUAL(std::string("Percentage (%)"), iter->partitionFieldName());
    CPPUNIT_ASSERT_EQUAL(std::string("This string should have quotes removed"), config.categorizationFieldName());
}

<<<<<<< HEAD
void CFieldConfigTest::testScheduledEvents(void) {
=======
void CFieldConfigTest::testScheduledEvents()
{
>>>>>>> d4e4cca7
    ml::api::CFieldConfig config;

    CPPUNIT_ASSERT(config.initFromFile("testfiles/scheduled_events.conf"));

    ml::api::CFieldConfig::TStrDetectionRulePrVec events = config.scheduledEvents();
    CPPUNIT_ASSERT_EQUAL(std::size_t{2}, events.size());
    CPPUNIT_ASSERT_EQUAL(std::string("May Bank Holiday"), events[0].first);
    CPPUNIT_ASSERT_EQUAL(std::string("FILTER_RESULTS AND SKIP_SAMPLING IF TIME >= 1525132800.000000 AND TIME < 1525219200.000000"),
                         events[0].second.print());
    CPPUNIT_ASSERT_EQUAL(std::string("New Years Day"), events[1].first);
    CPPUNIT_ASSERT_EQUAL(std::string("FILTER_RESULTS AND SKIP_SAMPLING IF TIME >= 1514764800.000000 AND TIME < 1514851200.000000"),
                         events[1].second.print());
}<|MERGE_RESOLUTION|>--- conflicted
+++ resolved
@@ -62,12 +62,7 @@
     return suiteOfTests;
 }
 
-<<<<<<< HEAD
-void CFieldConfigTest::testTrivial(void) {
-=======
-void CFieldConfigTest::testTrivial()
-{
->>>>>>> d4e4cca7
+void CFieldConfigTest::testTrivial() {
     ml::api::CFieldConfig config("count", "mlcategory");
 
     const ml::api::CFieldConfig::TFieldOptionsMIndex& fields = config.fieldOptions();
@@ -87,42 +82,20 @@
     CPPUNIT_ASSERT_EQUAL(size_t(1), superset.count("mlcategory"));
 }
 
-<<<<<<< HEAD
-void CFieldConfigTest::testValid(void) {
+void CFieldConfigTest::testValid() {
     this->testValidFile(boost::bind(&ml::api::CFieldConfig::initFromFile, _1, _2), "testfiles/new_mlfields.conf");
 }
 
-void CFieldConfigTest::testInvalid(void) {
+void CFieldConfigTest::testInvalid() {
     this->testInvalidFile(boost::bind(&ml::api::CFieldConfig::initFromFile, _1, _2), "testfiles/new_invalidmlfields.conf");
 }
 
-void CFieldConfigTest::testValidSummaryCountFieldName(void) {
-=======
-void CFieldConfigTest::testValid()
-{
-    this->testValidFile(boost::bind(&ml::api::CFieldConfig::initFromFile, _1, _2),
-                        "testfiles/new_mlfields.conf");
-}
-
-void CFieldConfigTest::testInvalid()
-{
-    this->testInvalidFile(boost::bind(&ml::api::CFieldConfig::initFromFile, _1, _2),
-                          "testfiles/new_invalidmlfields.conf");
-}
-
-void CFieldConfigTest::testValidSummaryCountFieldName()
-{
->>>>>>> d4e4cca7
+void CFieldConfigTest::testValidSummaryCountFieldName() {
     this->testValidSummaryCountFieldNameFile(boost::bind(&ml::api::CFieldConfig::initFromFile, _1, _2),
                                              "testfiles/new_mlfields_summarycount.conf");
 }
 
-<<<<<<< HEAD
-void CFieldConfigTest::testValidClauses(void) {
-=======
-void CFieldConfigTest::testValidClauses()
-{
->>>>>>> d4e4cca7
+void CFieldConfigTest::testValidClauses() {
     ml::api::CFieldConfig config;
 
     {
@@ -502,12 +475,7 @@
     }
 }
 
-<<<<<<< HEAD
-void CFieldConfigTest::testInvalidClauses(void) {
-=======
-void CFieldConfigTest::testInvalidClauses()
-{
->>>>>>> d4e4cca7
+void CFieldConfigTest::testInvalidClauses() {
     ml::api::CFieldConfig config;
 
     {
@@ -642,12 +610,7 @@
     }
 }
 
-<<<<<<< HEAD
-void CFieldConfigTest::testFieldOptions(void) {
-=======
-void CFieldConfigTest::testFieldOptions()
-{
->>>>>>> d4e4cca7
+void CFieldConfigTest::testFieldOptions() {
     {
         ml::api::CFieldConfig::CFieldOptions opt("count", 42);
 
@@ -809,12 +772,7 @@
     }
 }
 
-<<<<<<< HEAD
-void CFieldConfigTest::testValidPopulationClauses(void) {
-=======
-void CFieldConfigTest::testValidPopulationClauses()
-{
->>>>>>> d4e4cca7
+void CFieldConfigTest::testValidPopulationClauses() {
     {
         ml::api::CFieldConfig config;
 
@@ -1088,32 +1046,16 @@
     }
 }
 
-<<<<<<< HEAD
-void CFieldConfigTest::testValidPopulation(void) {
+void CFieldConfigTest::testValidPopulation() {
     this->testValidPopulationFile(boost::bind(&ml::api::CFieldConfig::initFromFile, _1, _2), "testfiles/new_populationmlfields.conf");
 }
 
-void CFieldConfigTest::testDefaultCategorizationField(void) {
-=======
-void CFieldConfigTest::testValidPopulation()
-{
-    this->testValidPopulationFile(boost::bind(&ml::api::CFieldConfig::initFromFile, _1, _2),
-                                  "testfiles/new_populationmlfields.conf");
-}
-
-void CFieldConfigTest::testDefaultCategorizationField()
-{
->>>>>>> d4e4cca7
+void CFieldConfigTest::testDefaultCategorizationField() {
     this->testDefaultCategorizationFieldFile(boost::bind(&ml::api::CFieldConfig::initFromFile, _1, _2),
                                              "testfiles/new_mlfields_sos_message_cat.conf");
 }
 
-<<<<<<< HEAD
-void CFieldConfigTest::testCategorizationFieldWithFilters(void) {
-=======
-void CFieldConfigTest::testCategorizationFieldWithFilters()
-{
->>>>>>> d4e4cca7
+void CFieldConfigTest::testCategorizationFieldWithFilters() {
     std::string fileName("testfiles/new_mlfields_categorization_filters.conf");
 
     ml::api::CFieldConfig config;
@@ -1133,12 +1075,7 @@
     CPPUNIT_ASSERT_EQUAL(std::string(" "), config.categorizationFilters()[1]);
 }
 
-<<<<<<< HEAD
-void CFieldConfigTest::testExcludeFrequentClauses(void) {
-=======
-void CFieldConfigTest::testExcludeFrequentClauses()
-{
->>>>>>> d4e4cca7
+void CFieldConfigTest::testExcludeFrequentClauses() {
     {
         // Basic case with no excludefrequent
         ml::api::CFieldConfig config;
@@ -1347,42 +1284,19 @@
     }
 }
 
-<<<<<<< HEAD
-void CFieldConfigTest::testExcludeFrequent(void) {
+void CFieldConfigTest::testExcludeFrequent() {
     this->testExcludeFrequentFile(boost::bind(&ml::api::CFieldConfig::initFromFile, _1, _2), "testfiles/new_mlfields_excludefrequent.conf");
 }
 
-void CFieldConfigTest::testSlashes(void) {
+void CFieldConfigTest::testSlashes() {
     this->testSlashesFile(boost::bind(&ml::api::CFieldConfig::initFromFile, _1, _2), "testfiles/new_mlfields_slashes.conf");
 }
 
-void CFieldConfigTest::testBracketPercent(void) {
+void CFieldConfigTest::testBracketPercent() {
     this->testBracketPercentFile(boost::bind(&ml::api::CFieldConfig::initFromFile, _1, _2), "testfiles/new_mlfields_bracket_percent.conf");
 }
 
-void CFieldConfigTest::testClauseTokenise(void) {
-=======
-void CFieldConfigTest::testExcludeFrequent()
-{
-    this->testExcludeFrequentFile(boost::bind(&ml::api::CFieldConfig::initFromFile, _1, _2),
-                                  "testfiles/new_mlfields_excludefrequent.conf");
-}
-
-void CFieldConfigTest::testSlashes()
-{
-    this->testSlashesFile(boost::bind(&ml::api::CFieldConfig::initFromFile, _1, _2),
-                          "testfiles/new_mlfields_slashes.conf");
-}
-
-void CFieldConfigTest::testBracketPercent()
-{
-    this->testBracketPercentFile(boost::bind(&ml::api::CFieldConfig::initFromFile, _1, _2),
-                          "testfiles/new_mlfields_bracket_percent.conf");
-}
-
-void CFieldConfigTest::testClauseTokenise()
-{
->>>>>>> d4e4cca7
+void CFieldConfigTest::testClauseTokenise() {
     ml::api::CFieldConfig config;
 
     {
@@ -1537,23 +1451,13 @@
     }
 }
 
-<<<<<<< HEAD
-void CFieldConfigTest::testUtf8Bom(void) {
-=======
-void CFieldConfigTest::testUtf8Bom()
-{
->>>>>>> d4e4cca7
+void CFieldConfigTest::testUtf8Bom() {
     ml::api::CFieldConfig config;
 
     CPPUNIT_ASSERT(config.initFromFile("testfiles/new_mlfields_with_utf8_bom.conf"));
 }
 
-<<<<<<< HEAD
-void CFieldConfigTest::testAddByOverPartitionInfluencers(void) {
-=======
-void CFieldConfigTest::testAddByOverPartitionInfluencers()
-{
->>>>>>> d4e4cca7
+void CFieldConfigTest::testAddByOverPartitionInfluencers() {
     ml::api::CFieldConfig config;
 
     CPPUNIT_ASSERT(config.initFromFile("testfiles/new_mlfields_excludefrequent.conf"));
@@ -1574,12 +1478,7 @@
     CPPUNIT_ASSERT_EQUAL(std::string("src_ip"), copyInfluencers[5]);
 }
 
-<<<<<<< HEAD
-void CFieldConfigTest::testAddOptions(void) {
-=======
-void CFieldConfigTest::testAddOptions()
-{
->>>>>>> d4e4cca7
+void CFieldConfigTest::testAddOptions() {
     ml::api::CFieldConfig configFromFile;
     ml::api::CFieldConfig configFromScratch;
 
@@ -1890,12 +1789,7 @@
     CPPUNIT_ASSERT_EQUAL(std::string("This string should have quotes removed"), config.categorizationFieldName());
 }
 
-<<<<<<< HEAD
-void CFieldConfigTest::testScheduledEvents(void) {
-=======
-void CFieldConfigTest::testScheduledEvents()
-{
->>>>>>> d4e4cca7
+void CFieldConfigTest::testScheduledEvents() {
     ml::api::CFieldConfig config;
 
     CPPUNIT_ASSERT(config.initFromFile("testfiles/scheduled_events.conf"));
