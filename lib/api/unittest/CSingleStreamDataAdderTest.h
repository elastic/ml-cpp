--- conflicted
+++ resolved
@@ -19,26 +19,14 @@
 
 class CSingleStreamDataAdderTest : public CppUnit::TestFixture {
 public:
-    void testDetectorPersistBy(void);
-    void testDetectorPersistOver(void);
-    void testDetectorPersistPartition(void);
-    void testDetectorPersistDc(void);
-    void testDetectorPersistCount(void);
-    void testDetectorPersistCategorization(void);
+    void testDetectorPersistBy();
+    void testDetectorPersistOver();
+    void testDetectorPersistPartition();
+    void testDetectorPersistDc();
+    void testDetectorPersistCount();
+    void testDetectorPersistCategorization();
 
-<<<<<<< HEAD
     static CppUnit::Test* suite();
-=======
-class CSingleStreamDataAdderTest : public CppUnit::TestFixture
-{
-    public:
-        void testDetectorPersistBy();
-        void testDetectorPersistOver();
-        void testDetectorPersistPartition();
-        void testDetectorPersistDc();
-        void testDetectorPersistCount();
-        void testDetectorPersistCategorization();
->>>>>>> d4e4cca7
 
 private:
     void detectorPersistHelper(const std::string& configFileName,
