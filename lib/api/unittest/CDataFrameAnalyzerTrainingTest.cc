--- conflicted
+++ resolved
@@ -216,7 +216,6 @@
     // Compare hyperparameters.
 
     rapidjson::Document expectedResults{treeToJsonDocument(*expectedTree)};
-<<<<<<< HEAD
     const auto& expectedHyperparameters = expectedResults["hyperparameters"];
     const auto& expectedRegularizationHyperparameters = expectedHyperparameters["hyperparameters"];
 
@@ -224,21 +223,7 @@
     const auto& actualHyperparameters = actualResults["hyperparameters"];
     const auto& actualRegularizationHyperparameters = actualHyperparameters["hyperparameters"];
 
-    for (const auto& key : maths::CBoostedTreeHyperparameters::names()) {
-=======
-    const auto& expectedHyperparameters =
-        expectedResults[maths::analytics::CBoostedTree::bestHyperparametersName()];
-    const auto& expectedRegularizationHyperparameters =
-        expectedHyperparameters[maths::analytics::CBoostedTree::bestRegularizationHyperparametersName()];
-
-    rapidjson::Document actualResults{treeToJsonDocument(*actualTree)};
-    const auto& actualHyperparameters =
-        actualResults[maths::analytics::CBoostedTree::bestHyperparametersName()];
-    const auto& actualRegularizationHyperparameters =
-        actualHyperparameters[maths::analytics::CBoostedTree::bestRegularizationHyperparametersName()];
-
-    for (const auto& key : maths::analytics::CBoostedTree::bestHyperparameterNames()) {
->>>>>>> dcf7cbd3
+    for (const auto& key : maths::analytics::CBoostedTreeHyperparameters::names()) {
         if (expectedHyperparameters.HasMember(key)) {
             double expected{std::stod(expectedHyperparameters[key]["value"].GetString())};
             double actual{std::stod(actualHyperparameters[key]["value"].GetString())};
