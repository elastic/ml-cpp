--- conflicted
+++ resolved
@@ -103,190 +103,6 @@
         *frame, dependentVariable);
 }
 
-<<<<<<< HEAD
-=======
-TDataFrameUPtr setupLinearRegressionData(const TStrVec& fieldNames,
-                                         TStrVec& fieldValues,
-                                         api::CDataFrameAnalyzer& analyzer,
-                                         const TDoubleVec& weights,
-                                         const TDoubleVec& regressors,
-                                         TStrVec& targets) {
-
-    auto target = [&weights](const TDoubleVec& regressors_) {
-        double result{0.0};
-        for (std::size_t i = 0; i < weights.size(); ++i) {
-            result += weights[i] * regressors_[i];
-        }
-        return core::CStringUtils::typeToStringPrecise(result, core::CIEEE754::E_DoublePrecision);
-    };
-
-    auto frame = core::makeMainStorageDataFrame(weights.size() + 1).first;
-
-    for (std::size_t i = 0; i < regressors.size(); i += weights.size()) {
-        TDoubleVec row(weights.size());
-        for (std::size_t j = 0; j < weights.size(); ++j) {
-            row[j] = regressors[i + j];
-        }
-
-        for (std::size_t j = 0; j < row.size(); ++j) {
-            fieldValues[j] = core::CStringUtils::typeToStringPrecise(
-                row[j], core::CIEEE754::E_DoublePrecision);
-        }
-        fieldValues[weights.size()] = target(row);
-        targets.push_back(fieldValues[weights.size()]);
-
-        analyzer.handleRecord(fieldNames, fieldValues);
-        frame->parseAndWriteRow(
-            core::CVectorRange<const TStrVec>(fieldValues, 0, weights.size() + 1));
-    }
-
-    frame->finishWritingRows();
-
-    return frame;
-}
-
-TDataFrameUPtr setupBinaryClassificationData(const TStrVec& fieldNames,
-                                             TStrVec& fieldValues,
-                                             api::CDataFrameAnalyzer& analyzer,
-                                             const TDoubleVec& weights,
-                                             const TDoubleVec& regressors,
-                                             TStrVec& targets) {
-    TStrVec classes{"foo", "bar"};
-    auto target = [&weights, &classes](const TDoubleVec& regressors_) {
-        double result{0.0};
-        for (std::size_t i = 0; i < weights.size(); ++i) {
-            result += weights[i] * regressors_[i];
-        }
-        return classes[result < 0.0 ? 0 : 1];
-    };
-
-    auto frame = core::makeMainStorageDataFrame(weights.size() + 1).first;
-    TBoolVec categoricalFields(weights.size(), false);
-    categoricalFields.push_back(true);
-    frame->categoricalColumns(std::move(categoricalFields));
-
-    for (std::size_t i = 0; i < regressors.size(); i += weights.size()) {
-        TDoubleVec row(weights.size());
-        for (std::size_t j = 0; j < weights.size(); ++j) {
-            row[j] = regressors[i + j];
-        }
-
-        for (std::size_t j = 0; j < row.size() - 1; ++j) {
-            fieldValues[j] = core::CStringUtils::typeToStringPrecise(
-                row[j], core::CIEEE754::E_DoublePrecision);
-        }
-        fieldValues[weights.size()] = target(row);
-        targets.push_back(fieldValues[weights.size()]);
-
-        analyzer.handleRecord(fieldNames, fieldValues);
-        frame->parseAndWriteRow(
-            core::CVectorRange<const TStrVec>(fieldValues, 0, weights.size() + 1));
-    }
-
-    frame->finishWritingRows();
-
-    return frame;
-}
-
-enum EPredictionType { E_Regression, E_BinaryClassification };
-
-void appendPrediction(core::CDataFrame&, std::size_t, double prediction, double, TDoubleVec& predictions) {
-    predictions.push_back(prediction);
-}
-
-void appendPrediction(core::CDataFrame& frame,
-                      std::size_t columnHoldingPrediction,
-                      double logOddsClass1,
-                      double threshold,
-                      TStrVec& predictions) {
-    predictions.push_back(
-        maths::CTools::logisticFunction(logOddsClass1) < threshold
-            ? frame.categoricalColumnValues()[columnHoldingPrediction][0]
-            : frame.categoricalColumnValues()[columnHoldingPrediction][1]);
-}
-
-template<typename T>
-void addPredictionTestData(EPredictionType type,
-                           const TStrVec& fieldNames,
-                           TStrVec fieldValues,
-                           api::CDataFrameAnalyzer& analyzer,
-                           std::vector<T>& expectedPredictions,
-                           std::size_t numberExamples = 100,
-                           double alpha = -1.0,
-                           double lambda = -1.0,
-                           double gamma = -1.0,
-                           double softTreeDepthLimit = -1.0,
-                           double softTreeDepthTolerance = -1.0,
-                           double eta = 0.0,
-                           std::size_t maximumNumberTrees = 0,
-                           double featureBagFraction = 0.0) {
-
-    test::CRandomNumbers rng;
-
-    TDoubleVec weights;
-    rng.generateUniformSamples(-1.0, 1.0, fieldNames.size() - 3, weights);
-    TDoubleVec regressors;
-    rng.generateUniformSamples(-10.0, 10.0, weights.size() * numberExamples, regressors);
-
-    TStrVec targets;
-    auto frame = type == E_Regression
-                     ? setupLinearRegressionData(fieldNames, fieldValues, analyzer,
-                                                 weights, regressors, targets)
-                     : setupBinaryClassificationData(fieldNames, fieldValues, analyzer,
-                                                     weights, regressors, targets);
-
-    std::unique_ptr<maths::boosted_tree::CLoss> loss;
-    if (type == E_Regression) {
-        loss = std::make_unique<maths::boosted_tree::CMse>();
-    } else {
-        loss = std::make_unique<maths::boosted_tree::CBinomialLogistic>();
-    }
-
-    maths::CBoostedTreeFactory treeFactory{
-        maths::CBoostedTreeFactory::constructFromParameters(1, std::move(loss))};
-    if (alpha >= 0.0) {
-        treeFactory.depthPenaltyMultiplier(alpha);
-    }
-    if (lambda >= 0.0) {
-        treeFactory.leafWeightPenaltyMultiplier(lambda);
-    }
-    if (gamma >= 0.0) {
-        treeFactory.treeSizePenaltyMultiplier(gamma);
-    }
-    if (softTreeDepthLimit >= 0.0) {
-        treeFactory.softTreeDepthLimit(softTreeDepthLimit);
-    }
-    if (softTreeDepthTolerance >= 0.0) {
-        treeFactory.softTreeDepthTolerance(softTreeDepthTolerance);
-    }
-    if (eta > 0.0) {
-        treeFactory.eta(eta);
-    }
-    if (maximumNumberTrees > 0) {
-        treeFactory.maximumNumberTrees(maximumNumberTrees);
-    }
-    if (featureBagFraction > 0.0) {
-        treeFactory.featureBagFraction(featureBagFraction);
-    }
-
-    ml::api::CDataFrameTrainBoostedTreeInstrumentation instrumentation("testJob");
-    treeFactory.analysisInstrumentation(instrumentation);
-
-    auto tree = treeFactory.buildFor(*frame, weights.size());
-
-    tree->train();
-    tree->predict();
-
-    frame->readRows(1, [&](TRowItr beginRows, TRowItr endRows) {
-        for (auto row = beginRows; row != endRows; ++row) {
-            double prediction{(*row)[tree->columnHoldingPrediction()]};
-            appendPrediction(*frame, weights.size(), prediction,
-                             tree->probabilityAtWhichToAssignClassOne(), expectedPredictions);
-        }
-    });
-}
-
->>>>>>> 0e30f976
 template<typename F>
 void testOneRunOfBoostedTreeTrainingWithStateRecovery(F makeSpec, std::size_t iterationToRestartFrom) {
 
