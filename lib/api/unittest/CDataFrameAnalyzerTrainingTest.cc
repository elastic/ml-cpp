/*
 * Copyright Elasticsearch B.V. and/or licensed to Elasticsearch B.V. under one
 * or more contributor license agreements. Licensed under the Elastic License
 * 2.0 and the following additional limitation. Functionality enabled by the
 * files subject to the Elastic License 2.0 may only be used in production when
 * invoked by an Elasticsearch process with a license key installed that permits
 * use of machine learning features. You may not use this file except in
 * compliance with the Elastic License 2.0 and the foregoing additional
 * limitation.
 */

#include <core/CContainerPrinter.h>
#include <core/CDataFrame.h>
#include <core/CDataSearcher.h>
#include <core/CJsonStatePersistInserter.h>
#include <core/CProgramCounters.h>
#include <core/CStateDecompressor.h>
#include <core/CStopWatch.h>

#include <maths/analytics/CBoostedTree.h>
#include <maths/analytics/CBoostedTreeFactory.h>
#include <maths/analytics/CBoostedTreeLoss.h>
#include <maths/analytics/CDataFrameUtils.h>

#include <maths/common/CBasicStatistics.h>
#include <maths/common/CTools.h>

#include <api/CDataFrameAnalyzer.h>
#include <api/CDataFrameTrainBoostedTreeRegressionRunner.h>
#include <api/CSingleStreamDataAdder.h>
#include <api/CSingleStreamSearcher.h>
#include <api/ElasticsearchStateIndex.h>

#include <test/BoostTestCloseAbsolute.h>
#include <test/CDataFrameAnalysisSpecificationFactory.h>
#include <test/CDataFrameAnalyzerTrainingFactory.h>
#include <test/CRandomNumbers.h>

#include <rapidjson/prettywriter.h>

#include <boost/test/unit_test.hpp>
#include <boost/unordered_map.hpp>

#include <algorithm>
#include <memory>
#include <sstream>
#include <stdexcept>
#include <string>

namespace utf = boost::unit_test;
namespace tt = boost::test_tools;

using TDoubleVec = std::vector<double>;
using TStrVec = std::vector<std::string>;
BOOST_TEST_DONT_PRINT_LOG_VALUE(TDoubleVec::iterator)
BOOST_TEST_DONT_PRINT_LOG_VALUE(TStrVec::iterator)

BOOST_AUTO_TEST_SUITE(CDataFrameAnalyzerTrainingTest)

using namespace ml;

namespace {
using TBoolVec = std::vector<bool>;
using TSizeVec = std::vector<std::size_t>;
using TDoubleVec = std::vector<double>;
using TDoubleVecVec = std::vector<TDoubleVec>;
using TRowItr = core::CDataFrame::TRowItr;
using TRowRef = core::CDataFrame::TRowRef;
using TDataFrameUPtr = std::unique_ptr<core::CDataFrame>;
using TDataAdderUPtr = std::unique_ptr<core::CDataAdder>;
using TPersisterSupplier = std::function<TDataAdderUPtr()>;
using TDataSearcherUPtr = std::unique_ptr<core::CDataSearcher>;
using TRestoreSearcherSupplier = std::function<TDataSearcherUPtr()>;
using TLossFunctionType = maths::analytics::boosted_tree::ELossType;
<<<<<<< HEAD
using TDataFrameUPtrTemporaryDirectoryPtrPr =
    test::CDataFrameAnalysisSpecificationFactory::TDataFrameUPtrTemporaryDirectoryPtrPr;
=======
>>>>>>> b5dcc593

class CTestDataSearcher : public core::CDataSearcher {
public:
    explicit CTestDataSearcher(const std::string& data)
        : m_Stream(new std::istringstream(data)) {}

    TIStreamP search(std::size_t /*currentDocNum*/, std::size_t /*limit*/) override {
        std::istringstream* intermediateStateStream{
            static_cast<std::istringstream*>(m_Stream.get())};
        // Discard first line, which contains the state id.
        intermediateStateStream->ignore(256, '\n');
        std::string intermediateState;
        std::getline(*intermediateStateStream, intermediateState);
        return std::make_shared<std::istringstream>(intermediateState);
    }

private:
    TIStreamP m_Stream;
};

TStrVec splitOnNull(std::stringstream&& tokenStream) {
    TStrVec results;
    std::string token;
    while (std::getline(tokenStream, token, '\0')) {
        results.push_back(token);
    }
    return results;
}

rapidjson::Document treeToJsonDocument(const maths::analytics::CBoostedTree& tree) {
    std::stringstream persistStream;
    {
        core::CJsonStatePersistInserter inserter(persistStream);
        tree.acceptPersistInserter(inserter);
        persistStream.flush();
    }
    rapidjson::Document results;
    rapidjson::ParseResult ok(results.Parse(persistStream.str()));
    BOOST_TEST_REQUIRE(static_cast<bool>(ok) == true);
    return results;
}

auto restoreTree(std::string persistedState, TDataFrameUPtr& frame, std::size_t dependentVariable) {
    CTestDataSearcher dataSearcher(persistedState);
    auto decompressor = std::make_unique<core::CStateDecompressor>(dataSearcher);
    auto stream = decompressor->search(1, 1);
    return maths::analytics::CBoostedTreeFactory::constructFromString(*stream).restoreFor(
        *frame, dependentVariable);
}

auto generateCategoricalData(test::CRandomNumbers& rng,
                             std::size_t rows,
                             const TDoubleVec& expectedFrequencies) {

    TDoubleVecVec frequencies;
    rng.generateDirichletSamples(expectedFrequencies, 1, frequencies);

    TDoubleVec values(1);
    for (std::size_t j = 0; j < frequencies[0].size(); ++j) {
        std::size_t target{static_cast<std::size_t>(
            static_cast<double>(rows) * frequencies[0][j] + 0.5)};
        values.resize(values.size() + target, static_cast<double>(j));
    }
    values.resize(rows, values.back());
    rng.random_shuffle(values.begin(), values.end());
    rng.discard(1000000); // Make sure the categories are not correlated

    return values;
}

template<typename F>
void testOneRunOfBoostedTreeTrainingWithStateRecovery(
    F makeSpec,
    std::size_t iterationToRestartFrom,
    TLossFunctionType lossFunction = TLossFunctionType::E_MseRegression) {

    std::stringstream outputStream;
    auto outputWriterFactory = [&outputStream]() {
        return std::make_unique<core::CJsonOutputStreamWrapper>(outputStream);
    };

    std::size_t numberExamples{100};
    TStrVec fieldNames{"c1", "c2", "c3", "c4", "target", ".", "."};
    TStrVec fieldValues{"", "", "", "", "", "0", ""};
    TDoubleVec weights{0.1, 2.0, 0.4, -0.5};
    TDoubleVec regressors;
    test::CRandomNumbers rng;
    rng.generateUniformSamples(-10.0, 10.0, weights.size() * numberExamples, regressors);

    auto persistenceStream = std::make_shared<std::ostringstream>();
    TPersisterSupplier persisterSupplier{[&persistenceStream]() {
        return std::make_unique<api::CSingleStreamDataAdder>(persistenceStream);
    }};

    // Compute expected tree.

    TDataFrameUPtrTemporaryDirectoryPtrPr frameAndDirectory;
    auto spec = makeSpec("target", numberExamples, frameAndDirectory,
                         &persisterSupplier, nullptr);
    api::CDataFrameAnalyzer analyzer{std::move(spec), std::move(frameAndDirectory),
                                     outputWriterFactory};
    std::size_t dependentVariable(std::find(fieldNames.begin(), fieldNames.end(), "target") -
                                  fieldNames.begin());

    TStrVec targets;

    // Avoid negative targets for MSLE.
    auto targetTransformer = [&lossFunction](double x) {
        return (lossFunction == TLossFunctionType::E_MsleRegression) ? x * x : x;
    };
    auto frame = test::CDataFrameAnalyzerTrainingFactory::setupLinearRegressionData(
        fieldNames, fieldValues, analyzer, weights, regressors, targets, targetTransformer);
    analyzer.handleRecord(fieldNames, {"", "", "", "", "", "", "$"});

    TStrVec persistedStates{splitOnNull(std::stringstream{persistenceStream->str()})};
    auto expectedTree = restoreTree(std::move(persistedStates.back()), frame, dependentVariable);

    persistenceStream->str("");
    persistenceStream->clear();

    std::string intermediateStateStream{persistedStates[iterationToRestartFrom]};
    TRestoreSearcherSupplier restorerSupplier{[&intermediateStateStream]() {
        return std::make_unique<CTestDataSearcher>(intermediateStateStream);
    }};

    spec = makeSpec("target", numberExamples, frameAndDirectory,
                    &persisterSupplier, &restorerSupplier);
    api::CDataFrameAnalyzer restoredAnalyzer{
        std::move(spec), std::move(frameAndDirectory), outputWriterFactory};

    targets.clear();
    test::CDataFrameAnalyzerTrainingFactory::setupLinearRegressionData(
        fieldNames, fieldValues, restoredAnalyzer, weights, regressors, targets,
        targetTransformer);
    restoredAnalyzer.handleRecord(fieldNames, {"", "", "", "", "", "", "$"});

    persistedStates = splitOnNull(std::stringstream{persistenceStream->str()});
    auto actualTree = restoreTree(std::move(persistedStates.back()), frame, dependentVariable);

    // Compare hyperparameters.

    rapidjson::Document expectedResults{treeToJsonDocument(*expectedTree)};
    const auto& expectedHyperparameters =
        expectedResults[maths::analytics::CBoostedTree::bestHyperparametersName()];
    const auto& expectedRegularizationHyperparameters =
        expectedHyperparameters[maths::analytics::CBoostedTree::bestRegularizationHyperparametersName()];

    rapidjson::Document actualResults{treeToJsonDocument(*actualTree)};
    const auto& actualHyperparameters =
        actualResults[maths::analytics::CBoostedTree::bestHyperparametersName()];
    const auto& actualRegularizationHyperparameters =
        actualHyperparameters[maths::analytics::CBoostedTree::bestRegularizationHyperparametersName()];

    for (const auto& key : maths::analytics::CBoostedTree::bestHyperparameterNames()) {
        if (expectedHyperparameters.HasMember(key)) {
            double expected{std::stod(expectedHyperparameters[key].GetString())};
            double actual{std::stod(actualHyperparameters[key].GetString())};
            BOOST_REQUIRE_CLOSE(expected, actual, 1e-3);
        } else if (expectedRegularizationHyperparameters.HasMember(key)) {
            double expected{std::stod(expectedRegularizationHyperparameters[key].GetString())};
            double actual{std::stod(actualRegularizationHyperparameters[key].GetString())};
            BOOST_REQUIRE_CLOSE(expected, actual, 1e-3);
        } else {
            BOOST_FAIL("Missing " + key);
        }
    }
}

void testRegressionTrainingWithParams(TLossFunctionType lossFunction) {

    // Test the regression hyperparameter settings are correctly propagated to the
    // analysis runner.

    double alpha{2.0};
    double lambda{1.0};
    double gamma{10.0};
    double softTreeDepthLimit{3.0};
    double softTreeDepthTolerance{0.1};
    double eta{0.9};
    std::size_t maximumNumberTrees{1};
    double featureBagFraction{0.3};

    std::stringstream output;
    auto outputWriterFactory = [&output]() {
        return std::make_unique<core::CJsonOutputStreamWrapper>(output);
    };

    TDataFrameUPtrTemporaryDirectoryPtrPr frameAndDirectory;
    auto spec = test::CDataFrameAnalysisSpecificationFactory{}
                    .predictionAlpha(alpha)
                    .predictionLambda(lambda)
                    .predictionGamma(gamma)
                    .predictionSoftTreeDepthLimit(softTreeDepthLimit)
                    .predictionSoftTreeDepthTolerance(softTreeDepthTolerance)
                    .predictionEta(eta)
                    .predictionMaximumNumberTrees(maximumNumberTrees)
                    .predictionFeatureBagFraction(featureBagFraction)
                    .regressionLossFunction(lossFunction)
                    .predictionSpec(test::CDataFrameAnalysisSpecificationFactory::regression(),
                                    "target", &frameAndDirectory);
    api::CDataFrameAnalyzer analyzer{std::move(spec), std::move(frameAndDirectory),
                                     std::move(outputWriterFactory)};

    TDoubleVec expectedPredictions;

    TStrVec fieldNames{"f1", "f2", "f3", "f4", "target", ".", "."};
    TStrVec fieldValues{"", "", "", "", "", "0", ""};
    test::CDataFrameAnalyzerTrainingFactory::addPredictionTestData(
        lossFunction, fieldNames, fieldValues, analyzer, expectedPredictions,
        100, alpha, lambda, gamma, softTreeDepthLimit, softTreeDepthTolerance,
        eta, maximumNumberTrees, featureBagFraction);
    analyzer.handleRecord(fieldNames, {"", "", "", "", "", "", "$"});

    // Check best hyperparameters
    const auto* runner{dynamic_cast<const api::CDataFrameTrainBoostedTreeRegressionRunner*>(
        analyzer.runner())};
    const auto& boostedTree{runner->boostedTree()};
    const auto& bestHyperparameters{boostedTree.bestHyperparameters()};
    BOOST_TEST_REQUIRE(bestHyperparameters.eta() == eta);
    BOOST_TEST_REQUIRE(bestHyperparameters.featureBagFraction() == featureBagFraction);
    // TODO extend to support setting downsampleFactor and etaGrowthRatePerTree
    //    BOOST_TEST_REQUIRE(bestHyperparameters.downsampleFactor() == downsampleFactor);
    //    BOOST_TEST_REQUIRE(bestHyperparameters.etaGrowthRatePerTree() == etaGrowthRatePerTree);
    BOOST_TEST_REQUIRE(bestHyperparameters.regularization().depthPenaltyMultiplier() == alpha);
    BOOST_TEST_REQUIRE(
        bestHyperparameters.regularization().leafWeightPenaltyMultiplier() == lambda);
    BOOST_TEST_REQUIRE(bestHyperparameters.regularization().treeSizePenaltyMultiplier() == gamma);
    BOOST_TEST_REQUIRE(bestHyperparameters.regularization().softTreeDepthLimit() ==
                       softTreeDepthLimit);
    BOOST_TEST_REQUIRE(bestHyperparameters.regularization().softTreeDepthTolerance() ==
                       softTreeDepthTolerance);

    rapidjson::Document results;
    rapidjson::ParseResult ok(results.Parse(output.str()));
    BOOST_TEST_REQUIRE(static_cast<bool>(ok) == true);

    auto expectedPrediction = expectedPredictions.begin();
    bool progressCompleted{false};
    for (const auto& result : results.GetArray()) {
        if (result.HasMember("row_results")) {
            BOOST_TEST_REQUIRE(expectedPrediction != expectedPredictions.end());
            BOOST_REQUIRE_CLOSE_ABSOLUTE(
                *expectedPrediction,
                result["row_results"]["results"]["ml"]["target_prediction"].GetDouble(),
                1e-4 * std::fabs(*expectedPrediction));
            ++expectedPrediction;
            BOOST_TEST_REQUIRE(result.HasMember("progress_percent") == false);
        } else if (result.HasMember("phase_progress")) {
            BOOST_TEST_REQUIRE(result["phase_progress"]["progress_percent"].GetInt() >= 0);
            BOOST_TEST_REQUIRE(result["phase_progress"]["progress_percent"].GetInt() <= 100);
            BOOST_TEST_REQUIRE(result.HasMember("row_results") == false);
            progressCompleted = result["phase_progress"]["progress_percent"].GetInt() == 100;
        }
    }
    BOOST_TEST_REQUIRE(expectedPrediction == expectedPredictions.end());
    BOOST_TEST_REQUIRE(progressCompleted);
}

void readIncrementalTrainingState(const std::string& resultsJson,
                                  double& alpha,
                                  double& lambda,
                                  double& gamma,
                                  double& softTreeDepthLimit,
                                  double& softTreeDepthTolerance,
                                  double& eta,
                                  double& etaGrowthRatePerTree,
                                  double& downsampleFactor,
                                  double& featureBagFraction,
                                  double& lossGap,
                                  std::ostream& incrementalTrainingState) {

    rapidjson::Document results;
    rapidjson::ParseResult ok(results.Parse(resultsJson));
    BOOST_TEST_REQUIRE(static_cast<bool>(ok) == true);

    std::stringstream inferenceModelStream;
    rapidjson::OStreamWrapper inferenceModelStreamWrapper(inferenceModelStream);
    core::CRapidJsonLineWriter<rapidjson::OStreamWrapper> inferenceModelWriter{
        inferenceModelStreamWrapper};

    rapidjson::OStreamWrapper incrementalTrainingStateWrapper(incrementalTrainingState);
    core::CRapidJsonLineWriter<rapidjson::OStreamWrapper> dataSummarizationWriter{
        incrementalTrainingStateWrapper};

    // Read the state used to initialize incremental training.
    for (const auto& result : results.GetArray()) {
        if (result.HasMember("compressed_inference_model")) {
            inferenceModelWriter.write(result);
            LOG_DEBUG(<< "Inference Model definition found");
        } else if (result.HasMember("compressed_data_summarization")) {
            dataSummarizationWriter.write(result);
            LOG_DEBUG(<< "Data summarization found");
        } else if (result.HasMember("model_metadata")) {
            LOG_DEBUG(<< "Metadata found");
            for (const auto& item : result["model_metadata"]["hyperparameters"].GetArray()) {
                if (std::strcmp(item["name"].GetString(), "alpha") == 0) {
                    alpha = item["value"].GetDouble();
                } else if (std::strcmp(item["name"].GetString(), "lambda") == 0) {
                    lambda = item["value"].GetDouble();
                } else if (std::strcmp(item["name"].GetString(), "gamma") == 0) {
                    gamma = item["value"].GetDouble();
                } else if (std::strcmp(item["name"].GetString(), "soft_tree_depth_limit") == 0) {
                    softTreeDepthLimit = item["value"].GetDouble();
                } else if (std::strcmp(item["name"].GetString(),
                                       "soft_tree_depth_tolerance") == 0) {
                    softTreeDepthTolerance = item["value"].GetDouble();
                } else if (std::strcmp(item["name"].GetString(), "eta") == 0) {
                    eta = item["value"].GetDouble();
                } else if (std::strcmp(item["name"].GetString(),
                                       "eta_growth_rate_per_tree") == 0) {
                    etaGrowthRatePerTree = item["value"].GetDouble();
                } else if (std::strcmp(item["name"].GetString(), "downsample_factor") == 0) {
                    downsampleFactor = item["value"].GetDouble();
                } else if (std::strcmp(item["name"].GetString(), "feature_bag_fraction") == 0) {
                    featureBagFraction = item["value"].GetDouble();
                }
            }
            if (result["model_metadata"].HasMember("train_properties") &&
                result["model_metadata"]["train_properties"].HasMember("loss_gap")) {
                lossGap =
                    result["model_metadata"]["train_properties"]["loss_gap"].GetDouble();
            }
        }
    }
    incrementalTrainingState << '\0' << inferenceModelStream.str() << '\0';
}

void readIncrementalTrainingState(const std::string& resultsJson,
                                  std::ostream& incrementalTrainingState) {

    rapidjson::Document results;
    rapidjson::ParseResult ok(results.Parse(resultsJson));
    BOOST_TEST_REQUIRE(static_cast<bool>(ok) == true);

    std::stringstream inferenceModelStream;
    rapidjson::OStreamWrapper inferenceModelStreamWrapper(inferenceModelStream);
    core::CRapidJsonLineWriter<rapidjson::OStreamWrapper> inferenceModelWriter{
        inferenceModelStreamWrapper};

    rapidjson::OStreamWrapper incrementalTrainingStateWrapper(incrementalTrainingState);
    core::CRapidJsonLineWriter<rapidjson::OStreamWrapper> dataSummarizationWriter{
        incrementalTrainingStateWrapper};

    // Read the state used to initialize incremental training.
    for (const auto& result : results.GetArray()) {
        if (result.HasMember("compressed_inference_model")) {
            inferenceModelWriter.write(result);
            LOG_DEBUG(<< "Inference Model definition found");
        } else if (result.HasMember("compressed_data_summarization")) {
            dataSummarizationWriter.write(result);
            LOG_DEBUG(<< "Data summarization found");
        }
    }
    incrementalTrainingState << '\0' << inferenceModelStream.str() << '\0';
}

void readPredictions(const std::string& resultsJson,
                     const std::string& targetPredictionName,
                     TDoubleVec& predictions) {

    rapidjson::Document results;
    rapidjson::ParseResult ok(results.Parse(resultsJson));
    BOOST_TEST_REQUIRE(static_cast<bool>(ok) == true);

    for (const auto& result : results.GetArray()) {
        if (result.HasMember("row_results")) {
            predictions.emplace_back(
                result["row_results"]["results"]["ml"][targetPredictionName].GetDouble());
        }
    }
}
}

BOOST_AUTO_TEST_CASE(testMissingString) {

    // Test that the special missing value string is respected.

    std::stringstream output;
    auto outputWriterFactory = [&output]() {
        return std::make_unique<core::CJsonOutputStreamWrapper>(output);
    };

    TStrVec fieldNames{"f1", "f2", "f3", "f4", "target", ".", "."};
    TStrVec fieldValues{"a", "2.0", "3.0", "4.0", "5.0", "0", ""};

    // Test default value.
    {
        std::string a{"a"};
        std::string b{"b"};
        std::string missing{core::CDataFrame::DEFAULT_MISSING_STRING};

        TDataFrameUPtrTemporaryDirectoryPtrPr frameAndDirectory;
        auto spec = test::CDataFrameAnalysisSpecificationFactory{}
                        .rows(5)
                        .predictionCategoricalFieldNames({"f1"})
                        .predictionSpec(test::CDataFrameAnalysisSpecificationFactory::regression(),
                                        "target", &frameAndDirectory);
        api::CDataFrameAnalyzer analyzer{
            std::move(spec), std::move(frameAndDirectory), outputWriterFactory};

        TBoolVec isMissing;
        for (const auto& category : {a, missing, b, a, missing}) {
            fieldValues[0] = category;
            analyzer.handleRecord(fieldNames, fieldValues);
            isMissing.push_back(category == missing);
        }
        analyzer.handleRecord(fieldNames, {"", "", "", "", "", "", "$"});

        analyzer.dataFrame().readRows(1, [&](const TRowItr& beginRows, const TRowItr& endRows) {
            std::size_t i{0};
            for (auto row = beginRows; row != endRows; ++row, ++i) {
                BOOST_REQUIRE_EQUAL(
                    isMissing[row->index()],
                    maths::analytics::CDataFrameUtils::isMissing((*row)[0]));
            }
        });
    }

    // Test custom value.
    {
        std::string a{"a"};
        std::string b{"b"};
        std::string missing{"foo"};

        TDataFrameUPtrTemporaryDirectoryPtrPr frameAndDirectory;
        auto spec = test::CDataFrameAnalysisSpecificationFactory{}
                        .rows(5)
                        .predictionCategoricalFieldNames({"f1"})
                        .missingString("foo")
                        .predictionSpec(test::CDataFrameAnalysisSpecificationFactory::regression(),
                                        "target", &frameAndDirectory);
        api::CDataFrameAnalyzer analyzer{
            std::move(spec), std::move(frameAndDirectory), outputWriterFactory};

        TBoolVec isMissing;
        for (const auto& category : {a, missing, b, a, missing}) {
            fieldValues[0] = category;
            analyzer.handleRecord(fieldNames, fieldValues);
            isMissing.push_back(category == missing);
        }
        analyzer.handleRecord(fieldNames, {"", "", "", "", "", "", "$"});

        analyzer.dataFrame().readRows(1, [&](const TRowItr& beginRows, const TRowItr& endRows) {
            std::size_t i{0};
            for (auto row = beginRows; row != endRows; ++row, ++i) {
                BOOST_REQUIRE_EQUAL(
                    isMissing[row->index()],
                    maths::analytics::CDataFrameUtils::isMissing((*row)[0]));
            }
        });
    }
}

BOOST_AUTO_TEST_CASE(testMemoryLimitHandling) {
    TStrVec errors;
    auto errorHandler = [&errors](std::string error) { errors.push_back(error); };
    core::CLogger::CScopeSetFatalErrorHandler scope{errorHandler};

    std::stringstream output;
    auto outputWriterFactory = [&output]() {
        return std::make_unique<core::CJsonOutputStreamWrapper>(output);
    };

    TDoubleVec expectedPredictions;
    std::size_t numberSamples{50};

    TStrVec fieldNames{"f1", "f2", "f3", "f4", "target", ".", "."};
    TStrVec fieldValues{"", "", "", "", "", "0", ""};

    TDataFrameUPtrTemporaryDirectoryPtrPr frameAndDirectory;
    auto spec = test::CDataFrameAnalysisSpecificationFactory{}
                    .rows(numberSamples)
                    .predictionMaximumNumberTrees(2)
                    .memoryLimit(6000)
                    .predicitionNumberRoundsPerHyperparameter(1)
                    .predictionSpec(test::CDataFrameAnalysisSpecificationFactory::regression(),
                                    "target", &frameAndDirectory);
    api::CDataFrameAnalyzer analyzer{std::move(spec), std::move(frameAndDirectory),
                                     std::move(outputWriterFactory)};
    test::CDataFrameAnalyzerTrainingFactory::addPredictionTestData(
        TLossFunctionType::E_MseRegression, fieldNames, fieldValues, analyzer,
        expectedPredictions, numberSamples);

    analyzer.handleRecord(fieldNames, {"", "", "", "", "", "", "$"});

    BOOST_TEST_REQUIRE(errors.size() > 0);
    bool memoryLimitExceed{false};
    for (const auto& error : errors) {
        if (error.find("Input error: memory limit") != std::string::npos) {
            memoryLimitExceed = true;
            break;
        }
    }
    BOOST_TEST_REQUIRE(memoryLimitExceed);

    // Verify memory status change. Initially we should be ok, but hit the hard
    // limit during training.
    rapidjson::Document results;
    rapidjson::ParseResult ok(results.Parse(output.str()));
    BOOST_TEST_REQUIRE(static_cast<bool>(ok) == true);
    bool memoryStatusOk{false};
    bool memoryStatusHardLimit{false};
    bool memoryReestimateAvailable{false};
    for (const auto& result : results.GetArray()) {
        if (result.HasMember("analytics_memory_usage")) {
            std::string status{result["analytics_memory_usage"]["status"].GetString()};
            if (status == "ok") {
                memoryStatusOk = true;
            } else if (status == "hard_limit") {
                memoryStatusHardLimit = true;
                if (result["analytics_memory_usage"].HasMember("memory_reestimate_bytes") &&
                    result["analytics_memory_usage"]["memory_reestimate_bytes"].GetInt() > 0) {
                    memoryReestimateAvailable = true;
                }
            }
        }
    }
    BOOST_TEST_REQUIRE(memoryStatusOk);
    BOOST_TEST_REQUIRE(memoryStatusHardLimit);
    BOOST_TEST_REQUIRE(memoryReestimateAvailable);
}

BOOST_AUTO_TEST_CASE(testRegressionTraining) {

    // Test the results the analyzer produces match running the regression directly.

    std::stringstream output;
    auto outputWriterFactory = [&output]() {
        return std::make_unique<core::CJsonOutputStreamWrapper>(output);
    };

    TDoubleVec expectedPredictions;

    TStrVec fieldNames{"f1", "f2", "f3", "f4", "target", ".", "."};
    TStrVec fieldValues{"", "", "", "", "", "0", ""};
    TDataFrameUPtrTemporaryDirectoryPtrPr frameAndDirectory;
    auto spec = test::CDataFrameAnalysisSpecificationFactory{}.predictionSpec(
        test::CDataFrameAnalysisSpecificationFactory::regression(), "target", &frameAndDirectory);
    api::CDataFrameAnalyzer analyzer{std::move(spec), std::move(frameAndDirectory),
                                     std::move(outputWriterFactory)};
    test::CDataFrameAnalyzerTrainingFactory::addPredictionTestData(
        TLossFunctionType::E_MseRegression, fieldNames, fieldValues, analyzer,
        expectedPredictions);

    core::CStopWatch watch{true};
    analyzer.handleRecord(fieldNames, {"", "", "", "", "", "", "$"});
    std::uint64_t duration{watch.stop()};

    rapidjson::Document results;
    rapidjson::ParseResult ok(results.Parse(output.str()));
    BOOST_TEST_REQUIRE(static_cast<bool>(ok) == true);

    auto expectedPrediction = expectedPredictions.begin();
    bool progressCompleted{false};
    for (const auto& result : results.GetArray()) {
        if (result.HasMember("row_results")) {
            BOOST_TEST_REQUIRE(expectedPrediction != expectedPredictions.end());
            BOOST_REQUIRE_CLOSE_ABSOLUTE(
                *expectedPrediction,
                result["row_results"]["results"]["ml"]["target_prediction"].GetDouble(),
                1e-4 * std::fabs(*expectedPrediction));
            ++expectedPrediction;
            BOOST_TEST_REQUIRE(result.HasMember("phase_progress") == false);
        } else if (result.HasMember("phase_progress")) {
            BOOST_TEST_REQUIRE(result["phase_progress"]["progress_percent"].GetInt() >= 0);
            BOOST_TEST_REQUIRE(result["phase_progress"]["progress_percent"].GetInt() <= 100);
            BOOST_TEST_REQUIRE(result.HasMember("row_results") == false);
            progressCompleted = result["phase_progress"]["progress_percent"].GetInt() == 100;
        }
    }
    BOOST_TEST_REQUIRE(expectedPrediction == expectedPredictions.end());
    BOOST_TEST_REQUIRE(progressCompleted);

    LOG_DEBUG(<< "estimated memory usage = "
              << core::CProgramCounters::counter(counter_t::E_DFTPMEstimatedPeakMemoryUsage));
    LOG_DEBUG(<< "peak memory = "
              << core::CProgramCounters::counter(counter_t::E_DFTPMPeakMemoryUsage));
    LOG_DEBUG(<< "time to train = " << core::CProgramCounters::counter(counter_t::E_DFTPMTimeToTrain)
              << "ms");

    BOOST_TEST_REQUIRE(core::CProgramCounters::counter(
                           counter_t::E_DFTPMEstimatedPeakMemoryUsage) < 7000000);
    BOOST_TEST_REQUIRE(core::CProgramCounters::counter(counter_t::E_DFTPMPeakMemoryUsage) < 1930000);
    BOOST_TEST_REQUIRE(core::CProgramCounters::counter(counter_t::E_DFTPMTimeToTrain) > 0);
    BOOST_TEST_REQUIRE(core::CProgramCounters::counter(counter_t::E_DFTPMTimeToTrain) <= duration);
}

BOOST_AUTO_TEST_CASE(testRegressionTrainingWithMse) {

    // Test the regression hyperparameter settings are correctly propagated to the
    // analysis runner.
    testRegressionTrainingWithParams(TLossFunctionType::E_MseRegression);
}

BOOST_AUTO_TEST_CASE(testRegressionTrainingWithParamsMsle) {
    // Test the regression hyperparameter settings are correctly propagated to the
    // analysis runner.
    testRegressionTrainingWithParams(TLossFunctionType::E_MsleRegression);
}

BOOST_AUTO_TEST_CASE(testRegressionTrainingWithParamsPseudoHuber) {
    // Test the regression hyperparameter settings are correctly propagated to the
    // analysis runner.
    testRegressionTrainingWithParams(TLossFunctionType::E_HuberRegression);
}

BOOST_AUTO_TEST_CASE(testRegressionTrainingWithRowsMissingTargetValue) {

    // Test we are able to predict value rows for which the dependent variable
    // is missing.

    test::CRandomNumbers rng;

    std::stringstream output;
    auto outputWriterFactory = [&output]() {
        return std::make_unique<core::CJsonOutputStreamWrapper>(output);
    };

    auto target = [](double feature) { return 10.0 * feature; };
    TDataFrameUPtrTemporaryDirectoryPtrPr frameAndDirectory;
    auto spec = test::CDataFrameAnalysisSpecificationFactory{}
                    .rows(50)
                    .columns(2)
                    .memoryLimit(4000000)
                    .predictionSpec(test::CDataFrameAnalysisSpecificationFactory::regression(),
                                    "target", &frameAndDirectory);
    api::CDataFrameAnalyzer analyzer{std::move(spec), std::move(frameAndDirectory),
                                     std::move(outputWriterFactory)};

    TDoubleVec feature;
    rng.generateUniformSamples(1.0, 3.0, 50, feature);

    TStrVec fieldNames{"feature", "target", ".", "."};
    TStrVec fieldValues(4);

    for (std::size_t i = 0; i < 40; ++i) {
        fieldValues[0] = std::to_string(feature[i]);
        fieldValues[1] = std::to_string(target(feature[i]));
        fieldValues[2] = std::to_string(i);
        analyzer.handleRecord(fieldNames, fieldValues);
    }
    for (std::size_t i = 40; i < 50; ++i) {
        fieldValues[0] = std::to_string(feature[i]);
        fieldValues[1] = core::CDataFrame::DEFAULT_MISSING_STRING;
        fieldValues[2] = std::to_string(i);
        analyzer.handleRecord(fieldNames, fieldValues);
    }
    analyzer.handleRecord(fieldNames, {"", "", "", "$"});

    rapidjson::Document results;
    rapidjson::ParseResult ok(results.Parse(output.str()));
    BOOST_TEST_REQUIRE(static_cast<bool>(ok) == true);

    std::size_t numberResults{0};
    for (const auto& result : results.GetArray()) {
        if (result.HasMember("row_results")) {
            std::size_t index(result["row_results"]["checksum"].GetUint64());
            double expected{target(feature[index])};
            BOOST_REQUIRE_CLOSE_ABSOLUTE(
                expected,
                result["row_results"]["results"]["ml"]["target_prediction"].GetDouble(),
                0.2 * expected);
            BOOST_REQUIRE_EQUAL(
                index < 40,
                result["row_results"]["results"]["ml"]["is_training"].GetBool());
            ++numberResults;
        }
    }
    BOOST_REQUIRE_EQUAL(std::size_t{50}, numberResults);
}

BOOST_AUTO_TEST_CASE(testRegressionTrainingWithStateRecovery) {

    // Test that restoring state and resuming training from different checkpoints
    // always produces the same result.

    test::CRandomNumbers rng;

    for (const auto& lossFunction :
         {TLossFunctionType::E_MseRegression, TLossFunctionType::E_MsleRegression,
          TLossFunctionType::E_HuberRegression}) {

        LOG_DEBUG(<< "Loss function type " << lossFunction);

        for (std::size_t restart = 6; restart < 16; restart += 2) {

            auto makeSpec = [&](const std::string& dependentVariable, std::size_t numberExamples,
                                TDataFrameUPtrTemporaryDirectoryPtrPr& frameAndDirectory,
                                TPersisterSupplier* persisterSupplier,
                                TRestoreSearcherSupplier* restorerSupplier) {
                return test::CDataFrameAnalysisSpecificationFactory{}
                    .rows(numberExamples)
                    .memoryLimit(15000000)
                    .predictionMaximumNumberTrees(10)
                    .predictionPersisterSupplier(persisterSupplier)
                    .predictionRestoreSearcherSupplier(restorerSupplier)
                    .regressionLossFunction(lossFunction)
                    .earlyStoppingEnabled(false)
                    .predictionSpec(test::CDataFrameAnalysisSpecificationFactory::regression(),
                                    dependentVariable, &frameAndDirectory);
            };

            LOG_DEBUG(<< "restart from " << restart);
            testOneRunOfBoostedTreeTrainingWithStateRecovery(makeSpec, restart, lossFunction);
        }
    }
}

BOOST_AUTO_TEST_CASE(testRegressionPredictionNumericalOnly, *utf::tolerance(0.000001)) {

    // This tests that a prediction only task produces the same predictions as the
    // result of training if rerunning with numeric features only.
    using TTask = test::CDataFrameAnalysisSpecificationFactory::TTask;
    double dataSummarizationFraction{0.1};
    std::size_t trainExamples{70};
    std::size_t predictExamples{50};

    test::CRandomNumbers rng;
    TSizeVec seed{1};
    rng.generateUniformSamples(0, 1000, 1, seed);
    LOG_DEBUG(<< "Seed: " << seed[0]);

    std::stringstream outputStream;
    auto outputWriterFactory = [&outputStream]() {
        return std::make_unique<core::CJsonOutputStreamWrapper>(outputStream);
    };
    auto makeSpec = [&](const std::string& dependentVariable, std::size_t numberExamples,
                        TDataFrameUPtrTemporaryDirectoryPtrPr& frameAndDirectory,
                        TRestoreSearcherSupplier* restorerSupplier, TTask task) {
        return test::CDataFrameAnalysisSpecificationFactory{}
            .rows(numberExamples)
            .memoryLimit(15000000)
            .predictionMaximumNumberTrees(10)
            .predictionRestoreSearcherSupplier(restorerSupplier)
            .regressionLossFunction(TLossFunctionType::E_MseRegression)
            .task(task)
            .dataSummarizationFraction(dataSummarizationFraction)
            .predictionSpec(test::CDataFrameAnalysisSpecificationFactory::regression(),
                            dependentVariable, &frameAndDirectory);
    };
    auto runAnalyzer = [&](std::size_t totalExamples, std::size_t newExamples, TTask task,
                           TRestoreSearcherSupplier* restorerSupplier = nullptr) {
        TStrVec fieldNames{"c1", "c2", "c3", "c4", "target", ".", "."};
        TStrVec fieldValues{"", "", "", "", "", "0", ""};
        outputStream.str("");
        TDataFrameUPtrTemporaryDirectoryPtrPr frameAndDirectory;
        auto spec = makeSpec("target", totalExamples, frameAndDirectory,
                             restorerSupplier, task);
        api::CDataFrameAnalyzer analyzer{
            std::move(spec), std::move(frameAndDirectory), outputWriterFactory};

        test::CDataFrameAnalyzerTrainingFactory::addPredictionTestData(
            TLossFunctionType::E_MseRegression, fieldNames, fieldValues,
            analyzer, newExamples, seed[0]);
        analyzer.handleRecord(fieldNames, {"", "", "", "", "", "", "$"});
    };

    // Run initial training.
    TDoubleVec expectedPredictions;
    expectedPredictions.reserve(trainExamples);
    std::stringstream incrementalTrainingState;
    {
        runAnalyzer(trainExamples, trainExamples, TTask::E_Train);
        readIncrementalTrainingState(outputStream.str(), incrementalTrainingState);
        readPredictions(outputStream.str(), "target_prediction", expectedPredictions);
    }
    BOOST_REQUIRE_EQUAL(expectedPredictions.size(), trainExamples);

    // Run prediction.
    TDoubleVec actualPredictions;
    actualPredictions.reserve(predictExamples);
    {
        // Pass incremental training state into the restore stream.
        auto restoreStreamPtr =
            std::make_shared<std::stringstream>(std::move(incrementalTrainingState));
        TRestoreSearcherSupplier restorerSupplier{[&restoreStreamPtr]() {
            return std::make_unique<api::CSingleStreamSearcher>(restoreStreamPtr);
        }};

        std::size_t numberExamples{
            static_cast<std::size_t>(trainExamples * dataSummarizationFraction) + predictExamples};
        runAnalyzer(numberExamples, predictExamples, TTask::E_Predict, &restorerSupplier);
        readPredictions(outputStream.str(), "target_prediction", actualPredictions);
    }
    BOOST_REQUIRE_EQUAL(actualPredictions.size(), predictExamples);
    for (std::size_t i = 0; i < predictExamples; ++i) {
        BOOST_TEST_REQUIRE(actualPredictions[i] == expectedPredictions[i]);
    }
}

BOOST_AUTO_TEST_CASE(testRegressionPredictionNumericalCategoricalMix,
                     *utf::tolerance(0.000001)) {

    // This tests that a prediction only task produces the same predictions as the
    // result of training if rerunning with a mixture of categorical and numeric
    // features.
    using TTask = test::CDataFrameAnalysisSpecificationFactory::TTask;
    double dataSummarizationFraction{0.1};
    std::size_t trainExamples{70};
    std::size_t predictExamples{50};
    std::size_t cols = 3;

    test::CRandomNumbers rng;
    TSizeVec seed{1};
    rng.generateUniformSamples(0, 1000, 1, seed);
    LOG_DEBUG(<< "Seed: " << seed[0]);
    rng.seed(seed[0]);

    // Generate the training values.
    TDoubleVec weights{10.0, 50.0};
    TDoubleVecVec values(cols);
    rng.generateUniformSamples(-10.0, 10.0, trainExamples, values[0]);
    values[1] = generateCategoricalData(rng, trainExamples, {5.0, 5.0, 5.0});
    for (std::size_t i = 0; i < trainExamples; ++i) {
        values[2].push_back(values[0][i] * weights[0] + values[1][i] * weights[1]);
    }

    std::stringstream outputStream;
    auto outputWriterFactory = [&outputStream]() {
        return std::make_unique<core::CJsonOutputStreamWrapper>(outputStream);
    };
    auto makeSpec = [&](const std::string& dependentVariable, std::size_t numberExamples,
                        TDataFrameUPtrTemporaryDirectoryPtrPr& frameAndDirectory,
                        TRestoreSearcherSupplier* restorerSupplier, TTask task) {
        return test::CDataFrameAnalysisSpecificationFactory{}
            .rows(numberExamples)
            .columns(cols)
            .memoryLimit(30000000)
            .predictionCategoricalFieldNames({"categorical_col"})
            .predictionRestoreSearcherSupplier(restorerSupplier)
            .dataSummarizationFraction(dataSummarizationFraction)
            .task(task)
            .predictionSpec(test::CDataFrameAnalysisSpecificationFactory::regression(),
                            dependentVariable, &frameAndDirectory);
    };
    auto runAnalyzer = [&](std::size_t totalExamples, std::size_t newExamples, TTask task,
                           TRestoreSearcherSupplier* restorerSupplier = nullptr) {
        TStrVec fieldNames{"numeric_col", "categorical_col", "target", ".", "."};
        TStrVec fieldValues{"", "", "0", "", ""};
        outputStream.str("");
        TDataFrameUPtrTemporaryDirectoryPtrPr frameAndDirectory;
        auto spec = makeSpec("target", totalExamples, frameAndDirectory,
                             restorerSupplier, task);
        api::CDataFrameAnalyzer analyzer{
            std::move(spec), std::move(frameAndDirectory), outputWriterFactory};
        for (std::size_t i = 0; i < newExamples; ++i) {
            for (std::size_t j = 0; j < cols; ++j) {
                fieldValues[j] = core::CStringUtils::typeToStringPrecise(
                    values[j][i], core::CIEEE754::E_DoublePrecision);
            }
            analyzer.handleRecord(fieldNames, fieldValues);
        }
        analyzer.handleRecord(fieldNames, {"", "", "", "", "$"});
    };

    // Run inital training.
    TDoubleVec expectedPredictions;
    expectedPredictions.reserve(trainExamples);
    std::stringstream incrementalTrainingState;
    {
        runAnalyzer(trainExamples, trainExamples, TTask::E_Train);
        readIncrementalTrainingState(outputStream.str(), incrementalTrainingState);
        readPredictions(outputStream.str(), "target_prediction", expectedPredictions);
    }
    BOOST_REQUIRE_EQUAL(expectedPredictions.size(), trainExamples);

    // Run prediction.
    TDoubleVec actualPredictions;
    actualPredictions.reserve(predictExamples);
    {
        // Pass incremental training state into the restore stream.
        auto restoreStreamPtr =
            std::make_shared<std::stringstream>(std::move(incrementalTrainingState));
        TRestoreSearcherSupplier restorerSupplier{[&restoreStreamPtr]() {
            return std::make_unique<api::CSingleStreamSearcher>(restoreStreamPtr);
        }};

        std::size_t numberExamples{
            static_cast<std::size_t>(trainExamples * dataSummarizationFraction) + predictExamples};
        runAnalyzer(numberExamples, predictExamples, TTask::E_Predict, &restorerSupplier);
        readPredictions(outputStream.str(), "target_prediction", actualPredictions);
    }
    BOOST_REQUIRE_EQUAL(actualPredictions.size(), predictExamples);
    for (std::size_t i = 0; i < predictExamples; ++i) {
        BOOST_TEST_REQUIRE(actualPredictions[i] == expectedPredictions[i]);
    }
}

BOOST_AUTO_TEST_CASE(testRegressionIncrementalTraining) {

    // Test running incremental training from the analyzer matches running directly.

    std::size_t maximumNumberTrees{30};
    std::size_t numberExamples{100};

    auto makeTrainSpec = [&](const std::string& dependentVariable,
                             TDataFrameUPtrTemporaryDirectoryPtrPr& frameAndDirectory,
                             TPersisterSupplier* persisterSupplier,
                             TRestoreSearcherSupplier* restorerSupplier) {
        test::CDataFrameAnalysisSpecificationFactory specFactory;
        return specFactory.rows(numberExamples)
            .memoryLimit(15000000)
            .predictionMaximumNumberTrees(maximumNumberTrees)
            .predictionPersisterSupplier(persisterSupplier)
            .predictionRestoreSearcherSupplier(restorerSupplier)
            .regressionLossFunction(TLossFunctionType::E_MseRegression)
            .task(test::CDataFrameAnalysisSpecificationFactory::TTask::E_Train)
            .predictionSpec(test::CDataFrameAnalysisSpecificationFactory::regression(),
                            dependentVariable, &frameAndDirectory);
    };

    double alpha;
    double lambda;
    double gamma;
    double softTreeDepthLimit;
    double softTreeDepthTolerance;
    double eta;
    double etaGrowthRatePerTree;
    double downsampleFactor;
    double featureBagFraction;
    double lossGap;

    auto makeUpdateSpec = [&](const std::string& dependentVariable,
                              TDataFrameUPtrTemporaryDirectoryPtrPr& frameAndDirectory,
                              TPersisterSupplier* persisterSupplier,
                              TRestoreSearcherSupplier* restorerSupplier) {
        test::CDataFrameAnalysisSpecificationFactory specFactory;
        return specFactory.rows(2 * numberExamples)
            .memoryLimit(15000000)
            .predictionAlpha(alpha)
            .predictionLambda(lambda)
            .predictionGamma(gamma)
            .predictionSoftTreeDepthLimit(softTreeDepthLimit)
            .predictionSoftTreeDepthTolerance(softTreeDepthTolerance)
            .predictionEta(eta)
            .predictionEtaGrowthRatePerTree(etaGrowthRatePerTree)
            .predictionMaximumNumberTrees(maximumNumberTrees)
            .predictionDownsampleFactor(downsampleFactor)
            .predictionFeatureBagFraction(featureBagFraction)
            .previousTrainLossGap(lossGap)
            .previousTrainNumberRows(numberExamples)
            .predictionPersisterSupplier(persisterSupplier)
            .predictionRestoreSearcherSupplier(restorerSupplier)
            .regressionLossFunction(TLossFunctionType::E_MseRegression)
            .task(test::CDataFrameAnalysisSpecificationFactory::TTask::E_Update)
            .predictionSpec(test::CDataFrameAnalysisSpecificationFactory::regression(),
                            dependentVariable, &frameAndDirectory);
    };

    std::stringstream outputStream;
    auto outputWriterFactory = [&outputStream]() {
        return std::make_unique<core::CJsonOutputStreamWrapper>(outputStream);
    };

    // Run once.
    TStrVec fieldNames{"c1", "c2", "c3", "c4", "target", ".", "."};
    TStrVec fieldValues{"", "", "", "", "", "0", ""};
    TDoubleVec weights{0.1, 2.0, 0.4, -0.5};
    TDoubleVec regressors;
    test::CRandomNumbers rng;
    rng.generateUniformSamples(-10.0, 10.0, weights.size() * numberExamples, regressors);
    TDataFrameUPtrTemporaryDirectoryPtrPr frameAndDirectory;
    auto spec = makeTrainSpec("target", frameAndDirectory, nullptr, nullptr);
    api::CDataFrameAnalyzer analyzer{std::move(spec), std::move(frameAndDirectory),
                                     outputWriterFactory};
    TStrVec targets;

    auto frame = test::CDataFrameAnalyzerTrainingFactory::setupLinearRegressionData(
        fieldNames, fieldValues, analyzer, weights, regressors, targets);
    analyzer.handleRecord(fieldNames, {"", "", "", "", "", "", "$"});

    // Train a model for comparison.
    auto regression = maths::analytics::CBoostedTreeFactory::constructFromParameters(
                          1, std::make_unique<maths::analytics::boosted_tree::CMse>())
                          .maximumNumberTrees(maximumNumberTrees)
                          .buildForTrain(*frame, weights.size());
    regression->train();
    regression->predict();

    // Retrieve documents from the result stream that will be used to restore the model.

    std::stringstream incrementalTrainingState;
    readIncrementalTrainingState(outputStream.str(), alpha, lambda, gamma,
                                 softTreeDepthLimit, softTreeDepthTolerance,
                                 eta, etaGrowthRatePerTree, downsampleFactor,
                                 featureBagFraction, lossGap, incrementalTrainingState);

    // Pass model definition and data summarization into the restore stream.
    auto restoreStreamPtr =
        std::make_shared<std::stringstream>(std::move(incrementalTrainingState));
    TRestoreSearcherSupplier restorerSupplier{[&restoreStreamPtr]() {
        return std::make_unique<api::CSingleStreamSearcher>(restoreStreamPtr);
    }};

    outputStream.clear();
    outputStream.str("");

    // Create a new spec for incremental training.
    spec = makeUpdateSpec("target", frameAndDirectory, nullptr, &restorerSupplier);

    // Create new analyzer and run incremental training.
    api::CDataFrameAnalyzer analyzerIncremental{
        std::move(spec), std::move(frameAndDirectory), outputWriterFactory};
    auto newTrainingDataFrame = test::CDataFrameAnalyzerTrainingFactory::setupLinearRegressionData(
        fieldNames, fieldValues, analyzerIncremental, weights, regressors, targets);
    analyzerIncremental.handleRecord(fieldNames, {"", "", "", "", "", "", "$"});

    rapidjson::Document results;
    rapidjson::ParseResult ok(results.Parse(outputStream.str()));
    BOOST_TEST_REQUIRE(static_cast<bool>(ok) == true);

    // Read the predictions.
    TDoubleVec predictions;
    for (const auto& result : results.GetArray()) {
        if (result.HasMember("row_results")) {
            predictions.emplace_back(
                result["row_results"]["results"]["ml"]["target_prediction"].GetDouble());
        }
    }
    BOOST_REQUIRE_EQUAL(numberExamples, predictions.size());

    frame->resizeColumns(1, weights.size() + 1);

    auto summarisation = regression->dataSummarization();

    TDoubleVecVec newTrainingData;
    newTrainingData.reserve(numberExamples +
                            static_cast<std::size_t>(summarisation.manhattan()));
    frame->readRows(1, 0, frame->numberRows(),
                    [&](const TRowItr& beginRows, const TRowItr& endRows) {
                        for (auto row = beginRows; row != endRows; ++row) {
                            newTrainingData.push_back(TDoubleVec(row->numberColumns()));
                            row->copyTo(newTrainingData.back().begin());
                        }
                    },
                    &summarisation);
    newTrainingDataFrame->readRows(1, [&](const TRowItr& beginRows, const TRowItr& endRows) {
        for (auto row = beginRows; row != endRows; ++row) {
            newTrainingData.push_back(TDoubleVec(row->numberColumns()));
            row->copyTo(newTrainingData.back().begin());
        }
    });
    frame->resizeRows(0);
    for (std::size_t i = 0; i < newTrainingData.size(); ++i) {
        frame->writeRow([&](core::CDataFrame::TFloatVecItr column, std::int32_t& id) {
            for (std::size_t j = 0; j < newTrainingData[i].size(); ++j, ++column) {
                *column = newTrainingData[i][j];
                id = static_cast<std::int32_t>(i);
            }
        });
    }
    frame->finishWritingRows();

    core::CPackedBitVector newTrainingRowMask(
        static_cast<std::size_t>(summarisation.manhattan()), false);
    newTrainingRowMask.extend(true, numberExamples);

    regression = maths::analytics::CBoostedTreeFactory::constructFromModel(std::move(regression))
                     .newTrainingRowMask(newTrainingRowMask)
                     .buildForTrainIncremental(*frame, weights.size());

    regression->trainIncremental();
    regression->predict();

    auto prediction = predictions.begin();
    frame->readRows(1, 0, frame->numberRows(),
                    [&](const TRowItr& beginRows, const TRowItr& endRows) {
                        for (auto row = beginRows; row != endRows; ++row) {
                            BOOST_REQUIRE_CLOSE_ABSOLUTE(
                                (*prediction++), regression->readPrediction(*row)[0], 1e-6);
                        }
                    },
                    &newTrainingRowMask);
}

BOOST_AUTO_TEST_CASE(testClassificationTraining) {

    // Test the results the analyzer produces match running classification directly.

    std::stringstream output;
    auto outputWriterFactory = [&output]() {
        return std::make_unique<core::CJsonOutputStreamWrapper>(output);
    };

    TStrVec expectedPredictions;

    TStrVec fieldNames{"f1", "f2", "f3", "f4", "target", ".", "."};
    TStrVec fieldValues{"", "", "", "", "", "0", ""};
    TDataFrameUPtrTemporaryDirectoryPtrPr frameAndDirectory;
    auto spec = test::CDataFrameAnalysisSpecificationFactory{}
                    .memoryLimit(6000000)
                    .predictionCategoricalFieldNames({"target"})
                    .numberTopClasses(1)
                    .predictionSpec(test::CDataFrameAnalysisSpecificationFactory::classification(),
                                    "target", &frameAndDirectory);
    api::CDataFrameAnalyzer analyzer{std::move(spec), std::move(frameAndDirectory),
                                     std::move(outputWriterFactory)};
    test::CDataFrameAnalyzerTrainingFactory::addPredictionTestData(
        TLossFunctionType::E_BinaryClassification, fieldNames, fieldValues,
        analyzer, expectedPredictions);

    core::CStopWatch watch{true};
    analyzer.handleRecord(fieldNames, {"", "", "", "", "", "", "$"});
    std::uint64_t duration{watch.stop()};

    rapidjson::Document results;
    rapidjson::ParseResult ok(results.Parse(output.str()));
    BOOST_TEST_REQUIRE(static_cast<bool>(ok) == true);

    auto expectedPrediction = expectedPredictions.begin();
    bool progressCompleted{false};
    for (const auto& result : results.GetArray()) {
        if (result.HasMember("row_results")) {
            BOOST_TEST_REQUIRE(expectedPrediction != expectedPredictions.end());
            std::string actualPrediction{
                result["row_results"]["results"]["ml"]["target_prediction"].GetString()};
            BOOST_REQUIRE_EQUAL(*expectedPrediction, actualPrediction);
            // Check the prediction values match the first entry in the top-classes.
            BOOST_REQUIRE_EQUAL(
                result["row_results"]["results"]["ml"]["target_prediction"].GetString(),
                result["row_results"]["results"]["ml"]["top_classes"][0]["class_name"]
                    .GetString());
            BOOST_REQUIRE_EQUAL(
                result["row_results"]["results"]["ml"]["prediction_probability"].GetDouble(),
                result["row_results"]["results"]["ml"]["top_classes"][0]["class_probability"]
                    .GetDouble());
            BOOST_REQUIRE_EQUAL(
                result["row_results"]["results"]["ml"]["prediction_score"].GetDouble(),
                result["row_results"]["results"]["ml"]["top_classes"][0]["class_score"]
                    .GetDouble());
            ++expectedPrediction;
            BOOST_TEST_REQUIRE(result.HasMember("phase_progress") == false);
        } else if (result.HasMember("phase_progress")) {
            BOOST_TEST_REQUIRE(result["phase_progress"]["progress_percent"].GetInt() >= 0);
            BOOST_TEST_REQUIRE(result["phase_progress"]["progress_percent"].GetInt() <= 100);
            BOOST_TEST_REQUIRE(result.HasMember("row_results") == false);
            progressCompleted = result["phase_progress"]["progress_percent"].GetInt() == 100;
        }
    }
    BOOST_TEST_REQUIRE(expectedPrediction == expectedPredictions.end());
    BOOST_TEST_REQUIRE(progressCompleted);

    LOG_DEBUG(<< "estimated memory usage = "
              << core::CProgramCounters::counter(counter_t::E_DFTPMEstimatedPeakMemoryUsage));
    LOG_DEBUG(<< "peak memory = "
              << core::CProgramCounters::counter(counter_t::E_DFTPMPeakMemoryUsage));
    LOG_DEBUG(<< "time to train = " << core::CProgramCounters::counter(counter_t::E_DFTPMTimeToTrain)
              << "ms");

    BOOST_TEST_REQUIRE(core::CProgramCounters::counter(
                           counter_t::E_DFTPMEstimatedPeakMemoryUsage) < 7000000);
    BOOST_TEST_REQUIRE(core::CProgramCounters::counter(counter_t::E_DFTPMPeakMemoryUsage) < 1930000);
    BOOST_TEST_REQUIRE(core::CProgramCounters::counter(counter_t::E_DFTPMTimeToTrain) > 0);
    BOOST_TEST_REQUIRE(core::CProgramCounters::counter(counter_t::E_DFTPMTimeToTrain) <= duration);
}

BOOST_AUTO_TEST_CASE(testClassificationImbalancedClasses) {

    // Test for the default configuration we get high average recall for each class
    // when the training data are imbalanced.

    using TStrSizeUMap = boost::unordered_map<std::string, std::size_t>;

    std::stringstream output;
    auto outputWriterFactory = [&output]() {
        return std::make_unique<core::CJsonOutputStreamWrapper>(output);
    };

    std::size_t numberExamples{500};
    TStrVec fieldNames{"f1", "f2", "f3", "target", ".", "."};
    TStrVec fieldValues{"", "", "", "", "0", ""};
    test::CRandomNumbers rng;
    TDoubleVec weights{1.0, 1.0, 1.0};
    TDoubleVec regressors;
    rng.generateUniformSamples(-5.0, 10.0, numberExamples * weights.size(), regressors);

    TDataFrameUPtrTemporaryDirectoryPtrPr frameAndDirectory;
    auto spec = test::CDataFrameAnalysisSpecificationFactory{}
                    .rows(numberExamples)
                    .columns(4)
                    .memoryLimit(18000000)
                    .predictionCategoricalFieldNames({"target"})
                    .predictionSpec(test::CDataFrameAnalysisSpecificationFactory::classification(),
                                    "target", &frameAndDirectory);
    api::CDataFrameAnalyzer analyzer{std::move(spec), std::move(frameAndDirectory),
                                     std::move(outputWriterFactory)};

    TStrVec actuals;
    test::CDataFrameAnalyzerTrainingFactory::setupBinaryClassificationData(
        fieldNames, fieldValues, analyzer, weights, regressors, actuals);
    analyzer.handleRecord(fieldNames, {"", "", "", "", "", "$"});

    rapidjson::Document results;
    rapidjson::ParseResult ok(results.Parse(output.str()));
    BOOST_TEST_REQUIRE(static_cast<bool>(ok) == true);

    TStrSizeUMap correct;
    TStrSizeUMap counts;

    auto actual = actuals.begin();
    for (const auto& result : results.GetArray()) {
        if (result.HasMember("row_results")) {
            BOOST_TEST_REQUIRE(actual != actuals.end());
            std::string prediction{
                result["row_results"]["results"]["ml"]["target_prediction"].GetString()};

            if (*actual == prediction) {
                ++correct[*actual];
            }
            ++counts[*actual];
            ++actual;
        }
    }

    for (const auto& label : {"foo", "bar"}) {
        double recall{static_cast<double>(correct[label]) /
                      static_cast<double>(counts[label])};
        BOOST_TEST_REQUIRE(recall > 0.84);
    }
}

BOOST_AUTO_TEST_CASE(testClassificationWithUserClassWeights) {

    // Test when the user supplies class weights to control class assignments the
    // correct weights are propagated through to training.

    std::stringstream output;
    auto outputWriterFactory = [&output]() {
        return std::make_unique<core::CJsonOutputStreamWrapper>(output);
    };

    std::size_t numberExamples{500};
    TStrVec fieldNames{"f1", "f2", "f3", "target", ".", "."};
    TStrVec fieldValues{"", "", "", "", "0", ""};
    test::CRandomNumbers rng;
    TDoubleVec weights{1.0, 1.0, 1.0};
    TDoubleVec regressors;
    rng.generateUniformSamples(-5.0, 10.0, numberExamples * weights.size(), regressors);

    TDataFrameUPtrTemporaryDirectoryPtrPr frameAndDirectory;
    auto spec = test::CDataFrameAnalysisSpecificationFactory{}
                    .rows(numberExamples)
                    .columns(4)
                    .memoryLimit(18000000)
                    .predictionCategoricalFieldNames({"target"})
                    .classificationWeights({{"foo", 0.8}, {"bar", 0.2}})
                    .predictionSpec(test::CDataFrameAnalysisSpecificationFactory::classification(),
                                    "target", &frameAndDirectory);
    api::CDataFrameAnalyzer analyzer{std::move(spec), std::move(frameAndDirectory),
                                     std::move(outputWriterFactory)};

    TStrVec actuals;
    auto frame = test::CDataFrameAnalyzerTrainingFactory::setupBinaryClassificationData(
        fieldNames, fieldValues, analyzer, weights, regressors, actuals);
    analyzer.handleRecord(fieldNames, {"", "", "", "", "", "$"});

    auto classifier =
        maths::analytics::CBoostedTreeFactory::constructFromParameters(
            1, std::make_unique<maths::analytics::boosted_tree::CBinomialLogisticLoss>())
            .classAssignmentObjective(maths::analytics::CBoostedTree::E_Custom)
            .classificationWeights({{"foo", 0.8}, {"bar", 0.2}})
<<<<<<< HEAD
            .buildForTrain(*frame, 3);
=======
            .buildFor(*frame, 3);
>>>>>>> b5dcc593

    classifier->train();
    classifier->predict();

    TStrVec expectedPredictions(frame->numberRows());
    frame->readRows(1, [&](const TRowItr& beginRows, const TRowItr& endRows) {
        for (auto row = beginRows; row != endRows; ++row) {
            auto scores = classifier->readAndAdjustPrediction(*row);
            std::size_t prediction(scores[1] < scores[0] ? 0 : 1);
            expectedPredictions[row->index()] = frame->categoricalColumnValues()[3][prediction];
        }
    });

    rapidjson::Document results;
    rapidjson::ParseResult ok(results.Parse(output.str()));
    BOOST_TEST_REQUIRE(static_cast<bool>(ok) == true);

    auto expectedPrediction = expectedPredictions.begin();
    for (const auto& result : results.GetArray()) {
        if (result.HasMember("row_results")) {
            BOOST_TEST_REQUIRE(expectedPrediction != expectedPredictions.end());
            std::string prediction{
                result["row_results"]["results"]["ml"]["target_prediction"].GetString()};
            BOOST_TEST_REQUIRE(*expectedPrediction == prediction);
            ++expectedPrediction;
        }
    }
}

BOOST_AUTO_TEST_CASE(testClassificationIncrementalTraining) {

    // Test running incremental training from the analyzer matches running directly.

    std::size_t maximumNumberTrees{30};
    std::size_t numberExamples{100};

    auto makeTrainSpec = [&](const std::string& dependentVariable,
                             TDataFrameUPtrTemporaryDirectoryPtrPr& frameAndDirectory,
                             TPersisterSupplier* persisterSupplier,
                             TRestoreSearcherSupplier* restorerSupplier) {
        test::CDataFrameAnalysisSpecificationFactory specFactory;
        return specFactory.rows(numberExamples)
            .memoryLimit(15000000)
            .predictionCategoricalFieldNames({dependentVariable})
            .predictionMaximumNumberTrees(maximumNumberTrees)
            .predictionPersisterSupplier(persisterSupplier)
            .predictionRestoreSearcherSupplier(restorerSupplier)
            .regressionLossFunction(TLossFunctionType::E_BinaryClassification)
            .task(test::CDataFrameAnalysisSpecificationFactory::TTask::E_Train)
            .predictionSpec(test::CDataFrameAnalysisSpecificationFactory::classification(),
                            dependentVariable, &frameAndDirectory);
    };

    double alpha;
    double lambda;
    double gamma;
    double softTreeDepthLimit;
    double softTreeDepthTolerance;
    double eta;
    double etaGrowthRatePerTree;
    double downsampleFactor;
    double featureBagFraction;
    double lossGap;

    auto makeUpdateSpec = [&](const std::string& dependentVariable,
                              TDataFrameUPtrTemporaryDirectoryPtrPr& frameAndDirectory,
                              TPersisterSupplier* persisterSupplier,
                              TRestoreSearcherSupplier* restorerSupplier) {
        test::CDataFrameAnalysisSpecificationFactory specFactory;
        return specFactory.rows(2 * numberExamples)
            .memoryLimit(15000000)
            .predictionCategoricalFieldNames({dependentVariable})
            .predictionAlpha(alpha)
            .predictionLambda(lambda)
            .predictionGamma(gamma)
            .predictionSoftTreeDepthLimit(softTreeDepthLimit)
            .predictionSoftTreeDepthTolerance(softTreeDepthTolerance)
            .predictionEta(eta)
            .predictionEtaGrowthRatePerTree(etaGrowthRatePerTree)
            .predictionMaximumNumberTrees(maximumNumberTrees)
            .predictionDownsampleFactor(downsampleFactor)
            .predictionFeatureBagFraction(featureBagFraction)
            .previousTrainLossGap(lossGap)
            .previousTrainNumberRows(numberExamples)
            .predictionPersisterSupplier(persisterSupplier)
            .predictionRestoreSearcherSupplier(restorerSupplier)
            .regressionLossFunction(TLossFunctionType::E_BinaryClassification)
            .task(test::CDataFrameAnalysisSpecificationFactory::TTask::E_Update)
            .predictionSpec(test::CDataFrameAnalysisSpecificationFactory::classification(),
                            dependentVariable, &frameAndDirectory);
    };

    std::stringstream outputStream;
    auto outputWriterFactory = [&outputStream]() {
        return std::make_unique<core::CJsonOutputStreamWrapper>(outputStream);
    };

    // Run once.
    TStrVec fieldNames{"f1", "f2", "f3", "f4", "target", ".", "."};
    TStrVec fieldValues{"", "", "", "", "", "0", ""};
    TDoubleVec weights{0.1, 2.0, 0.4, -0.5};
    TDoubleVec regressors;
    test::CRandomNumbers rng;
    rng.generateUniformSamples(-10.0, 10.0, weights.size() * numberExamples, regressors);
    TDataFrameUPtrTemporaryDirectoryPtrPr frameAndDirectory;
    auto spec = makeTrainSpec("target", frameAndDirectory, nullptr, nullptr);
    api::CDataFrameAnalyzer analyzer{std::move(spec), std::move(frameAndDirectory),
                                     outputWriterFactory};
    TStrVec targets;
    auto frame = test::CDataFrameAnalyzerTrainingFactory::setupBinaryClassificationData(
        fieldNames, fieldValues, analyzer, weights, regressors, targets);
    analyzer.handleRecord(fieldNames, {"", "", "", "", "", "", "$"});

    // Train a model for comparison.
    auto classification =
        maths::analytics::CBoostedTreeFactory::constructFromParameters(
            1, std::make_unique<maths::analytics::boosted_tree::CBinomialLogisticLoss>())
            .maximumNumberTrees(maximumNumberTrees)
            .buildForTrain(*frame, weights.size());
    classification->train();
    classification->predict();

    // Retrieve documents from the result stream that will be used to restore the model.

    std::stringstream incrementalTrainingState;
    readIncrementalTrainingState(outputStream.str(), alpha, lambda, gamma,
                                 softTreeDepthLimit, softTreeDepthTolerance,
                                 eta, etaGrowthRatePerTree, downsampleFactor,
                                 featureBagFraction, lossGap, incrementalTrainingState);

    // Pass model definition and data summarization into the restore stream.
    auto restoreStreamPtr =
        std::make_shared<std::stringstream>(std::move(incrementalTrainingState));
    TRestoreSearcherSupplier restorerSupplier{[&restoreStreamPtr]() {
        return std::make_unique<api::CSingleStreamSearcher>(restoreStreamPtr);
    }};

    outputStream.clear();
    outputStream.str("");

    // Create a new spec for incremental training.
    spec = makeUpdateSpec("target", frameAndDirectory, nullptr, &restorerSupplier);

    // Create new analyzer and run incremental training.
    api::CDataFrameAnalyzer analyzerIncremental{
        std::move(spec), std::move(frameAndDirectory), outputWriterFactory};
    auto newTrainingDataFrame = test::CDataFrameAnalyzerTrainingFactory::setupBinaryClassificationData(
        fieldNames, fieldValues, analyzerIncremental, weights, regressors, targets);
    analyzerIncremental.handleRecord(fieldNames, {"", "", "", "", "", "", "$"});

    rapidjson::Document results;
    rapidjson::ParseResult ok(results.Parse(outputStream.str()));
    BOOST_TEST_REQUIRE(static_cast<bool>(ok) == true);

    // Read the predictions.
    TDoubleVec predictions;
    for (const auto& result : results.GetArray()) {
        if (result.HasMember("row_results")) {
            predictions.emplace_back(
                result["row_results"]["results"]["ml"]["prediction_probability"].GetDouble());
        }
    }
    BOOST_REQUIRE_EQUAL(numberExamples, predictions.size());

    frame->resizeColumns(1, weights.size() + 1);

    auto summarisation = classification->dataSummarization();

    TDoubleVecVec newTrainingData;
    newTrainingData.reserve(numberExamples +
                            static_cast<std::size_t>(summarisation.manhattan()));
    frame->readRows(1, 0, frame->numberRows(),
                    [&](const TRowItr& beginRows, const TRowItr& endRows) {
                        for (auto row = beginRows; row != endRows; ++row) {
                            newTrainingData.push_back(TDoubleVec(row->numberColumns()));
                            row->copyTo(newTrainingData.back().begin());
                        }
                    },
                    &summarisation);
    newTrainingDataFrame->readRows(1, [&](const TRowItr& beginRows, const TRowItr& endRows) {
        for (auto row = beginRows; row != endRows; ++row) {
            newTrainingData.push_back(TDoubleVec(row->numberColumns()));
            row->copyTo(newTrainingData.back().begin());
        }
    });

    frame->resizeRows(0);
    for (std::size_t i = 0; i < newTrainingData.size(); ++i) {
        frame->writeRow([&](core::CDataFrame::TFloatVecItr column, std::int32_t& id) {
            for (std::size_t j = 0; j < newTrainingData[i].size(); ++j, ++column) {
                *column = newTrainingData[i][j];
                id = static_cast<std::int32_t>(i);
            }
        });
    }
    frame->finishWritingRows();

    core::CPackedBitVector newTrainingRowMask(
        static_cast<std::size_t>(summarisation.manhattan()), false);
    newTrainingRowMask.extend(true, numberExamples);

    classification = maths::analytics::CBoostedTreeFactory::constructFromModel(
                         std::move(classification))
                         .newTrainingRowMask(newTrainingRowMask)
                         .buildForTrainIncremental(*frame, weights.size());

    classification->trainIncremental();
    classification->predict();

    auto prediction = predictions.begin();
    frame->readRows(
        1, 0, frame->numberRows(),
        [&](const TRowItr& beginRows, const TRowItr& endRows) {
            for (auto row = beginRows; row != endRows; ++row) {
                double expectedPrediction{classification->readPrediction(*row)[0]};
                // The prediction_probability result contains the highest scoring
                // class probability which is usually, but not always, the highest
                // class probability. The probability of the prediction result is
                // therefore not a consistent class while readPrediction always
                // returns the probability of class 1. Here, we simply check that
                // the prediction_probability matches the probability of one of the
                // classes, since it is very unlikely to match the wrong class by
                // chance.
                BOOST_REQUIRE((std::fabs(*prediction - expectedPrediction) < 1e-6) ||
                              (std::fabs(*prediction + expectedPrediction - 1.0) < 1e-6));
                ++prediction;
            }
        },
        &newTrainingRowMask);
}

BOOST_AUTO_TEST_CASE(testIncrementalTrainingFieldMismatch) {

    // Test running incremental with reordered fields and extra fields.

    std::size_t maximumNumberTrees{30};
    std::size_t numberExamples{100};

    auto makeTrainSpec = [&](const std::string& dependentVariable,
                             TDataFrameUPtrTemporaryDirectoryPtrPr& frameAndDirectory,
                             TPersisterSupplier* persisterSupplier,
                             TRestoreSearcherSupplier* restorerSupplier) {
        test::CDataFrameAnalysisSpecificationFactory specFactory;
        return specFactory.rows(numberExamples)
            .memoryLimit(15000000)
            .predictionCategoricalFieldNames({dependentVariable})
            .predictionMaximumNumberTrees(maximumNumberTrees)
            .predictionPersisterSupplier(persisterSupplier)
            .predictionRestoreSearcherSupplier(restorerSupplier)
            .regressionLossFunction(TLossFunctionType::E_BinaryClassification)
            .task(test::CDataFrameAnalysisSpecificationFactory::TTask::E_Train)
            .predictionSpec(test::CDataFrameAnalysisSpecificationFactory::classification(),
                            dependentVariable, &frameAndDirectory);
    };

    double alpha;
    double lambda;
    double gamma;
    double softTreeDepthLimit;
    double softTreeDepthTolerance;
    double eta;
    double etaGrowthRatePerTree;
    double downsampleFactor;
    double featureBagFraction;
    double lossGap;

    auto makeUpdateSpec = [&](const std::string& dependentVariable, TStrVec categoricalFields,
                              TDataFrameUPtrTemporaryDirectoryPtrPr& frameAndDirectory,
                              TPersisterSupplier* persisterSupplier,
                              TRestoreSearcherSupplier* restorerSupplier) {
        test::CDataFrameAnalysisSpecificationFactory specFactory;
        categoricalFields.push_back(dependentVariable);
        return specFactory.rows(2 * numberExamples)
            .memoryLimit(15000000)
            .predictionCategoricalFieldNames(categoricalFields)
            .predictionAlpha(alpha)
            .predictionLambda(lambda)
            .predictionGamma(gamma)
            .predictionSoftTreeDepthLimit(softTreeDepthLimit)
            .predictionSoftTreeDepthTolerance(softTreeDepthTolerance)
            .predictionEta(eta)
            .predictionEtaGrowthRatePerTree(etaGrowthRatePerTree)
            .predictionMaximumNumberTrees(maximumNumberTrees)
            .predictionDownsampleFactor(downsampleFactor)
            .predictionFeatureBagFraction(featureBagFraction)
            .previousTrainLossGap(lossGap)
            .previousTrainNumberRows(numberExamples)
            .predictionPersisterSupplier(persisterSupplier)
            .predictionRestoreSearcherSupplier(restorerSupplier)
            .regressionLossFunction(TLossFunctionType::E_BinaryClassification)
            .task(test::CDataFrameAnalysisSpecificationFactory::TTask::E_Update)
            .predictionSpec(test::CDataFrameAnalysisSpecificationFactory::classification(),
                            dependentVariable, &frameAndDirectory);
    };

    std::stringstream outputStream;
    auto outputWriterFactory = [&outputStream]() {
        return std::make_unique<core::CJsonOutputStreamWrapper>(outputStream);
    };

    // Run once.
    TStrVec fieldNames{"f1", "f2", "f3", "f4", "target", ".", "."};
    TStrVec fieldValues{"", "", "", "", "", "0", ""};
    TDoubleVec weights{0.1, 2.0, 0.4, -0.5};
    TDoubleVec regressors;
    test::CRandomNumbers rng;
    rng.generateUniformSamples(-10.0, 10.0, weights.size() * numberExamples, regressors);
    TDataFrameUPtrTemporaryDirectoryPtrPr frameAndDirectory;
    auto spec = makeTrainSpec("target", frameAndDirectory, nullptr, nullptr);
    api::CDataFrameAnalyzer analyzer{std::move(spec), std::move(frameAndDirectory),
                                     outputWriterFactory};
    TStrVec targets;
    auto frame = test::CDataFrameAnalyzerTrainingFactory::setupBinaryClassificationData(
        fieldNames, fieldValues, analyzer, weights, regressors, targets);
    analyzer.handleRecord(fieldNames, {"", "", "", "", "", "", "$"});

    // Train a model for comparison.
    auto classification =
        maths::analytics::CBoostedTreeFactory::constructFromParameters(
            1, std::make_unique<maths::analytics::boosted_tree::CBinomialLogisticLoss>())
            .maximumNumberTrees(maximumNumberTrees)
            .buildForTrain(*frame, weights.size());
    classification->train();
    classification->predict();

    // Retrieve documents from the result stream that will be used to restore the model.
    std::stringstream incrementalTrainingState;
    readIncrementalTrainingState(outputStream.str(), alpha, lambda, gamma,
                                 softTreeDepthLimit, softTreeDepthTolerance,
                                 eta, etaGrowthRatePerTree, downsampleFactor,
                                 featureBagFraction, lossGap, incrementalTrainingState);

    outputStream.clear();
    outputStream.str("");

    LOG_DEBUG(<< "Test extra field");

    {
        std::stringstream incrementalTrainingStateCopy;
        incrementalTrainingStateCopy << incrementalTrainingState.str();

        // Pass model definition and data summarization into the restore stream.
        auto restoreStreamPtr = std::make_shared<std::stringstream>(
            std::move(incrementalTrainingStateCopy));
        TRestoreSearcherSupplier restorerSupplier{[&restoreStreamPtr]() {
            return std::make_unique<api::CSingleStreamSearcher>(restoreStreamPtr);
        }};

        // Create a new spec for incremental training.
        spec = makeUpdateSpec("target", {}, frameAndDirectory, nullptr, &restorerSupplier);

        api::CDataFrameAnalyzer analyzerIncremental{
            std::move(spec), std::move(frameAndDirectory), outputWriterFactory};

        auto errorHandler = [](std::string error) {
            throw std::runtime_error(error);
        };
        core::CLogger::CScopeSetFatalErrorHandler scope{errorHandler};

        fieldNames.assign({"f1", "f2", "f3", "f5", "target", ".", "."});

        // Adding an unseen field should be a fatal error.
        bool throws{false};
        try {
            test::CDataFrameAnalyzerTrainingFactory::setupBinaryClassificationData(
                fieldNames, fieldValues, analyzerIncremental, weights, regressors, targets);
        } catch (const std::exception& e) {
            LOG_DEBUG(<< "Caught '" << e.what() << "'");
            throws = true;
        }
        BOOST_TEST_REQUIRE(throws);
    }

    LOG_DEBUG(<< "Test mismatching categorical fields");

    {
        std::stringstream incrementalTrainingStateCopy;
        incrementalTrainingStateCopy << incrementalTrainingState.str();

        // Pass model definition and data summarization into the restore stream.
        auto restoreStreamPtr = std::make_shared<std::stringstream>(
            std::move(incrementalTrainingStateCopy));
        TRestoreSearcherSupplier restorerSupplier{[&restoreStreamPtr]() {
            return std::make_unique<api::CSingleStreamSearcher>(restoreStreamPtr);
        }};

        // Create a new spec for incremental training.
        spec = makeUpdateSpec("target", {"f4"}, frameAndDirectory, nullptr, &restorerSupplier);

        api::CDataFrameAnalyzer analyzerIncremental{
            std::move(spec), std::move(frameAndDirectory), outputWriterFactory};

        auto errorHandler = [](std::string error) {
            throw std::runtime_error(error);
        };
        core::CLogger::CScopeSetFatalErrorHandler scope{errorHandler};

        fieldNames.assign({"f1", "f2", "f3", "f4", "target", ".", "."});

        // Adding an unseen field should be a fatal error.
        bool throws{false};
        try {
            test::CDataFrameAnalyzerTrainingFactory::setupBinaryClassificationData(
                fieldNames, fieldValues, analyzerIncremental, weights, regressors, targets);
        } catch (const std::exception& e) {
            LOG_DEBUG(<< "Caught '" << e.what() << "'");
            throws = true;
        }
        BOOST_TEST_REQUIRE(throws);
    }

    LOG_DEBUG(<< "Test permute fields");

    auto restoreStreamPtr =
        std::make_shared<std::stringstream>(std::move(incrementalTrainingState));
    TRestoreSearcherSupplier restorerSupplier{[&restoreStreamPtr]() {
        return std::make_unique<api::CSingleStreamSearcher>(restoreStreamPtr);
    }};

    // Create a new spec for incremental training.
    spec = makeUpdateSpec("target", {}, frameAndDirectory, nullptr, &restorerSupplier);

    api::CDataFrameAnalyzer analyzerIncremental{
        std::move(spec), std::move(frameAndDirectory), outputWriterFactory};

    // Permuting the field order should have no effect.
    fieldNames.assign({"f2", "f3", "f4", "f1", "target", ".", "."});

    // Create new analyzer and run incremental training.
    auto newTrainingDataFrame = test::CDataFrameAnalyzerTrainingFactory::setupBinaryClassificationData(
        fieldNames, fieldValues, analyzerIncremental, weights, regressors, targets);
    analyzerIncremental.handleRecord(fieldNames, {"", "", "", "", "", "", "$"});

    rapidjson::Document results;
    rapidjson::ParseResult ok(results.Parse(outputStream.str()));
    BOOST_TEST_REQUIRE(static_cast<bool>(ok) == true);

    // Read the predictions.
    TDoubleVec predictions;
    for (const auto& result : results.GetArray()) {
        if (result.HasMember("row_results")) {
            predictions.emplace_back(
                result["row_results"]["results"]["ml"]["prediction_probability"].GetDouble());
        }
    }
    BOOST_REQUIRE_EQUAL(numberExamples, predictions.size());

    frame->resizeColumns(1, weights.size() + 1);

    auto summarisation = classification->dataSummarization();

    TDoubleVecVec newTrainingData;
    newTrainingData.reserve(numberExamples +
                            static_cast<std::size_t>(summarisation.manhattan()));
    frame->readRows(1, 0, frame->numberRows(),
                    [&](const TRowItr& beginRows, const TRowItr& endRows) {
                        for (auto row = beginRows; row != endRows; ++row) {
                            newTrainingData.push_back(TDoubleVec(row->numberColumns()));
                            row->copyTo(newTrainingData.back().begin());
                        }
                    },
                    &summarisation);
    TSizeVec permutation{3, 0, 1, 2, 4};
    newTrainingDataFrame->readRows(1, [&](const TRowItr& beginRows, const TRowItr& endRows) {
        for (auto row = beginRows; row != endRows; ++row) {
            newTrainingData.emplace_back();
            newTrainingData.back().reserve(permutation.size());
            for (auto i : permutation) {
                newTrainingData.back().push_back((*row)[i]);
            }
        }
    });

    frame->resizeRows(0);
    for (std::size_t i = 0; i < newTrainingData.size(); ++i) {
        frame->writeRow([&](core::CDataFrame::TFloatVecItr column, std::int32_t& id) {
            for (std::size_t j = 0; j < newTrainingData[i].size(); ++j, ++column) {
                *column = newTrainingData[i][j];
                id = static_cast<std::int32_t>(i);
            }
        });
    }
    frame->finishWritingRows();

    core::CPackedBitVector newTrainingRowMask(
        static_cast<std::size_t>(summarisation.manhattan()), false);
    newTrainingRowMask.extend(true, numberExamples);

    classification = maths::analytics::CBoostedTreeFactory::constructFromModel(
                         std::move(classification))
                         .newTrainingRowMask(newTrainingRowMask)
                         .buildForTrainIncremental(*frame, weights.size());

    classification->trainIncremental();
    classification->predict();

    auto prediction = predictions.begin();
    frame->readRows(
        1, 0, frame->numberRows(),
        [&](const TRowItr& beginRows, const TRowItr& endRows) {
            for (auto row = beginRows; row != endRows; ++row) {
                double expectedPrediction{classification->readPrediction(*row)[0]};
                // See testClassificationIncrementalTraining for an explanation.
                BOOST_REQUIRE((std::fabs(*prediction - expectedPrediction) < 1e-6) ||
                              (std::fabs(*prediction + expectedPrediction - 1.0) < 1e-6));
                ++prediction;
            }
        },
        &newTrainingRowMask);
}

BOOST_AUTO_TEST_CASE(testParsingOfCategoricalFields) {

    // Test that we correctly map categorical fields and handle the case that the
    // cardinality is so high it overflows the max representable integer in a data
    // frame.

    std::stringstream output;
    auto outputWriterFactory = [&output]() {
        return std::make_unique<core::CJsonOutputStreamWrapper>(output);
    };

    {
        TDataFrameUPtrTemporaryDirectoryPtrPr frameAndDirectory;
        auto spec = test::CDataFrameAnalysisSpecificationFactory{}
                        .rows(1000)
                        .memoryLimit(27000000)
                        .predictionCategoricalFieldNames({"x1", "x2"})
                        .predictionSpec(test::CDataFrameAnalysisSpecificationFactory::regression(),
                                        "x5", &frameAndDirectory);
        api::CDataFrameAnalyzer analyzer{
            std::move(spec), std::move(frameAndDirectory), outputWriterFactory};

        TStrVec x[]{{"x11", "x12", "x13", "x14", "x15"},
                    {"x21", "x22", "x23", "x24", "x25", "x26", "x27"}};

        for (std::size_t i = 0; i < 10; ++i) {
            analyzer.handleRecord({"x1", "x2", "x3", "x4", "x5", ".", "."},
                                  {x[0][i % x[0].size()], x[1][i % x[1].size()],
                                   std::to_string(i), std::to_string(i),
                                   std::to_string(i), std::to_string(i), ""});
        }
        analyzer.receivedAllRows();

        bool passed{true};

        const core::CDataFrame& frame{analyzer.dataFrame()};
        frame.readRows(1, [&](const TRowItr& beginRows, const TRowItr& endRows) {
            std::size_t i{0};
            for (auto row = beginRows; row != endRows; ++row, ++i) {
                core::CFloatStorage expected[]{static_cast<double>(i % x[0].size()),
                                               static_cast<double>(i % x[1].size())};
                bool wasPassed{passed};
                passed &= (expected[0] == (*row)[0]);
                passed &= (expected[1] == (*row)[1]);
                if (wasPassed && passed == false) {
                    LOG_ERROR(<< "expected " << core::CContainerPrinter::print(expected)
                              << ", got [" << (*row)[0] << ", " << (*row)[1] << "]");
                }
            }
        });

        BOOST_TEST_REQUIRE(passed);
    }

    LOG_DEBUG(<< "Test overflow");
    {
        std::size_t rows{core::CDataFrame::MAX_CATEGORICAL_CARDINALITY + 3};

        TDataFrameUPtrTemporaryDirectoryPtrPr frameAndDirectory;
        auto spec = test::CDataFrameAnalysisSpecificationFactory{}
                        .rows(rows)
                        .memoryLimit(8000000000)
                        .predictionCategoricalFieldNames({"x1"})
                        .predictionSpec(test::CDataFrameAnalysisSpecificationFactory::regression(),
                                        "x5", &frameAndDirectory);
        api::CDataFrameAnalyzer analyzer{
            std::move(spec), std::move(frameAndDirectory), outputWriterFactory};

        TStrVec fieldNames{"x1", "x2", "x3", "x4", "x5", ".", "."};
        TStrVec fieldValues{"", "", "", "", "", "", ""};
        for (std::size_t i = 0; i < rows; ++i) {
            std::fill_n(fieldValues.begin(), 6, std::to_string(i));
            analyzer.handleRecord(fieldNames, fieldValues);
        }
        analyzer.receivedAllRows();

        bool passed{true};
        std::size_t i{0};

        const core::CDataFrame& frame{analyzer.dataFrame()};
        frame.readRows(1, [&](const TRowItr& beginRows, const TRowItr& endRows) {
            for (auto row = beginRows; row != endRows; ++row, ++i) {
                core::CFloatStorage expected{
                    i < core::CDataFrame::MAX_CATEGORICAL_CARDINALITY
                        ? static_cast<double>(i)
                        : static_cast<double>(core::CDataFrame::MAX_CATEGORICAL_CARDINALITY)};
                bool wasPassed{passed};
                passed &= (expected == (*row)[0]);
                if (wasPassed && passed == false) {
                    LOG_ERROR(<< "expected " << expected << ", got " << (*row)[0]);
                }
            }
        });

        BOOST_TEST_REQUIRE(passed);
    }
}

BOOST_AUTO_TEST_CASE(testCategoricalFieldsEmptyAsMissing) {

    // Test supplying an empty category is interpreted as if the value is missing.

    auto eq = [](double expected) {
        return [expected](double actual) { return expected == actual; };
    };

    auto missing = [](double actual) {
        return maths::analytics::CDataFrameUtils::isMissing(actual);
    };

    auto assertRow = [&](const std::size_t row_i,
                         const std::vector<std::function<bool(double)>>& matchers,
                         const TRowRef& row) {
        BOOST_REQUIRE_MESSAGE(matchers.size() == row.numberColumns(),
                              "row " + std::to_string(row_i));
        for (std::size_t i = 0; i < row.numberColumns(); ++i) {
            BOOST_REQUIRE_MESSAGE(matchers[i](row[i]), "row " + std::to_string(row_i) + ", column " +
                                                           std::to_string(i));
        }
    };

    std::stringstream output;
    auto outputWriterFactory = [&output]() {
        return std::make_unique<core::CJsonOutputStreamWrapper>(output);
    };

    std::string missingString{"foo"};

    TDataFrameUPtrTemporaryDirectoryPtrPr frameAndDirectory;
    auto spec = test::CDataFrameAnalysisSpecificationFactory{}
                    .rows(1000)
                    .memoryLimit(27000000)
                    .predictionCategoricalFieldNames({"x1", "x2", "x5"})
                    .missingString(missingString)
                    .predictionSpec(test::CDataFrameAnalysisSpecificationFactory::classification(),
                                    "x5", &frameAndDirectory);
    api::CDataFrameAnalyzer analyzer{std::move(spec), std::move(frameAndDirectory),
                                     std::move(outputWriterFactory)};

    TStrVec fieldNames{"x1", "x2", "x3", "x4", "x5", ".", "."};
    analyzer.handleRecord(fieldNames, {"x11", "x21", "0", "0", "x51", "0", ""});
    analyzer.handleRecord(fieldNames, {"x12", "x22", "1", "1", "x52", "1", ""});
    analyzer.handleRecord(fieldNames, {"", "x23", "2", "2", "x51", "2", ""});
    analyzer.handleRecord(fieldNames, {"x14", "x24", "3", "3", missingString, "3", ""});
    analyzer.handleRecord(fieldNames, {"x15", "x25", "4", "4", "x51", "4", ""});
    analyzer.handleRecord(fieldNames, {"x11", "x26", "5", "5", "x52", "5", ""});
    analyzer.handleRecord(fieldNames, {"x12", "", "6", "6", missingString, "6", ""});
    analyzer.handleRecord(fieldNames, {"x13", "x21", "7", "7", missingString, "7", ""});
    analyzer.handleRecord(fieldNames, {"x14", "x22", "8", "8", "x51", "8", ""});
    analyzer.handleRecord(fieldNames, {"", "x23", "9", "9", "x52", "9", ""});
    analyzer.receivedAllRows();

    const core::CDataFrame& frame{analyzer.dataFrame()};
    frame.readRows(1, [&](const TRowItr& beginRows, const TRowItr& endRows) {
        std::vector<TRowRef> rows;
        std::copy(beginRows, endRows, std::back_inserter(rows));
        BOOST_REQUIRE_EQUAL(std::size_t{10}, rows.size());
        assertRow(0, {eq(0.0), eq(0.0), eq(0.0), eq(0.0), eq(0.0)}, rows[0]);
        assertRow(1, {eq(1.0), eq(1.0), eq(1.0), eq(1.0), eq(1.0)}, rows[1]);
        assertRow(2, {eq(2.0), eq(2.0), eq(2.0), eq(2.0), eq(0.0)}, rows[2]);
        assertRow(3, {eq(3.0), eq(3.0), eq(3.0), eq(3.0), missing}, rows[3]);
        assertRow(4, {eq(4.0), eq(4.0), eq(4.0), eq(4.0), eq(0.0)}, rows[4]);
        assertRow(5, {eq(0.0), eq(5.0), eq(5.0), eq(5.0), eq(1.0)}, rows[5]);
        assertRow(6, {eq(1.0), eq(6.0), eq(6.0), eq(6.0), missing}, rows[6]);
        assertRow(7, {eq(5.0), eq(0.0), eq(7.0), eq(7.0), missing}, rows[7]);
        assertRow(8, {eq(3.0), eq(1.0), eq(8.0), eq(8.0), eq(0.0)}, rows[8]);
        assertRow(9, {eq(2.0), eq(2.0), eq(9.0), eq(9.0), eq(1.0)}, rows[9]);
    });
}

BOOST_AUTO_TEST_CASE(testNoRegressors) {

    // Check we catch an exit immediately if there are too few columns to run the analysis.

    TStrVec errors;
    auto errorHandler = [&errors](std::string error) { errors.push_back(error); };

    core::CLogger::CScopeSetFatalErrorHandler scope{errorHandler};
    std::stringstream output;
    auto outputWriterFactory = [&output]() {
        return std::make_unique<core::CJsonOutputStreamWrapper>(output);
    };

    TDataFrameUPtrTemporaryDirectoryPtrPr frameAndDirectory;
    auto spec = test::CDataFrameAnalysisSpecificationFactory{}
                    .rows(1000)
                    .columns(1)
                    .memoryLimit(18000000)
                    .predictionSpec(test::CDataFrameAnalysisSpecificationFactory::regression(),
                                    "x1", &frameAndDirectory);
    api::CDataFrameAnalyzer analyzer{std::move(spec), std::move(frameAndDirectory),
                                     std::move(outputWriterFactory)};

    TStrVec fieldNames{"x1", ".", "."};
    analyzer.handleRecord(fieldNames, {"0.0", "0", ""});
    analyzer.handleRecord(fieldNames, {"1.0", "1", ""});
    analyzer.handleRecord(fieldNames, {"2.0", "2", ""});
    analyzer.handleRecord(fieldNames, {"", "", "$"});

    LOG_DEBUG(<< "Errors = " << core::CContainerPrinter::print(errors));

    BOOST_TEST_REQUIRE(errors.size() == 1);
    BOOST_REQUIRE_EQUAL(errors[0], "Input error: analysis need at least one regressor.");
}

BOOST_AUTO_TEST_CASE(testProgressMonitoring) {

    // Test we get 100% progress reported for all stages of the analysis.

    std::stringstream output;
    auto outputWriterFactory = [&output]() {
        return std::make_unique<core::CJsonOutputStreamWrapper>(output);
    };

    TStrVec fieldNames{"c1", "c2", "c3", "c4", "c5", "target", ".", "."};
    TStrVec fieldValues{"", "", "", "", "", "", "0", ""};
    TDataFrameUPtrTemporaryDirectoryPtrPr frameAndDirectory;
    auto spec = test::CDataFrameAnalysisSpecificationFactory{}
                    .rows(300)
                    .columns(6)
                    .memoryLimit(18000000)
                    .predictionSpec(test::CDataFrameAnalysisSpecificationFactory::regression(),
                                    "target", &frameAndDirectory);
    api::CDataFrameAnalyzer analyzer{std::move(spec), std::move(frameAndDirectory),
                                     std::move(outputWriterFactory)};
    test::CDataFrameAnalyzerTrainingFactory::addPredictionTestData(
        TLossFunctionType::E_MseRegression, fieldNames, fieldValues, analyzer, 300);
    analyzer.handleRecord(fieldNames, {"", "", "", "", "", "", "", "$"});

    rapidjson::Document results;
    rapidjson::ParseResult ok(results.Parse(output.str()));
    BOOST_TEST_REQUIRE(static_cast<bool>(ok) == true);

    int featureSelectionLastProgress{0};
    int coarseParameterSearchLastProgress{0};
    int fineTuneParametersLastProgress{0};
    int finalTrainLastProgress{0};

    for (const auto& result : results.GetArray()) {
        if (result.HasMember("phase_progress")) {
            rapidjson::StringBuffer sb;
            rapidjson::PrettyWriter<rapidjson::StringBuffer> writer(sb);
            result["phase_progress"].Accept(writer);
            LOG_DEBUG(<< sb.GetString());

            std::string phase{result["phase_progress"]["phase"].GetString()};
            int progress{result["phase_progress"]["progress_percent"].GetInt()};
            if (phase == maths::analytics::CBoostedTreeFactory::FEATURE_SELECTION) {
                featureSelectionLastProgress = std::max(featureSelectionLastProgress, progress);
            } else if (phase == maths::analytics::CBoostedTreeFactory::COARSE_PARAMETER_SEARCH) {
                coarseParameterSearchLastProgress =
                    std::max(coarseParameterSearchLastProgress, progress);
            } else if (phase == maths::analytics::CBoostedTreeFactory::FINE_TUNING_PARAMETERS) {
                fineTuneParametersLastProgress =
                    std::max(fineTuneParametersLastProgress, progress);
            } else if (phase == maths::analytics::CBoostedTreeFactory::FINAL_TRAINING) {
                finalTrainLastProgress = std::max(finalTrainLastProgress, progress);
            }
        }
    }

    BOOST_REQUIRE_EQUAL(100, featureSelectionLastProgress);
    BOOST_REQUIRE_EQUAL(100, coarseParameterSearchLastProgress);
    BOOST_REQUIRE_EQUAL(100, fineTuneParametersLastProgress);
    BOOST_REQUIRE_EQUAL(100, finalTrainLastProgress);
}

BOOST_AUTO_TEST_CASE(testProgressMonitoringFromRestart) {

    // Check our progress picks up where it left off if we restart an analysis
    // from a checkpoint.

    auto makeSpec = [&](TDataFrameUPtrTemporaryDirectoryPtrPr& frameAndDirectory,
                        TPersisterSupplier* persisterSupplier,
                        TRestoreSearcherSupplier* restorerSupplier) {
        test::CDataFrameAnalysisSpecificationFactory specFactory;
        return specFactory.rows(400)
            .columns(6)
            .memoryLimit(18000000)
            .predictionPersisterSupplier(persisterSupplier)
            .predictionRestoreSearcherSupplier(restorerSupplier)
            .earlyStoppingEnabled(false)
            .predictionSpec(test::CDataFrameAnalysisSpecificationFactory::regression(),
                            "target", &frameAndDirectory);
    };

    std::stringstream output;
    auto outputWriterFactory = [&output]() {
        return std::make_unique<core::CJsonOutputStreamWrapper>(output);
    };

    auto persistenceStream = std::make_shared<std::ostringstream>();
    TPersisterSupplier persisterSupplier{[&persistenceStream]() {
        return std::make_unique<api::CSingleStreamDataAdder>(persistenceStream);
    }};

    TStrVec fieldNames{"c1", "c2", "c3", "c4", "c5", "target", ".", "."};
    TStrVec fieldValues{"", "", "", "", "", "", "0", ""};
    TDataFrameUPtrTemporaryDirectoryPtrPr frameAndDirectory;
    auto spec = makeSpec(frameAndDirectory, &persisterSupplier, nullptr);
    api::CDataFrameAnalyzer analyzer{std::move(spec), std::move(frameAndDirectory),
                                     outputWriterFactory};
    test::CDataFrameAnalyzerTrainingFactory::addPredictionTestData(
        TLossFunctionType::E_MseRegression, fieldNames, fieldValues, analyzer, 400);
    analyzer.handleRecord(fieldNames, {"", "", "", "", "", "", "", "$"});

    TStrVec persistedStates{
        splitOnNull(std::stringstream{std::move(persistenceStream->str())})};

    LOG_DEBUG(<< "# states = " << persistedStates.size());

    output.str("");
    persistenceStream->str("");

    std::istringstream intermediateStateStream{
        persistedStates[2 * persistedStates.size() / 3]};
    TRestoreSearcherSupplier restoreSearcherSupplier{[&intermediateStateStream]() {
        return std::make_unique<CTestDataSearcher>(intermediateStateStream.str());
    }};

    spec = makeSpec(frameAndDirectory, &persisterSupplier, &restoreSearcherSupplier);
    api::CDataFrameAnalyzer restoredAnalyzer{
        std::move(spec), std::move(frameAndDirectory), outputWriterFactory};
    test::CDataFrameAnalyzerTrainingFactory::addPredictionTestData(
        TLossFunctionType::E_MseRegression, fieldNames, fieldValues, restoredAnalyzer, 400);
    restoredAnalyzer.handleRecord(fieldNames, {"", "", "", "", "", "", "", "$"});

    rapidjson::Document results;
    rapidjson::ParseResult ok(results.Parse(output.str()));
    BOOST_TEST_REQUIRE(static_cast<bool>(ok) == true);

    int featureSelectionLastProgress{0};
    int coarseParameterSearchLastProgress{0};
    int fineTuneParametersFirstProgress{100};
    int fineTuneParametersLastProgress{0};
    int finalTrainLastProgress{0};

    for (const auto& result : results.GetArray()) {
        if (result.HasMember("phase_progress")) {
            rapidjson::StringBuffer sb;
            rapidjson::PrettyWriter<rapidjson::StringBuffer> writer(sb);
            result["phase_progress"].Accept(writer);
            LOG_DEBUG(<< sb.GetString());

            std::string phase{result["phase_progress"]["phase"].GetString()};
            int progress{result["phase_progress"]["progress_percent"].GetInt()};
            if (phase == maths::analytics::CBoostedTreeFactory::FEATURE_SELECTION) {
                featureSelectionLastProgress = std::max(featureSelectionLastProgress, progress);
            } else if (phase == maths::analytics::CBoostedTreeFactory::COARSE_PARAMETER_SEARCH) {
                coarseParameterSearchLastProgress =
                    std::max(coarseParameterSearchLastProgress, progress);
            } else if (phase == maths::analytics::CBoostedTreeFactory::FINE_TUNING_PARAMETERS) {
                if (progress > 0) {
                    fineTuneParametersFirstProgress =
                        std::min(fineTuneParametersFirstProgress, progress);
                }
                fineTuneParametersLastProgress =
                    std::max(fineTuneParametersLastProgress, progress);
            } else if (phase == maths::analytics::CBoostedTreeFactory::FINAL_TRAINING) {
                finalTrainLastProgress = std::max(finalTrainLastProgress, progress);
            }
        }
    }

    BOOST_REQUIRE_EQUAL(100, featureSelectionLastProgress);
    BOOST_REQUIRE_EQUAL(100, coarseParameterSearchLastProgress);
    BOOST_TEST_REQUIRE(fineTuneParametersFirstProgress > 50);
    BOOST_REQUIRE_EQUAL(100, fineTuneParametersLastProgress);
    BOOST_REQUIRE_EQUAL(100, finalTrainLastProgress);
}

BOOST_AUTO_TEST_SUITE_END()<|MERGE_RESOLUTION|>--- conflicted
+++ resolved
@@ -72,11 +72,8 @@
 using TDataSearcherUPtr = std::unique_ptr<core::CDataSearcher>;
 using TRestoreSearcherSupplier = std::function<TDataSearcherUPtr()>;
 using TLossFunctionType = maths::analytics::boosted_tree::ELossType;
-<<<<<<< HEAD
 using TDataFrameUPtrTemporaryDirectoryPtrPr =
     test::CDataFrameAnalysisSpecificationFactory::TDataFrameUPtrTemporaryDirectoryPtrPr;
-=======
->>>>>>> b5dcc593
 
 class CTestDataSearcher : public core::CDataSearcher {
 public:
@@ -1338,11 +1335,7 @@
             1, std::make_unique<maths::analytics::boosted_tree::CBinomialLogisticLoss>())
             .classAssignmentObjective(maths::analytics::CBoostedTree::E_Custom)
             .classificationWeights({{"foo", 0.8}, {"bar", 0.2}})
-<<<<<<< HEAD
             .buildForTrain(*frame, 3);
-=======
-            .buildFor(*frame, 3);
->>>>>>> b5dcc593
 
     classifier->train();
     classifier->predict();
