--- conflicted
+++ resolved
@@ -19,22 +19,12 @@
 
 class CLineifiedXmlInputParserTest : public CppUnit::TestFixture {
 public:
-    void testThroughputArbitraryConformant(void);
-    void testThroughputCommonConformant(void);
-    void testThroughputArbitraryRapid(void);
-    void testThroughputCommonRapid(void);
+    void testThroughputArbitraryConformant();
+    void testThroughputCommonConformant();
+    void testThroughputArbitraryRapid();
+    void testThroughputCommonRapid();
 
-<<<<<<< HEAD
     static CppUnit::Test* suite();
-=======
-class CLineifiedXmlInputParserTest : public CppUnit::TestFixture
-{
-    public:
-        void testThroughputArbitraryConformant();
-        void testThroughputCommonConformant();
-        void testThroughputArbitraryRapid();
-        void testThroughputCommonRapid();
->>>>>>> d4e4cca7
 
 private:
     template<typename PARSER>
