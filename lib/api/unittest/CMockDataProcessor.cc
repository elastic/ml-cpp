--- conflicted
+++ resolved
@@ -22,12 +22,7 @@
     : m_OutputHandler(outputHandler), m_NumRecordsHandled(0), m_WriteFieldNames(true) {
 }
 
-<<<<<<< HEAD
-void CMockDataProcessor::newOutputStream(void) {
-=======
-void CMockDataProcessor::newOutputStream()
-{
->>>>>>> d4e4cca7
+void CMockDataProcessor::newOutputStream() {
     m_OutputHandler.newOutputStream();
 }
 
@@ -57,12 +52,7 @@
     return true;
 }
 
-<<<<<<< HEAD
-void CMockDataProcessor::finalise(void) {
-=======
-void CMockDataProcessor::finalise()
-{
->>>>>>> d4e4cca7
+void CMockDataProcessor::finalise() {
 }
 
 bool CMockDataProcessor::restoreState(ml::core::CDataSearcher& restoreSearcher, ml::core_t::TTime& completeToTime) {
@@ -83,20 +73,10 @@
     return true;
 }
 
-<<<<<<< HEAD
-uint64_t CMockDataProcessor::numRecordsHandled(void) const {
+uint64_t CMockDataProcessor::numRecordsHandled() const {
     return m_NumRecordsHandled;
 }
 
-ml::api::COutputHandler& CMockDataProcessor::outputHandler(void) {
-=======
-uint64_t CMockDataProcessor::numRecordsHandled() const
-{
-    return m_NumRecordsHandled;
-}
-
-ml::api::COutputHandler &CMockDataProcessor::outputHandler()
-{
->>>>>>> d4e4cca7
+ml::api::COutputHandler& CMockDataProcessor::outputHandler() {
     return m_OutputHandler;
 }