--- conflicted
+++ resolved
@@ -36,13 +36,9 @@
 using TRowItr = core::CDataFrame::TRowItr;
 using TDoubleVec = std::vector<double>;
 using TDoubleVecVec = std::vector<TDoubleVec>;
-<<<<<<< HEAD
-using TLossFunctionType = maths::boosted_tree::ELossType;
+using TLossFunctionType = maths::analytics::boosted_tree::ELossType;
 using TDataFrameUPtrTemporaryDirectoryPtrPr =
     test::CDataFrameAnalysisSpecificationFactory::TDataFrameUPtrTemporaryDirectoryPtrPr;
-=======
-using TLossFunctionType = maths::analytics::boosted_tree::ELossType;
->>>>>>> f3909e09
 
 void addOutlierTestData(TStrVec fieldNames,
                         TStrVec fieldValues,
