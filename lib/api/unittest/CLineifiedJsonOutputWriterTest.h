/*
 * ELASTICSEARCH CONFIDENTIAL
 *
 * Copyright (c) 2016 Elasticsearch BV. All Rights Reserved.
 *
 * Notice: this software, and all information contained
 * therein, is the exclusive property of Elasticsearch BV
 * and its licensors, if any, and is protected under applicable
 * domestic and foreign law, and international treaties.
 *
 * Reproduction, republication or distribution without the
 * express written consent of Elasticsearch BV is
 * strictly prohibited.
 */
#ifndef INCLUDED_CLineifiedJsonOutputWriterTest_h
#define INCLUDED_CLineifiedJsonOutputWriterTest_h

#include <cppunit/extensions/HelperMacros.h>

class CLineifiedJsonOutputWriterTest : public CppUnit::TestFixture {
public:
    void testStringOutput(void);
    void testNumericOutput(void);

<<<<<<< HEAD
    static CppUnit::Test* suite();
=======
class CLineifiedJsonOutputWriterTest : public CppUnit::TestFixture
{
    public:
        void testStringOutput();
        void testNumericOutput();

        static CppUnit::Test *suite();
>>>>>>> d4e4cca7
};

#endif // INCLUDED_CLineifiedJsonOutputWriterTest_h<|MERGE_RESOLUTION|>--- conflicted
+++ resolved
@@ -19,20 +19,10 @@
 
 class CLineifiedJsonOutputWriterTest : public CppUnit::TestFixture {
 public:
-    void testStringOutput(void);
-    void testNumericOutput(void);
+    void testStringOutput();
+    void testNumericOutput();
 
-<<<<<<< HEAD
     static CppUnit::Test* suite();
-=======
-class CLineifiedJsonOutputWriterTest : public CppUnit::TestFixture
-{
-    public:
-        void testStringOutput();
-        void testNumericOutput();
-
-        static CppUnit::Test *suite();
->>>>>>> d4e4cca7
 };
 
 #endif // INCLUDED_CLineifiedJsonOutputWriterTest_h