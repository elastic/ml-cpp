--- conflicted
+++ resolved
@@ -19,30 +19,15 @@
 
 class CCategoryExamplesCollectorTest : public CppUnit::TestFixture {
 public:
-    void testAddGivenMaxExamplesIsZero(void);
-    void testAddGivenSameCategoryExamplePairAddedTwice(void);
-    void testAddGivenMoreThanMaxExamplesAreAddedForSameCategory(void);
-    void testAddGivenCategoryAddedIsNotSubsequent(void);
-    void testExamples(void);
-    void testPersist(void);
-    void testTruncation(void);
+    void testAddGivenMaxExamplesIsZero();
+    void testAddGivenSameCategoryExamplePairAddedTwice();
+    void testAddGivenMoreThanMaxExamplesAreAddedForSameCategory();
+    void testAddGivenCategoryAddedIsNotSubsequent();
+    void testExamples();
+    void testPersist();
+    void testTruncation();
 
-<<<<<<< HEAD
     static CppUnit::Test* suite();
-=======
-class CCategoryExamplesCollectorTest : public CppUnit::TestFixture
-{
-    public:
-        void testAddGivenMaxExamplesIsZero();
-        void testAddGivenSameCategoryExamplePairAddedTwice();
-        void testAddGivenMoreThanMaxExamplesAreAddedForSameCategory();
-        void testAddGivenCategoryAddedIsNotSubsequent();
-        void testExamples();
-        void testPersist();
-        void testTruncation();
-
-        static CppUnit::Test *suite();
->>>>>>> d4e4cca7
 };
 
 #endif // INCLUDED_CCategoryExamplesCollectorTest_h