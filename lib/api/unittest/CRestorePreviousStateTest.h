/*
 * ELASTICSEARCH CONFIDENTIAL
 *
 * Copyright (c) 2017 Elasticsearch BV. All Rights Reserved.
 *
 * Notice: this software, and all information contained
 * therein, is the exclusive property of Elasticsearch BV
 * and its licensors, if any, and is protected under applicable
 * domestic and foreign law, and international treaties.
 *
 * Reproduction, republication or distribution without the
 * express written consent of Elasticsearch BV is
 * strictly prohibited.
 */
#ifndef INCLUDED_CRestorePreviousStateTest_h
#define INCLUDED_CRestorePreviousStateTest_h

#include <cppunit/extensions/HelperMacros.h>

class CRestorePreviousStateTest : public CppUnit::TestFixture {
public:
    void testRestoreDetectorBy(void);
    void testRestoreDetectorOver(void);
    void testRestoreDetectorPartition(void);
    void testRestoreDetectorDc(void);
    void testRestoreDetectorCount(void);
    void testRestoreNormalizer(void);
    void testRestoreCategorizer(void);

<<<<<<< HEAD
    static CppUnit::Test* suite();
=======
class CRestorePreviousStateTest : public CppUnit::TestFixture
{
    public:
        void testRestoreDetectorBy();
        void testRestoreDetectorOver();
        void testRestoreDetectorPartition();
        void testRestoreDetectorDc();
        void testRestoreDetectorCount();
        void testRestoreNormalizer();
        void testRestoreCategorizer();
>>>>>>> d4e4cca7

private:
    void
    anomalyDetectorRestoreHelper(const std::string& stateFile, const std::string& configFileName, bool isSymmetric, int latencyBuckets);

    void categorizerRestoreHelper(const std::string& stateFile, bool isSymmetric);

    std::string stripDocIds(const std::string& peristedState);
};

#endif // INCLUDED_CRestorePreviousStateTest_h<|MERGE_RESOLUTION|>--- conflicted
+++ resolved
@@ -19,28 +19,15 @@
 
 class CRestorePreviousStateTest : public CppUnit::TestFixture {
 public:
-    void testRestoreDetectorBy(void);
-    void testRestoreDetectorOver(void);
-    void testRestoreDetectorPartition(void);
-    void testRestoreDetectorDc(void);
-    void testRestoreDetectorCount(void);
-    void testRestoreNormalizer(void);
-    void testRestoreCategorizer(void);
+    void testRestoreDetectorBy();
+    void testRestoreDetectorOver();
+    void testRestoreDetectorPartition();
+    void testRestoreDetectorDc();
+    void testRestoreDetectorCount();
+    void testRestoreNormalizer();
+    void testRestoreCategorizer();
 
-<<<<<<< HEAD
     static CppUnit::Test* suite();
-=======
-class CRestorePreviousStateTest : public CppUnit::TestFixture
-{
-    public:
-        void testRestoreDetectorBy();
-        void testRestoreDetectorOver();
-        void testRestoreDetectorPartition();
-        void testRestoreDetectorDc();
-        void testRestoreDetectorCount();
-        void testRestoreNormalizer();
-        void testRestoreCategorizer();
->>>>>>> d4e4cca7
 
 private:
     void
