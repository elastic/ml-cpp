/*
 * ELASTICSEARCH CONFIDENTIAL
 *
 * Copyright (c) 2017 Elasticsearch BV. All Rights Reserved.
 *
 * Notice: this software, and all information contained
 * therein, is the exclusive property of Elasticsearch BV
 * and its licensors, if any, and is protected under applicable
 * domestic and foreign law, and international treaties.
 *
 * Reproduction, republication or distribution without the
 * express written consent of Elasticsearch BV is
 * strictly prohibited.
 */
#include "CStateRestoreStreamFilterTest.h"

#include <api/CStateRestoreStreamFilter.h>

#include <boost/iostreams/filtering_stream.hpp>

#include <algorithm>
#include <sstream>
#include <string>

CppUnit::Test* CStateRestoreStreamFilterTest::suite() {
    CppUnit::TestSuite* suiteOfTests = new CppUnit::TestSuite("CRestoreStreamFilterTest");

    suiteOfTests->addTest(new CppUnit::TestCaller<CStateRestoreStreamFilterTest>(
        "CRestoreStreamFilterTest::testBulkIndexHeaderRemoval", &CStateRestoreStreamFilterTest::testBulkIndexHeaderRemoval));
    suiteOfTests->addTest(
        new CppUnit::TestCaller<CStateRestoreStreamFilterTest>("CRestoreStreamFilterTest::testBulkIndexHeaderRemovalZerobyte",
                                                               &CStateRestoreStreamFilterTest::testBulkIndexHeaderRemovalZerobyte));

    return suiteOfTests;
}

<<<<<<< HEAD
void CStateRestoreStreamFilterTest::testBulkIndexHeaderRemoval(void) {
    std::istringstream input("{\"index\":{\"_id\":\"some_id\"}}\n"
                             "{\"compressed\" : [ \"a\",\"b\"]}");
=======
void CStateRestoreStreamFilterTest::testBulkIndexHeaderRemoval()
{
    std::istringstream input ("{\"index\":{\"_id\":\"some_id\"}}\n"
                       "{\"compressed\" : [ \"a\",\"b\"]}");
>>>>>>> d4e4cca7

    boost::iostreams::filtering_istream in;
    in.push(ml::api::CStateRestoreStreamFilter());
    in.push(input);
    std::string output(std::istreambuf_iterator<char>{in}, std::istreambuf_iterator<char>{});

    std::string expected("{\"_id\":\"some_id\",\"_version\":1,\"found\":true,\"_source\":"
                         "{\"compressed\" : [ \"a\",\"b\"]}}");
    expected += '\0';
    expected += '\n';

    // replace zerobytes to avoid printing problems of cppunit
    std::replace(output.begin(), output.end(), '\0', ',');
    std::replace(expected.begin(), expected.end(), '\0', ',');

    CPPUNIT_ASSERT_EQUAL(expected, output);
}

<<<<<<< HEAD
void CStateRestoreStreamFilterTest::testBulkIndexHeaderRemovalZerobyte(void) {
=======
void CStateRestoreStreamFilterTest::testBulkIndexHeaderRemovalZerobyte()
{
>>>>>>> d4e4cca7
    std::stringstream input;

    input << "{\"index\":{\"_id\":\"some_id\"}}\n";
    input << "{\"compressed\" : [ \"a\",\"b\"]}\n";
    input << '\0';
    input << "{\"index\":{\"_id\":\"some_other_id\"}}\n";
    input << "{\"compressed\" : [ \"c\",\"d\"]}\n";

    boost::iostreams::filtering_istream in;
    in.push(ml::api::CStateRestoreStreamFilter());
    in.push(input);
    std::string output(std::istreambuf_iterator<char>{in}, std::istreambuf_iterator<char>{});

    std::string expected("{\"_id\":\"some_id\",\"_version\":1,\"found\":true,\"_source\":"
                         "{\"compressed\" : [ \"a\",\"b\"]}}");
    expected += '\0';
    expected += '\n';
    expected += "{\"_id\":\"some_other_id\",\"_version\":1,\"found\":true,\"_source\":"
                "{\"compressed\" : [ \"c\",\"d\"]}}";
    expected += '\0';
    expected += '\n';

    // replace zerobytes to avoid printing problems of cppunit
    std::replace(output.begin(), output.end(), '\0', ',');
    std::replace(expected.begin(), expected.end(), '\0', ',');

    CPPUNIT_ASSERT_EQUAL(expected, output);
}<|MERGE_RESOLUTION|>--- conflicted
+++ resolved
@@ -34,16 +34,9 @@
     return suiteOfTests;
 }
 
-<<<<<<< HEAD
-void CStateRestoreStreamFilterTest::testBulkIndexHeaderRemoval(void) {
+void CStateRestoreStreamFilterTest::testBulkIndexHeaderRemoval() {
     std::istringstream input("{\"index\":{\"_id\":\"some_id\"}}\n"
                              "{\"compressed\" : [ \"a\",\"b\"]}");
-=======
-void CStateRestoreStreamFilterTest::testBulkIndexHeaderRemoval()
-{
-    std::istringstream input ("{\"index\":{\"_id\":\"some_id\"}}\n"
-                       "{\"compressed\" : [ \"a\",\"b\"]}");
->>>>>>> d4e4cca7
 
     boost::iostreams::filtering_istream in;
     in.push(ml::api::CStateRestoreStreamFilter());
@@ -62,12 +55,7 @@
     CPPUNIT_ASSERT_EQUAL(expected, output);
 }
 
-<<<<<<< HEAD
-void CStateRestoreStreamFilterTest::testBulkIndexHeaderRemovalZerobyte(void) {
-=======
-void CStateRestoreStreamFilterTest::testBulkIndexHeaderRemovalZerobyte()
-{
->>>>>>> d4e4cca7
+void CStateRestoreStreamFilterTest::testBulkIndexHeaderRemovalZerobyte() {
     std::stringstream input;
 
     input << "{\"index\":{\"_id\":\"some_id\"}}\n";
