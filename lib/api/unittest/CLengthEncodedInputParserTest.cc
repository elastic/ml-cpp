/*
 * ELASTICSEARCH CONFIDENTIAL
 *
 * Copyright (c) 2016 Elasticsearch BV. All Rights Reserved.
 *
 * Notice: this software, and all information contained
 * therein, is the exclusive property of Elasticsearch BV
 * and its licensors, if any, and is protected under applicable
 * domestic and foreign law, and international treaties.
 *
 * Reproduction, republication or distribution without the
 * express written consent of Elasticsearch BV is
 * strictly prohibited.
 */
#include "CLengthEncodedInputParserTest.h"

#include <core/CLogger.h>
#include <core/CStringUtils.h>
#include <core/CTimeUtils.h>

#include <api/CCsvInputParser.h>
#include <api/CLengthEncodedInputParser.h>

#include <fstream>
#include <functional>
#include <ios>
#include <sstream>

// For htonl
#ifdef Windows
#include <WinSock2.h>
#else
#include <netinet/in.h>
#endif

CppUnit::Test* CLengthEncodedInputParserTest::suite() {
    CppUnit::TestSuite* suiteOfTests = new CppUnit::TestSuite("CLengthEncodedInputParserTest");

    suiteOfTests->addTest(new CppUnit::TestCaller<CLengthEncodedInputParserTest>("CLengthEncodedInputParserTest::testCsvEquivalence",
                                                                                 &CLengthEncodedInputParserTest::testCsvEquivalence));
    suiteOfTests->addTest(new CppUnit::TestCaller<CLengthEncodedInputParserTest>("CLengthEncodedInputParserTest::testThroughput",
                                                                                 &CLengthEncodedInputParserTest::testThroughput));
    suiteOfTests->addTest(new CppUnit::TestCaller<CLengthEncodedInputParserTest>(
        "CLengthEncodedInputParserTest::testCorruptStreamDetection", &CLengthEncodedInputParserTest::testCorruptStreamDetection));

    return suiteOfTests;
}

namespace {

<<<<<<< HEAD
class CSetupVisitor {
public:
    CSetupVisitor(void) : m_RecordsPerBlock(0) {}
=======
class CSetupVisitor
{
    public:
        CSetupVisitor()
            : m_RecordsPerBlock(0)
        {
        }

        //! Handle a record
        bool operator()(const ml::api::CCsvInputParser::TStrStrUMap &dataRowFields)
        {
            if (m_EncodedFieldNames.empty())
            {
                this->appendNumber(dataRowFields.size(), m_EncodedFieldNames);
                for (const auto &entry : dataRowFields)
                {
                    const std::string &fieldName = entry.first;
                    this->appendNumber(fieldName.length(), m_EncodedFieldNames);
                    m_EncodedFieldNames += fieldName;
                }
            }
>>>>>>> d4e4cca7

    //! Handle a record
    bool operator()(const ml::api::CCsvInputParser::TStrStrUMap& dataRowFields) {
        if (m_EncodedFieldNames.empty()) {
            this->appendNumber(dataRowFields.size(), m_EncodedFieldNames);
            for (const auto& entry : dataRowFields) {
                const std::string& fieldName = entry.first;
                this->appendNumber(fieldName.length(), m_EncodedFieldNames);
                m_EncodedFieldNames += fieldName;
            }
        }

        this->appendNumber(dataRowFields.size(), m_EncodedDataBlock);
        for (const auto& entry : dataRowFields) {
            const std::string& fieldValue = entry.second;
            this->appendNumber(fieldValue.length(), m_EncodedDataBlock);
            m_EncodedDataBlock += fieldValue;
        }

        ++m_RecordsPerBlock;

        return true;
    }

    std::string input(size_t testSize) const {
        std::string str;
        str.reserve(m_EncodedFieldNames.length() + testSize * m_EncodedDataBlock.length());

<<<<<<< HEAD
        // Assign like this to avoid GNU copy-on-write (which would defeat
        // the preceding reserve)
        str.assign(m_EncodedFieldNames, 0, m_EncodedFieldNames.length());
=======
        size_t recordsPerBlock() const
        {
            return m_RecordsPerBlock;
        }
>>>>>>> d4e4cca7

        // Duplicate the binary data according to the test size
        for (size_t count = 0; count < testSize; ++count) {
            str += m_EncodedDataBlock;
        }

        LOG_DEBUG("Input size is " << str.length());

<<<<<<< HEAD
        return str;
    }
=======
class CVisitor
{
    public:
        CVisitor()
            : m_Fast(true),
              m_RecordCount(0)
        {
        }
>>>>>>> d4e4cca7

    size_t recordsPerBlock(void) const { return m_RecordsPerBlock; }

private:
    template<typename NUM_TYPE>
    void appendNumber(NUM_TYPE num, std::string& str) {
        uint32_t netNum(htonl(static_cast<uint32_t>(num)));
        str.append(reinterpret_cast<char*>(&netNum), sizeof(netNum));
    }

private:
    std::string m_EncodedFieldNames;
    size_t m_RecordsPerBlock;
    std::string m_EncodedDataBlock;
};

class CVisitor {
public:
    CVisitor(void) : m_Fast(true), m_RecordCount(0) {}

    CVisitor(const ml::api::CCsvInputParser::TStrVec& expectedFieldNames)
        : m_Fast(false), m_RecordCount(0), m_ExpectedFieldNames(expectedFieldNames) {}

    //! Handle a record
    bool operator()(const ml::api::CLengthEncodedInputParser::TStrStrUMap& dataRowFields) {
        ++m_RecordCount;

        // For the throughput test, the assertions below will skew the
        // results, so bypass them
        if (m_Fast) {
            return true;
        }

<<<<<<< HEAD
        // Check the field names
        CPPUNIT_ASSERT_EQUAL(m_ExpectedFieldNames.size(), dataRowFields.size());
        for (ml::api::CCsvInputParser::TStrStrUMapCItr iter = dataRowFields.begin(); iter != dataRowFields.end(); ++iter) {
            LOG_DEBUG("Field " << iter->first << " is " << iter->second);
            CPPUNIT_ASSERT(std::find(m_ExpectedFieldNames.begin(), m_ExpectedFieldNames.end(), iter->first) != m_ExpectedFieldNames.end());
=======
        size_t recordCount() const
        {
            return m_RecordCount;
>>>>>>> d4e4cca7
        }

        // Check the line count is consistent with the _raw field
        ml::api::CCsvInputParser::TStrStrUMapCItr rawIter = dataRowFields.find("_raw");
        CPPUNIT_ASSERT(rawIter != dataRowFields.end());
        ml::api::CCsvInputParser::TStrStrUMapCItr lineCountIter = dataRowFields.find("linecount");
        CPPUNIT_ASSERT(lineCountIter != dataRowFields.end());

        size_t expectedLineCount(1 + std::count(rawIter->second.begin(), rawIter->second.end(), '\n'));
        size_t lineCount(0);
        CPPUNIT_ASSERT(ml::core::CStringUtils::stringToType(lineCountIter->second, lineCount));
        CPPUNIT_ASSERT_EQUAL(expectedLineCount, lineCount);

        return true;
    }

    size_t recordCount(void) const { return m_RecordCount; }

private:
    bool m_Fast;
    size_t m_RecordCount;
    ml::api::CCsvInputParser::TStrVec m_ExpectedFieldNames;
};
}

<<<<<<< HEAD
void CLengthEncodedInputParserTest::testCsvEquivalence(void) {
=======
void CLengthEncodedInputParserTest::testCsvEquivalence()
{
>>>>>>> d4e4cca7
    std::ifstream ifs("testfiles/simple.txt");
    CPPUNIT_ASSERT(ifs.is_open());

    CSetupVisitor setupVisitor;

    ml::api::CCsvInputParser setupParser(ifs);

    CPPUNIT_ASSERT(setupParser.readStream(std::ref(setupVisitor)));

    // Input must be binary otherwise Windows will stop at CTRL+Z
    std::istringstream input(setupVisitor.input(1), std::ios::in | std::ios::binary);

    ml::api::CLengthEncodedInputParser parser(input);

    ml::api::CCsvInputParser::TStrVec expectedFieldNames;
    expectedFieldNames.push_back("_cd");
    expectedFieldNames.push_back("_indextime");
    expectedFieldNames.push_back("_kv");
    expectedFieldNames.push_back("_raw");
    expectedFieldNames.push_back("_serial");
    expectedFieldNames.push_back("_si");
    expectedFieldNames.push_back("_sourcetype");
    expectedFieldNames.push_back("_time");
    expectedFieldNames.push_back("date_hour");
    expectedFieldNames.push_back("date_mday");
    expectedFieldNames.push_back("date_minute");
    expectedFieldNames.push_back("date_month");
    expectedFieldNames.push_back("date_second");
    expectedFieldNames.push_back("date_wday");
    expectedFieldNames.push_back("date_year");
    expectedFieldNames.push_back("date_zone");
    expectedFieldNames.push_back("eventtype");
    expectedFieldNames.push_back("host");
    expectedFieldNames.push_back("index");
    expectedFieldNames.push_back("linecount");
    expectedFieldNames.push_back("punct");
    expectedFieldNames.push_back("source");
    expectedFieldNames.push_back("sourcetype");
    expectedFieldNames.push_back("server");
    expectedFieldNames.push_back("timeendpos");
    expectedFieldNames.push_back("timestartpos");

    CVisitor visitor(expectedFieldNames);

    CPPUNIT_ASSERT(parser.readStream(std::ref(visitor)));

    CPPUNIT_ASSERT_EQUAL(size_t(15), visitor.recordCount());
}

<<<<<<< HEAD
void CLengthEncodedInputParserTest::testThroughput(void) {
=======
void CLengthEncodedInputParserTest::testThroughput()
{
>>>>>>> d4e4cca7
    // NB: For fair comparison with the other input formats (CSV and Google
    // Protocol Buffers), the input data and test size must be identical

    LOG_DEBUG("Creating throughput test data");

    std::ifstream ifs("testfiles/simple.txt");
    CPPUNIT_ASSERT(ifs.is_open());

    CSetupVisitor setupVisitor;

    ml::api::CCsvInputParser setupParser(ifs);

    CPPUNIT_ASSERT(setupParser.readStream(std::ref(setupVisitor)));

    // Construct a large test input
    static const size_t TEST_SIZE(10000);
    // Input must be binary otherwise Windows will stop at CTRL+Z
    std::istringstream input(setupVisitor.input(TEST_SIZE), std::ios::in | std::ios::binary);

    ml::api::CLengthEncodedInputParser parser(input);

    CVisitor visitor;

    ml::core_t::TTime start(ml::core::CTimeUtils::now());
    LOG_INFO("Starting throughput test at " << ml::core::CTimeUtils::toTimeString(start));

    CPPUNIT_ASSERT(parser.readStream(std::ref(visitor)));

    ml::core_t::TTime end(ml::core::CTimeUtils::now());
    LOG_INFO("Finished throughput test at " << ml::core::CTimeUtils::toTimeString(end));

    CPPUNIT_ASSERT_EQUAL(setupVisitor.recordsPerBlock() * TEST_SIZE, visitor.recordCount());

    LOG_INFO("Parsing " << visitor.recordCount() << " records took " << (end - start) << " seconds");
}

<<<<<<< HEAD
void CLengthEncodedInputParserTest::testCorruptStreamDetection(void) {
=======
void CLengthEncodedInputParserTest::testCorruptStreamDetection()
{
>>>>>>> d4e4cca7
    uint32_t numFields(1);
    uint32_t numFieldsNet(htonl(numFields));
    std::string dodgyInput(reinterpret_cast<char*>(&numFieldsNet), sizeof(uint32_t));
    // This is going to create a length field consisting of four 'a' characters
    // interpreted as a uint32_t
    dodgyInput.append(1000, 'a');

    // Input must be binary otherwise Windows will stop at CTRL+Z
    std::istringstream input(dodgyInput, std::ios::in | std::ios::binary);

    ml::api::CLengthEncodedInputParser parser(input);

    CVisitor visitor;

    LOG_INFO("Expect the next parse to report a suspiciously long length");
    CPPUNIT_ASSERT(!parser.readStream(std::ref(visitor)));
}<|MERGE_RESOLUTION|>--- conflicted
+++ resolved
@@ -48,33 +48,9 @@
 
 namespace {
 
-<<<<<<< HEAD
 class CSetupVisitor {
 public:
-    CSetupVisitor(void) : m_RecordsPerBlock(0) {}
-=======
-class CSetupVisitor
-{
-    public:
-        CSetupVisitor()
-            : m_RecordsPerBlock(0)
-        {
-        }
-
-        //! Handle a record
-        bool operator()(const ml::api::CCsvInputParser::TStrStrUMap &dataRowFields)
-        {
-            if (m_EncodedFieldNames.empty())
-            {
-                this->appendNumber(dataRowFields.size(), m_EncodedFieldNames);
-                for (const auto &entry : dataRowFields)
-                {
-                    const std::string &fieldName = entry.first;
-                    this->appendNumber(fieldName.length(), m_EncodedFieldNames);
-                    m_EncodedFieldNames += fieldName;
-                }
-            }
->>>>>>> d4e4cca7
+    CSetupVisitor() : m_RecordsPerBlock(0) {}
 
     //! Handle a record
     bool operator()(const ml::api::CCsvInputParser::TStrStrUMap& dataRowFields) {
@@ -103,16 +79,9 @@
         std::string str;
         str.reserve(m_EncodedFieldNames.length() + testSize * m_EncodedDataBlock.length());
 
-<<<<<<< HEAD
         // Assign like this to avoid GNU copy-on-write (which would defeat
         // the preceding reserve)
         str.assign(m_EncodedFieldNames, 0, m_EncodedFieldNames.length());
-=======
-        size_t recordsPerBlock() const
-        {
-            return m_RecordsPerBlock;
-        }
->>>>>>> d4e4cca7
 
         // Duplicate the binary data according to the test size
         for (size_t count = 0; count < testSize; ++count) {
@@ -121,21 +90,10 @@
 
         LOG_DEBUG("Input size is " << str.length());
 
-<<<<<<< HEAD
         return str;
     }
-=======
-class CVisitor
-{
-    public:
-        CVisitor()
-            : m_Fast(true),
-              m_RecordCount(0)
-        {
-        }
->>>>>>> d4e4cca7
-
-    size_t recordsPerBlock(void) const { return m_RecordsPerBlock; }
+
+    size_t recordsPerBlock() const { return m_RecordsPerBlock; }
 
 private:
     template<typename NUM_TYPE>
@@ -152,7 +110,7 @@
 
 class CVisitor {
 public:
-    CVisitor(void) : m_Fast(true), m_RecordCount(0) {}
+    CVisitor() : m_Fast(true), m_RecordCount(0) {}
 
     CVisitor(const ml::api::CCsvInputParser::TStrVec& expectedFieldNames)
         : m_Fast(false), m_RecordCount(0), m_ExpectedFieldNames(expectedFieldNames) {}
@@ -167,17 +125,11 @@
             return true;
         }
 
-<<<<<<< HEAD
         // Check the field names
         CPPUNIT_ASSERT_EQUAL(m_ExpectedFieldNames.size(), dataRowFields.size());
         for (ml::api::CCsvInputParser::TStrStrUMapCItr iter = dataRowFields.begin(); iter != dataRowFields.end(); ++iter) {
             LOG_DEBUG("Field " << iter->first << " is " << iter->second);
             CPPUNIT_ASSERT(std::find(m_ExpectedFieldNames.begin(), m_ExpectedFieldNames.end(), iter->first) != m_ExpectedFieldNames.end());
-=======
-        size_t recordCount() const
-        {
-            return m_RecordCount;
->>>>>>> d4e4cca7
         }
 
         // Check the line count is consistent with the _raw field
@@ -194,7 +146,7 @@
         return true;
     }
 
-    size_t recordCount(void) const { return m_RecordCount; }
+    size_t recordCount() const { return m_RecordCount; }
 
 private:
     bool m_Fast;
@@ -203,12 +155,7 @@
 };
 }
 
-<<<<<<< HEAD
-void CLengthEncodedInputParserTest::testCsvEquivalence(void) {
-=======
-void CLengthEncodedInputParserTest::testCsvEquivalence()
-{
->>>>>>> d4e4cca7
+void CLengthEncodedInputParserTest::testCsvEquivalence() {
     std::ifstream ifs("testfiles/simple.txt");
     CPPUNIT_ASSERT(ifs.is_open());
 
@@ -258,12 +205,7 @@
     CPPUNIT_ASSERT_EQUAL(size_t(15), visitor.recordCount());
 }
 
-<<<<<<< HEAD
-void CLengthEncodedInputParserTest::testThroughput(void) {
-=======
-void CLengthEncodedInputParserTest::testThroughput()
-{
->>>>>>> d4e4cca7
+void CLengthEncodedInputParserTest::testThroughput() {
     // NB: For fair comparison with the other input formats (CSV and Google
     // Protocol Buffers), the input data and test size must be identical
 
@@ -300,12 +242,7 @@
     LOG_INFO("Parsing " << visitor.recordCount() << " records took " << (end - start) << " seconds");
 }
 
-<<<<<<< HEAD
-void CLengthEncodedInputParserTest::testCorruptStreamDetection(void) {
-=======
-void CLengthEncodedInputParserTest::testCorruptStreamDetection()
-{
->>>>>>> d4e4cca7
+void CLengthEncodedInputParserTest::testCorruptStreamDetection() {
     uint32_t numFields(1);
     uint32_t numFieldsNet(htonl(numFields));
     std::string dodgyInput(reinterpret_cast<char*>(&numFieldsNet), sizeof(uint32_t));
