/*
 * ELASTICSEARCH CONFIDENTIAL
 *
 * Copyright (c) 2016 Elasticsearch BV. All Rights Reserved.
 *
 * Notice: this software, and all information contained
 * therein, is the exclusive property of Elasticsearch BV
 * and its licensors, if any, and is protected under applicable
 * domestic and foreign law, and international treaties.
 *
 * Reproduction, republication or distribution without the
 * express written consent of Elasticsearch BV is
 * strictly prohibited.
 */
#include "CAnomalyJobTest.h"

#include <core/CJsonOutputStreamWrapper.h>
#include <core/CLogger.h>
#include <core/CRegex.h>

#include <model/CAnomalyDetectorModelConfig.h>
#include <model/CDataGatherer.h>
#include <model/CLimits.h>

#include <api/CAnomalyJob.h>
#include <api/CCsvInputParser.h>
#include <api/CFieldConfig.h>
#include <api/CHierarchicalResultsWriter.h>
#include <api/CJsonOutputWriter.h>

#include <rapidjson/document.h>

#include <boost/tuple/tuple.hpp>

#include <cstdio>
#include <fstream>
#include <sstream>

namespace {

//! \brief
//! Mock object for state restore unit tests.
//!
//! DESCRIPTION:\n
//! CDataSearcher that returns an empty stream.
//!
class CEmptySearcher : public ml::core::CDataSearcher {
public:
    //! Do a search that results in an empty input stream.
    virtual TIStreamP search(size_t /*currentDocNum*/, size_t /*limit*/) { return TIStreamP(new std::istringstream()); }
};

//! \brief
//! Mock object for unit tests
//!
//! DESCRIPTION:\n
//! Mock object for gathering anomaly results.
//!
//! IMPLEMENTATION DECISIONS:\n
//! Only the minimal set of required functions are implemented.
//!

<<<<<<< HEAD
class CSingleResultVisitor : public ml::model::CHierarchicalResultsVisitor {
public:
    CSingleResultVisitor(void) : m_LastResult(0.0) {}

    virtual ~CSingleResultVisitor(void) {}
=======
class CSingleResultVisitor : public ml::model::CHierarchicalResultsVisitor
{
    public:
        CSingleResultVisitor() : m_LastResult(0.0)
        { }

        virtual ~CSingleResultVisitor()
        { }
>>>>>>> d4e4cca7

    virtual void visit(const ml::model::CHierarchicalResults& /*results*/, const TNode& node, bool /*pivot*/) {
        if (!this->isSimpleCount(node) && this->isLeaf(node)) {
            if (node.s_AnnotatedProbability.s_AttributeProbabilities.size() == 0) {
                return;
            }
            if (!node.s_Model) {
                return;
            }
            const ml::model::SAttributeProbability& attribute = node.s_AnnotatedProbability.s_AttributeProbabilities[0];

<<<<<<< HEAD
            m_LastResult = node.s_Model->currentBucketValue(attribute.s_Feature, 0, 0, node.s_BucketStartTime)[0];
=======
        double lastResults() const
        {
            return m_LastResult;
>>>>>>> d4e4cca7
        }
    }

    double lastResults(void) const { return m_LastResult; }

private:
    double m_LastResult;
};

<<<<<<< HEAD
class CMultiResultVisitor : public ml::model::CHierarchicalResultsVisitor {
public:
    CMultiResultVisitor(void) : m_LastResult(0.0) {}

    virtual ~CMultiResultVisitor(void) {}
=======
class CMultiResultVisitor : public ml::model::CHierarchicalResultsVisitor
{
    public:
        CMultiResultVisitor() : m_LastResult(0.0)
        { }

        virtual ~CMultiResultVisitor()
        { }
>>>>>>> d4e4cca7

    virtual void visit(const ml::model::CHierarchicalResults& /*results*/, const TNode& node, bool /*pivot*/) {
        if (!this->isSimpleCount(node) && this->isLeaf(node)) {
            if (node.s_AnnotatedProbability.s_AttributeProbabilities.size() == 0) {
                return;
            }
            if (!node.s_Model) {
                return;
            }
            std::size_t pid;
            const ml::model::CDataGatherer& gatherer = node.s_Model->dataGatherer();
            if (!gatherer.personId(*node.s_Spec.s_PersonFieldValue, pid)) {
                LOG_ERROR("No identifier for '" << *node.s_Spec.s_PersonFieldValue << "'");
                return;
            }
            for (std::size_t i = 0; i < node.s_AnnotatedProbability.s_AttributeProbabilities.size(); ++i) {
                const ml::model::SAttributeProbability& attribute = node.s_AnnotatedProbability.s_AttributeProbabilities[i];
                m_LastResult += node.s_Model->currentBucketValue(attribute.s_Feature, pid, attribute.s_Cid, node.s_BucketStartTime)[0];
            }
        }
    }

<<<<<<< HEAD
    double lastResults(void) const { return m_LastResult; }
=======
        double lastResults() const
        {
            return m_LastResult;
        }
>>>>>>> d4e4cca7

private:
    double m_LastResult;
};

class CResultsScoreVisitor : public ml::model::CHierarchicalResultsVisitor {
public:
    CResultsScoreVisitor(int score) : m_Score(score) {}

<<<<<<< HEAD
    virtual ~CResultsScoreVisitor(void) {}
=======
        virtual ~CResultsScoreVisitor()
        { }
>>>>>>> d4e4cca7

    virtual void visit(const ml::model::CHierarchicalResults& /*results*/, const TNode& node, bool /*pivot*/) {
        if (this->isRoot(node)) {
            node.s_NormalizedAnomalyScore = m_Score;
        }
    }

private:
    int m_Score;
};

size_t countBuckets(const std::string& key, const std::string& output) {
    size_t count = 0;
    rapidjson::Document doc;
    doc.Parse<rapidjson::kParseDefaultFlags>(output);
    CPPUNIT_ASSERT(!doc.HasParseError());
    CPPUNIT_ASSERT(doc.IsArray());

    const rapidjson::Value& allRecords = doc.GetArray();
    for (auto& r : allRecords.GetArray()) {
        rapidjson::Value::ConstMemberIterator recordsIt = r.GetObject().FindMember(key);
        if (recordsIt != r.GetObject().MemberEnd()) {
            ++count;
        }
    }

    return count;
}

bool findLine(const std::string& regex, const ml::core::CRegex::TStrVec& lines) {
    ml::core::CRegex rx;
    rx.init(regex);
    std::size_t pos = 0;
    for (ml::core::CRegex::TStrVecCItr i = lines.begin(); i != lines.end(); ++i) {
        if (rx.search(*i, pos)) {
            return true;
        }
    }
    return false;
}

const ml::core_t::TTime BUCKET_SIZE(3600);
}

using namespace ml;

<<<<<<< HEAD
void CAnomalyJobTest::testBadTimes(void) {
=======
void CAnomalyJobTest::testBadTimes()
{
>>>>>>> d4e4cca7
    {
        // Test with no time field
        model::CLimits limits;
        api::CFieldConfig fieldConfig;
        api::CFieldConfig::TStrVec clauses;
        clauses.push_back("value");
        clauses.push_back("partitionfield=greenhouse");
        fieldConfig.initFromClause(clauses);
        model::CAnomalyDetectorModelConfig modelConfig = model::CAnomalyDetectorModelConfig::defaultConfig(BUCKET_SIZE);
        std::stringstream outputStrm;
        core::CJsonOutputStreamWrapper wrappedOutputStream(outputStrm);

        api::CAnomalyJob job("job", limits, fieldConfig, modelConfig, wrappedOutputStream);

        api::CAnomalyJob::TStrStrUMap dataRows;
        dataRows["wibble"] = "12345678";
        dataRows["value"] = "1.0";
        dataRows["greenhouse"] = "rhubarb";

        CPPUNIT_ASSERT(job.handleRecord(dataRows));
        CPPUNIT_ASSERT_EQUAL(uint64_t(0), job.numRecordsHandled());
    }
    {
        // Test with bad time field
        model::CLimits limits;
        api::CFieldConfig fieldConfig;
        api::CFieldConfig::TStrVec clauses;
        clauses.push_back("value");
        clauses.push_back("partitionfield=greenhouse");
        fieldConfig.initFromClause(clauses);
        model::CAnomalyDetectorModelConfig modelConfig = model::CAnomalyDetectorModelConfig::defaultConfig(BUCKET_SIZE);
        std::stringstream outputStrm;
        core::CJsonOutputStreamWrapper wrappedOutputStream(outputStrm);

        api::CAnomalyJob job("job", limits, fieldConfig, modelConfig, wrappedOutputStream);

        api::CAnomalyJob::TStrStrUMap dataRows;
        dataRows["time"] = "hello";
        dataRows["value"] = "1.0";
        dataRows["greenhouse"] = "rhubarb";

        CPPUNIT_ASSERT(job.handleRecord(dataRows));
        CPPUNIT_ASSERT_EQUAL(uint64_t(0), job.numRecordsHandled());
    }
    {
        // Test with bad time field format
        model::CLimits limits;
        api::CFieldConfig fieldConfig;
        api::CFieldConfig::TStrVec clauses;
        clauses.push_back("value");
        clauses.push_back("partitionfield=greenhouse");
        fieldConfig.initFromClause(clauses);
        model::CAnomalyDetectorModelConfig modelConfig = model::CAnomalyDetectorModelConfig::defaultConfig(BUCKET_SIZE);
        std::stringstream outputStrm;
        core::CJsonOutputStreamWrapper wrappedOutputStream(outputStrm);

        api::CAnomalyJob job("job",
                             limits,
                             fieldConfig,
                             modelConfig,
                             wrappedOutputStream,
                             api::CAnomalyJob::TPersistCompleteFunc(),
                             nullptr,
                             -1,
                             "time",
                             "%Y%m%m%H%M%S");

        api::CAnomalyJob::TStrStrUMap dataRows;
        dataRows["time"] = "hello world";
        dataRows["value"] = "1.0";
        dataRows["greenhouse"] = "rhubarb";

        CPPUNIT_ASSERT(job.handleRecord(dataRows));
        CPPUNIT_ASSERT_EQUAL(uint64_t(0), job.numRecordsHandled());
    }
}

<<<<<<< HEAD
void CAnomalyJobTest::testOutOfSequence(void) {
=======
void CAnomalyJobTest::testOutOfSequence()
{
>>>>>>> d4e4cca7
    {
        // Test out of sequence record
        model::CLimits limits;
        api::CFieldConfig fieldConfig;
        api::CFieldConfig::TStrVec clauses;
        clauses.push_back("value");
        clauses.push_back("partitionfield=greenhouse");
        fieldConfig.initFromClause(clauses);
        model::CAnomalyDetectorModelConfig modelConfig = model::CAnomalyDetectorModelConfig::defaultConfig(BUCKET_SIZE);
        std::stringstream outputStrm;
        core::CJsonOutputStreamWrapper wrappedOutputStream(outputStrm);

        api::CAnomalyJob job("job", limits, fieldConfig, modelConfig, wrappedOutputStream);

        job.description();
        job.descriptionAndDebugMemoryUsage();

        // add records which create partitions
        api::CAnomalyJob::TStrStrUMap dataRows;
        dataRows["time"] = "12345678";
        dataRows["value"] = "1.0";
        dataRows["greenhouse"] = "rhubarb";

        CPPUNIT_ASSERT(job.handleRecord(dataRows));
        CPPUNIT_ASSERT_EQUAL(uint64_t(1), job.numRecordsHandled());

        dataRows["time"] = "1234567";

        CPPUNIT_ASSERT(job.handleRecord(dataRows));
        CPPUNIT_ASSERT_EQUAL(uint64_t(1), job.numRecordsHandled());
        job.finalise();
    }
}

<<<<<<< HEAD
void CAnomalyJobTest::testControlMessages(void) {
=======
void CAnomalyJobTest::testControlMessages()
{
>>>>>>> d4e4cca7
    {
        // Test control messages
        model::CLimits limits;
        api::CFieldConfig fieldConfig;
        api::CFieldConfig::TStrVec clauses;
        clauses.push_back("value");
        clauses.push_back("partitionfield=greenhouse");
        fieldConfig.initFromClause(clauses);
        model::CAnomalyDetectorModelConfig modelConfig = model::CAnomalyDetectorModelConfig::defaultConfig(BUCKET_SIZE);
        std::stringstream outputStrm;
        core::CJsonOutputStreamWrapper wrappedOutputStream(outputStrm);

        api::CAnomalyJob job("job", limits, fieldConfig, modelConfig, wrappedOutputStream);

        api::CAnomalyJob::TStrStrUMap dataRows;
        dataRows["."] = " ";
        CPPUNIT_ASSERT(job.handleRecord(dataRows));
        CPPUNIT_ASSERT_EQUAL(uint64_t(0), job.numRecordsHandled());

        dataRows["."] = ".";
        CPPUNIT_ASSERT(job.handleRecord(dataRows));
        CPPUNIT_ASSERT_EQUAL(uint64_t(0), job.numRecordsHandled());

        dataRows["."] = "f";
        CPPUNIT_ASSERT(job.handleRecord(dataRows));
        CPPUNIT_ASSERT_EQUAL(uint64_t(0), job.numRecordsHandled());

        dataRows["."] = "f1";
        CPPUNIT_ASSERT(job.handleRecord(dataRows));
        CPPUNIT_ASSERT_EQUAL(uint64_t(0), job.numRecordsHandled());
    }
    {
        // Test reset bucket
        model::CLimits limits;
        api::CFieldConfig fieldConfig;
        api::CFieldConfig::TStrVec clauses;
        clauses.push_back("count");
        clauses.push_back("partitionfield=greenhouse");
        fieldConfig.initFromClause(clauses);
        model::CAnomalyDetectorModelConfig modelConfig = model::CAnomalyDetectorModelConfig::defaultConfig(BUCKET_SIZE);

        api::CAnomalyJob::TStrStrUMap dataRows;
        dataRows["value"] = "2.0";
        dataRows["greenhouse"] = "rhubarb";

        std::stringstream outputStrm;
        {
            core::CJsonOutputStreamWrapper wrappedOutputStream(outputStrm);
            api::CAnomalyJob job("job", limits, fieldConfig, modelConfig, wrappedOutputStream);

            core_t::TTime time = 12345678;
            for (std::size_t i = 0; i < 50; i++, time += (BUCKET_SIZE / 2)) {
                std::stringstream ss;
                ss << time;
                dataRows["time"] = ss.str();
                if (i == 40) {
                    for (std::size_t j = 0; j < 100; j++) {
                        CPPUNIT_ASSERT(job.handleRecord(dataRows));
                    }
                }
                CPPUNIT_ASSERT(job.handleRecord(dataRows));
                if (i < 2) {
                    // We haven't processed one full bucket but it should be safe to flush.
                    dataRows["."] = "f1";
                    CPPUNIT_ASSERT(job.handleRecord(dataRows));
                    dataRows.erase(".");
                }
            }
        }

        rapidjson::Document doc;
        doc.Parse<rapidjson::kParseDefaultFlags>(outputStrm.str());
        CPPUNIT_ASSERT(!doc.HasParseError());
        CPPUNIT_ASSERT(doc.IsArray());

        const rapidjson::Value& allRecords = doc.GetArray();
        bool foundRecord = false;
        for (auto& r : allRecords.GetArray()) {
            rapidjson::Value::ConstMemberIterator recordsIt = r.GetObject().FindMember("records");
            if (recordsIt != r.GetObject().MemberEnd()) {
                auto& recordsArray = recordsIt->value.GetArray()[0];
                rapidjson::Value::ConstMemberIterator actualIt = recordsArray.FindMember("actual");
                CPPUNIT_ASSERT(actualIt != recordsArray.MemberEnd());
                const rapidjson::Value::ConstArray& values = actualIt->value.GetArray();

                CPPUNIT_ASSERT_EQUAL(102.0, values[0].GetDouble());
                foundRecord = true;
            }
        }

        CPPUNIT_ASSERT(foundRecord);
        std::stringstream outputStrm2;
        {
            core::CJsonOutputStreamWrapper wrappedOutputStream(outputStrm2);
            api::CAnomalyJob job("job", limits, fieldConfig, modelConfig, wrappedOutputStream);

            core_t::TTime time = 12345678;
            for (std::size_t i = 0; i < 50; i++, time += (BUCKET_SIZE / 2)) {
                std::stringstream ss;
                ss << time;
                dataRows["time"] = ss.str();
                if (i == 40) {
                    for (std::size_t j = 0; j < 100; j++) {
                        CPPUNIT_ASSERT(job.handleRecord(dataRows));
                    }
                }
                CPPUNIT_ASSERT(job.handleRecord(dataRows));
                if (i == 40) {
                    api::CAnomalyJob::TStrStrUMap rows;
                    rows["."] = "r" + ss.str() + " " + ss.str();
                    CPPUNIT_ASSERT(job.handleRecord(rows));
                    for (std::size_t j = 0; j < 100; j++) {
                        CPPUNIT_ASSERT(job.handleRecord(dataRows));
                    }
                }
            }
        }

        rapidjson::Document doc2;
        doc2.Parse<rapidjson::kParseDefaultFlags>(outputStrm2.str());
        CPPUNIT_ASSERT(!doc2.HasParseError());
        CPPUNIT_ASSERT(doc2.IsArray());

        const rapidjson::Value& allRecords2 = doc2.GetArray();
        foundRecord = false;
        for (auto& r : allRecords2.GetArray()) {
            rapidjson::Value::ConstMemberIterator recordsIt = r.GetObject().FindMember("records");
            if (recordsIt != r.GetObject().MemberEnd()) {
                auto& recordsArray = recordsIt->value.GetArray()[0];
                rapidjson::Value::ConstMemberIterator actualIt = recordsArray.FindMember("actual");
                CPPUNIT_ASSERT(actualIt != recordsArray.MemberEnd());
                const rapidjson::Value::ConstArray& values = actualIt->value.GetArray();

                CPPUNIT_ASSERT_EQUAL(101.0, values[0].GetDouble());
                foundRecord = true;
            }
        }

        CPPUNIT_ASSERT(foundRecord);
    }
}

<<<<<<< HEAD
void CAnomalyJobTest::testSkipTimeControlMessage(void) {
=======
void CAnomalyJobTest::testSkipTimeControlMessage()
{
>>>>>>> d4e4cca7
    model::CLimits limits;
    api::CFieldConfig fieldConfig;
    api::CFieldConfig::TStrVec clauses;
    clauses.push_back("count");
    fieldConfig.initFromClause(clauses);
    model::CAnomalyDetectorModelConfig modelConfig = model::CAnomalyDetectorModelConfig::defaultConfig(BUCKET_SIZE);

    std::stringstream outputStrm;
    core::CJsonOutputStreamWrapper wrappedOutputStream(outputStrm);

    api::CAnomalyJob job("job", limits, fieldConfig, modelConfig, wrappedOutputStream);

    api::CAnomalyJob::TStrStrUMap dataRows;

    core_t::TTime time = 3600;
    for (std::size_t i = 0; i < 10; ++i, time += BUCKET_SIZE) {
        std::ostringstream ss;
        ss << time;
        dataRows["time"] = ss.str();
        CPPUNIT_ASSERT(job.handleRecord(dataRows));
    }

    wrappedOutputStream.syncFlush();
    CPPUNIT_ASSERT_EQUAL(std::size_t(9), countBuckets("bucket", outputStrm.str() + "]"));

    // Now let's skip time to Thursday, June 29, 2017 12:00:00 AM
    time = 1498694400;
    dataRows["."] = "s1498694400";
    CPPUNIT_ASSERT(job.handleRecord(dataRows));
    dataRows.erase(".");

    // Check no new bucket results were written
    wrappedOutputStream.syncFlush();
    CPPUNIT_ASSERT_EQUAL(std::size_t(9), countBuckets("bucket", outputStrm.str() + "]"));

    // Let's send a few buckets after skip time
    for (std::size_t i = 0; i < 3; ++i, time += BUCKET_SIZE) {
        std::ostringstream ss;
        ss << time;
        dataRows["time"] = ss.str();
        CPPUNIT_ASSERT(job.handleRecord(dataRows));
    }

    // Assert only 2 new buckets were written
    wrappedOutputStream.syncFlush();
    CPPUNIT_ASSERT_EQUAL(std::size_t(11), countBuckets("bucket", outputStrm.str() + "]"));
}

<<<<<<< HEAD
void CAnomalyJobTest::testOutOfPhase(void) {
=======
void CAnomalyJobTest::testOutOfPhase()
{
>>>>>>> d4e4cca7
    // Ensure the right data ends up in the right buckets
    // First we test that it works as expected for non-out-of-phase,
    // then we crank in the out-of-phase

    // Ensure that gaps in a bucket's data do not cause errors or problems

    // Ensure that we can start at a variety of times,
    // and finish at a variety of times, and get the
    // right output always

    // The code is pretty verbose here, but executes quickly
    {
        LOG_DEBUG("*** testing non-out-of-phase metric ***");
        core_t::TTime bucketSize = 100;
        model::CLimits limits;
        api::CFieldConfig fieldConfig;
        api::CFieldConfig::TStrVec clauses;
        clauses.push_back("mean(value)");
        fieldConfig.initFromClause(clauses);
        model::CAnomalyDetectorModelConfig modelConfig = model::CAnomalyDetectorModelConfig::defaultConfig(bucketSize);
        std::stringstream outputStrm;

        core::CJsonOutputStreamWrapper wrappedOutputStream(outputStrm);

        api::CAnomalyJob job("job", limits, fieldConfig, modelConfig, wrappedOutputStream);

        api::CAnomalyJob::TStrStrUMap dataRows;

        CPPUNIT_ASSERT_EQUAL(core_t::TTime(99), job.m_ResultsQueue.latestBucketEnd());
        dataRows["time"] = "10000";
        dataRows["value"] = "1.0";
        CPPUNIT_ASSERT(job.handleRecord(dataRows));
        CPPUNIT_ASSERT_EQUAL(core_t::TTime(99), job.m_ResultsQueue.latestBucketEnd());

        dataRows["time"] = "10050";
        dataRows["value"] = "3.0";
        CPPUNIT_ASSERT(job.handleRecord(dataRows));
        CPPUNIT_ASSERT_EQUAL(core_t::TTime(99), job.m_ResultsQueue.latestBucketEnd());

        dataRows["time"] = "10100";
        dataRows["value"] = "1.0";
        CPPUNIT_ASSERT(job.handleRecord(dataRows));
        CPPUNIT_ASSERT_EQUAL(core_t::TTime(10099), job.m_ResultsQueue.latestBucketEnd());
        {
            CSingleResultVisitor visitor;
            job.m_ResultsQueue.latest().topDownBreadthFirst(visitor);
            CPPUNIT_ASSERT_DOUBLES_EQUAL(2.0, visitor.lastResults(), 0.0005);
        }

        dataRows["time"] = "10200";
        dataRows["value"] = "0.0005";
        CPPUNIT_ASSERT(job.handleRecord(dataRows));
        {
            CSingleResultVisitor visitor;
            job.m_ResultsQueue.latest().topDownBreadthFirst(visitor);
            CPPUNIT_ASSERT_DOUBLES_EQUAL(1.0, visitor.lastResults(), 0.0005);
        }

        dataRows["time"] = "10300";
        dataRows["value"] = "5.0";
        CPPUNIT_ASSERT(job.handleRecord(dataRows));
        {
            CSingleResultVisitor visitor;
            job.m_ResultsQueue.latest().topDownBreadthFirst(visitor);
            CPPUNIT_ASSERT_DOUBLES_EQUAL(0.0005, visitor.lastResults(), 0.000005);
        }

        dataRows["time"] = "10400";
        dataRows["value"] = "5.0";
        CPPUNIT_ASSERT(job.handleRecord(dataRows));
        {
            CSingleResultVisitor visitor;
            job.m_ResultsQueue.latest().topDownBreadthFirst(visitor);
            CPPUNIT_ASSERT_DOUBLES_EQUAL(5.0, visitor.lastResults(), 0.0005);
        }

        dataRows["time"] = "10500";
        dataRows["value"] = "5.0";
        CPPUNIT_ASSERT(job.handleRecord(dataRows));
        {
            CSingleResultVisitor visitor;
            job.m_ResultsQueue.latest().topDownBreadthFirst(visitor);
            CPPUNIT_ASSERT_DOUBLES_EQUAL(5.0, visitor.lastResults(), 0.0005);
        }

        // Bucket at 10600 not present

        dataRows["time"] = "10700";
        dataRows["value"] = "50";
        CPPUNIT_ASSERT(job.handleRecord(dataRows));
        {
            CSingleResultVisitor visitor;
            job.m_ResultsQueue.latest().topDownBreadthFirst(visitor);
            CPPUNIT_ASSERT_DOUBLES_EQUAL(0.0, visitor.lastResults(), 0.0005);
        }

        dataRows["time"] = "10700";
        dataRows["value"] = "80";
        CPPUNIT_ASSERT(job.handleRecord(dataRows));

        dataRows["time"] = "10700";
        dataRows["value"] = "20";
        CPPUNIT_ASSERT(job.handleRecord(dataRows));

        dataRows["time"] = "10800";
        dataRows["value"] = "5.0";
        CPPUNIT_ASSERT(job.handleRecord(dataRows));
        {
            CSingleResultVisitor visitor;
            job.m_ResultsQueue.latest().topDownBreadthFirst(visitor);
            CPPUNIT_ASSERT_DOUBLES_EQUAL(50.0, visitor.lastResults(), 0.005);
        }

        dataRows["time"] = "10800";
        dataRows["value"] = "6.0";
        CPPUNIT_ASSERT(job.handleRecord(dataRows));
        CPPUNIT_ASSERT_EQUAL(core_t::TTime(10799), job.m_ResultsQueue.latestBucketEnd());
        {
            CSingleResultVisitor visitor;
            job.m_ResultsQueue.latest().topDownBreadthFirst(visitor);
            CPPUNIT_ASSERT_DOUBLES_EQUAL(50.0, visitor.lastResults(), 0.005);
        }
        job.finalise();
        CPPUNIT_ASSERT_EQUAL(core_t::TTime(10799), job.m_ResultsQueue.latestBucketEnd());
        {
            CSingleResultVisitor visitor;
            job.m_ResultsQueue.latest().topDownBreadthFirst(visitor);
            CPPUNIT_ASSERT_DOUBLES_EQUAL(50.0, visitor.lastResults(), 0.005);
        }
    }
    {
        LOG_DEBUG("*** testing non-out-of-phase metric ***");
        // Same as previous test but starting not on a bucket boundary
        core_t::TTime bucketSize = 100;
        model::CLimits limits;
        api::CFieldConfig fieldConfig;
        api::CFieldConfig::TStrVec clauses;
        clauses.push_back("mean(value)");
        fieldConfig.initFromClause(clauses);
        model::CAnomalyDetectorModelConfig modelConfig = model::CAnomalyDetectorModelConfig::defaultConfig(bucketSize);
        std::stringstream outputStrm;
        core::CJsonOutputStreamWrapper wrappedOutputStream(outputStrm);

        api::CAnomalyJob job("job", limits, fieldConfig, modelConfig, wrappedOutputStream);

        api::CAnomalyJob::TStrStrUMap dataRows;

        // The first two values are in an incomplete bucket and should be ignored
        CPPUNIT_ASSERT_EQUAL(core_t::TTime(99), job.m_ResultsQueue.latestBucketEnd());
        dataRows["time"] = "10001";
        dataRows["value"] = "1.0";
        CPPUNIT_ASSERT(job.handleRecord(dataRows));
        CPPUNIT_ASSERT_EQUAL(core_t::TTime(99), job.m_ResultsQueue.latestBucketEnd());

        dataRows["time"] = "10051";
        dataRows["value"] = "3.0";
        CPPUNIT_ASSERT(job.handleRecord(dataRows));
        CPPUNIT_ASSERT(job.m_ResultsQueue.latest().empty());

        // This next bucket should be the first valid one
        dataRows["time"] = "10101";
        dataRows["value"] = "1.0";
        CPPUNIT_ASSERT(job.handleRecord(dataRows));
        CPPUNIT_ASSERT(job.m_ResultsQueue.latest().empty());

        dataRows["time"] = "10201";
        dataRows["value"] = "0.0005";
        CPPUNIT_ASSERT(job.handleRecord(dataRows));
        CPPUNIT_ASSERT_EQUAL(core_t::TTime(10199), job.m_ResultsQueue.latestBucketEnd());
        {
            CSingleResultVisitor visitor;
            job.m_ResultsQueue.latest().topDownBreadthFirst(visitor);
            CPPUNIT_ASSERT_DOUBLES_EQUAL(1.0, visitor.lastResults(), 0.0005);
        }

        dataRows["time"] = "10301";
        dataRows["value"] = "5.0";
        CPPUNIT_ASSERT(job.handleRecord(dataRows));
        {
            CSingleResultVisitor visitor;
            job.m_ResultsQueue.latest().topDownBreadthFirst(visitor);
            CPPUNIT_ASSERT_DOUBLES_EQUAL(0.0005, visitor.lastResults(), 0.000005);
        }

        dataRows["time"] = "10401";
        dataRows["value"] = "5.0";
        CPPUNIT_ASSERT(job.handleRecord(dataRows));
        {
            CSingleResultVisitor visitor;
            job.m_ResultsQueue.latest().topDownBreadthFirst(visitor);
            CPPUNIT_ASSERT_DOUBLES_EQUAL(5.0, visitor.lastResults(), 0.0005);
        }

        dataRows["time"] = "10501";
        dataRows["value"] = "5.0";
        CPPUNIT_ASSERT(job.handleRecord(dataRows));
        {
            CSingleResultVisitor visitor;
            job.m_ResultsQueue.latest().topDownBreadthFirst(visitor);
            CPPUNIT_ASSERT_DOUBLES_EQUAL(5.0, visitor.lastResults(), 0.0005);
        }

        // Bucket at 10600 not present

        dataRows["time"] = "10701";
        dataRows["value"] = "50";
        CPPUNIT_ASSERT(job.handleRecord(dataRows));
        {
            CSingleResultVisitor visitor;
            job.m_ResultsQueue.latest().topDownBreadthFirst(visitor);
            CPPUNIT_ASSERT_DOUBLES_EQUAL(0.0, visitor.lastResults(), 0.0005);
        }

        dataRows["time"] = "10701";
        dataRows["value"] = "80";
        CPPUNIT_ASSERT(job.handleRecord(dataRows));

        dataRows["time"] = "10701";
        dataRows["value"] = "20";
        CPPUNIT_ASSERT(job.handleRecord(dataRows));

        dataRows["time"] = "10801";
        dataRows["value"] = "5.0";
        CPPUNIT_ASSERT(job.handleRecord(dataRows));
        {
            CSingleResultVisitor visitor;
            job.m_ResultsQueue.latest().topDownBreadthFirst(visitor);
            CPPUNIT_ASSERT_DOUBLES_EQUAL(50.0, visitor.lastResults(), 0.005);
        }

        dataRows["time"] = "10895";
        dataRows["value"] = "6.0";
        CPPUNIT_ASSERT(job.handleRecord(dataRows));

        job.finalise();
    }
    {
        LOG_DEBUG("*** testing non-out-of-phase count ***");
        core_t::TTime bucketSize = 100;
        model::CLimits limits;
        api::CFieldConfig fieldConfig;
        api::CFieldConfig::TStrVec clauses;
        clauses.push_back("count");
        fieldConfig.initFromClause(clauses);
        model::CAnomalyDetectorModelConfig modelConfig = model::CAnomalyDetectorModelConfig::defaultConfig(bucketSize);
        std::stringstream outputStrm;
        core::CJsonOutputStreamWrapper wrappedOutputStream(outputStrm);

        api::CAnomalyJob job("job", limits, fieldConfig, modelConfig, wrappedOutputStream);

        api::CAnomalyJob::TStrStrUMap dataRows;

        CPPUNIT_ASSERT_EQUAL(core_t::TTime(99), job.m_ResultsQueue.latestBucketEnd());
        dataRows["time"] = "10000";
        CPPUNIT_ASSERT(job.handleRecord(dataRows));
        CPPUNIT_ASSERT_EQUAL(core_t::TTime(99), job.m_ResultsQueue.latestBucketEnd());

        dataRows["time"] = "10050";
        CPPUNIT_ASSERT(job.handleRecord(dataRows));
        CPPUNIT_ASSERT_EQUAL(core_t::TTime(99), job.m_ResultsQueue.latestBucketEnd());

        dataRows["time"] = "10100";
        CPPUNIT_ASSERT(job.handleRecord(dataRows));
        dataRows["time"] = "10110";
        CPPUNIT_ASSERT(job.handleRecord(dataRows));
        dataRows["time"] = "10120";
        CPPUNIT_ASSERT(job.handleRecord(dataRows));
        CPPUNIT_ASSERT_EQUAL(core_t::TTime(10099), job.m_ResultsQueue.latestBucketEnd());
        {
            CSingleResultVisitor visitor;
            job.m_ResultsQueue.latest().topDownBreadthFirst(visitor);
            CPPUNIT_ASSERT_DOUBLES_EQUAL(2.0, visitor.lastResults(), 0.0005);
        }

        dataRows["time"] = "10200";
        CPPUNIT_ASSERT(job.handleRecord(dataRows));
        {
            CSingleResultVisitor visitor;
            job.m_ResultsQueue.latest().topDownBreadthFirst(visitor);
            CPPUNIT_ASSERT_DOUBLES_EQUAL(3.0, visitor.lastResults(), 0.0005);
        }

        dataRows["time"] = "10300";
        CPPUNIT_ASSERT(job.handleRecord(dataRows));
        dataRows["time"] = "10300";
        CPPUNIT_ASSERT(job.handleRecord(dataRows));
        {
            CSingleResultVisitor visitor;
            job.m_ResultsQueue.latest().topDownBreadthFirst(visitor);
            CPPUNIT_ASSERT_DOUBLES_EQUAL(1.0, visitor.lastResults(), 0.000005);
        }

        dataRows["time"] = "10400";
        CPPUNIT_ASSERT(job.handleRecord(dataRows));
        dataRows["time"] = "10401";
        CPPUNIT_ASSERT(job.handleRecord(dataRows));
        dataRows["time"] = "10402";
        CPPUNIT_ASSERT(job.handleRecord(dataRows));
        dataRows["time"] = "10403";
        CPPUNIT_ASSERT(job.handleRecord(dataRows));
        {
            CSingleResultVisitor visitor;
            job.m_ResultsQueue.latest().topDownBreadthFirst(visitor);
            CPPUNIT_ASSERT_DOUBLES_EQUAL(2.0, visitor.lastResults(), 0.0005);
        }

        dataRows["time"] = "10500";
        CPPUNIT_ASSERT(job.handleRecord(dataRows));
        {
            CSingleResultVisitor visitor;
            job.m_ResultsQueue.latest().topDownBreadthFirst(visitor);
            CPPUNIT_ASSERT_DOUBLES_EQUAL(4.0, visitor.lastResults(), 0.0005);
        }

        // Bucket at 10600 not present

        dataRows["time"] = "10700";
        CPPUNIT_ASSERT(job.handleRecord(dataRows));
        {
            CSingleResultVisitor visitor;
            job.m_ResultsQueue.latest().topDownBreadthFirst(visitor);
            CPPUNIT_ASSERT_DOUBLES_EQUAL(0.0, visitor.lastResults(), 0.0005);
        }

        dataRows["time"] = "10700";
        CPPUNIT_ASSERT(job.handleRecord(dataRows));

        dataRows["time"] = "10700";
        CPPUNIT_ASSERT(job.handleRecord(dataRows));

        dataRows["time"] = "10800";
        CPPUNIT_ASSERT(job.handleRecord(dataRows));
        {
            CSingleResultVisitor visitor;
            job.m_ResultsQueue.latest().topDownBreadthFirst(visitor);
            CPPUNIT_ASSERT_DOUBLES_EQUAL(3.0, visitor.lastResults(), 0.005);
        }

        dataRows["time"] = "10895";
        CPPUNIT_ASSERT(job.handleRecord(dataRows));
        CPPUNIT_ASSERT_EQUAL(core_t::TTime(10799), job.m_ResultsQueue.latestBucketEnd());
        {
            CSingleResultVisitor visitor;
            job.m_ResultsQueue.latest().topDownBreadthFirst(visitor);
            CPPUNIT_ASSERT_DOUBLES_EQUAL(3.0, visitor.lastResults(), 0.005);
        }
        job.finalise();
        CPPUNIT_ASSERT_EQUAL(core_t::TTime(10799), job.m_ResultsQueue.latestBucketEnd());
        {
            CSingleResultVisitor visitor;
            job.m_ResultsQueue.latest().topDownBreadthFirst(visitor);
            CPPUNIT_ASSERT_DOUBLES_EQUAL(3.0, visitor.lastResults(), 0.005);
        }
    }
    {
        LOG_DEBUG("*** testing non-out-of-phase count ***");
        core_t::TTime bucketSize = 100;
        model::CLimits limits;
        api::CFieldConfig fieldConfig;
        api::CFieldConfig::TStrVec clauses;
        clauses.push_back("count");
        fieldConfig.initFromClause(clauses);
        model::CAnomalyDetectorModelConfig modelConfig = model::CAnomalyDetectorModelConfig::defaultConfig(bucketSize);
        std::stringstream outputStrm;

        core::CJsonOutputStreamWrapper wrappedOutputStream(outputStrm);

        api::CAnomalyJob job("job", limits, fieldConfig, modelConfig, wrappedOutputStream);

        api::CAnomalyJob::TStrStrUMap dataRows;

        CPPUNIT_ASSERT_EQUAL(core_t::TTime(99), job.m_ResultsQueue.latestBucketEnd());
        dataRows["time"] = "10088";
        CPPUNIT_ASSERT(job.handleRecord(dataRows));
        CPPUNIT_ASSERT_EQUAL(core_t::TTime(99), job.m_ResultsQueue.latestBucketEnd());

        dataRows["time"] = "10097";
        CPPUNIT_ASSERT(job.handleRecord(dataRows));
        CPPUNIT_ASSERT_EQUAL(core_t::TTime(99), job.m_ResultsQueue.latestBucketEnd());

        dataRows["time"] = "10100";
        CPPUNIT_ASSERT(job.handleRecord(dataRows));
        dataRows["time"] = "10110";
        CPPUNIT_ASSERT(job.handleRecord(dataRows));
        dataRows["time"] = "10120";
        CPPUNIT_ASSERT(job.handleRecord(dataRows));
        CPPUNIT_ASSERT(job.m_ResultsQueue.latest().empty());

        dataRows["time"] = "10200";
        CPPUNIT_ASSERT(job.handleRecord(dataRows));
        {
            CSingleResultVisitor visitor;
            job.m_ResultsQueue.latest().topDownBreadthFirst(visitor);
            CPPUNIT_ASSERT_DOUBLES_EQUAL(3.0, visitor.lastResults(), 0.0005);
        }

        dataRows["time"] = "10300";
        CPPUNIT_ASSERT(job.handleRecord(dataRows));
        dataRows["time"] = "10300";
        CPPUNIT_ASSERT(job.handleRecord(dataRows));
        {
            CSingleResultVisitor visitor;
            job.m_ResultsQueue.latest().topDownBreadthFirst(visitor);
            CPPUNIT_ASSERT_DOUBLES_EQUAL(1.0, visitor.lastResults(), 0.000005);
        }

        dataRows["time"] = "10400";
        CPPUNIT_ASSERT(job.handleRecord(dataRows));
        dataRows["time"] = "10401";
        CPPUNIT_ASSERT(job.handleRecord(dataRows));
        dataRows["time"] = "10402";
        CPPUNIT_ASSERT(job.handleRecord(dataRows));
        dataRows["time"] = "10403";
        CPPUNIT_ASSERT(job.handleRecord(dataRows));
        {
            CSingleResultVisitor visitor;
            job.m_ResultsQueue.latest().topDownBreadthFirst(visitor);
            CPPUNIT_ASSERT_DOUBLES_EQUAL(2.0, visitor.lastResults(), 0.0005);
        }

        dataRows["time"] = "10500";
        CPPUNIT_ASSERT(job.handleRecord(dataRows));
        {
            CSingleResultVisitor visitor;
            job.m_ResultsQueue.latest().topDownBreadthFirst(visitor);
            CPPUNIT_ASSERT_DOUBLES_EQUAL(4.0, visitor.lastResults(), 0.0005);
        }

        // Bucket at 10600 not present

        dataRows["time"] = "10700";
        CPPUNIT_ASSERT(job.handleRecord(dataRows));
        {
            CSingleResultVisitor visitor;
            job.m_ResultsQueue.latest().topDownBreadthFirst(visitor);
            CPPUNIT_ASSERT_DOUBLES_EQUAL(0.0, visitor.lastResults(), 0.0005);
        }

        dataRows["time"] = "10700";
        CPPUNIT_ASSERT(job.handleRecord(dataRows));

        dataRows["time"] = "10700";
        CPPUNIT_ASSERT(job.handleRecord(dataRows));

        dataRows["time"] = "10800";
        CPPUNIT_ASSERT(job.handleRecord(dataRows));
        {
            CSingleResultVisitor visitor;
            job.m_ResultsQueue.latest().topDownBreadthFirst(visitor);
            CPPUNIT_ASSERT_DOUBLES_EQUAL(3.0, visitor.lastResults(), 0.005);
        }

        dataRows["time"] = "10805";
        CPPUNIT_ASSERT(job.handleRecord(dataRows));
        CPPUNIT_ASSERT_EQUAL(core_t::TTime(10799), job.m_ResultsQueue.latestBucketEnd());
        {
            CSingleResultVisitor visitor;
            job.m_ResultsQueue.latest().topDownBreadthFirst(visitor);
            CPPUNIT_ASSERT_DOUBLES_EQUAL(3.0, visitor.lastResults(), 0.005);
        }
        job.finalise();
        CPPUNIT_ASSERT_EQUAL(core_t::TTime(10799), job.m_ResultsQueue.latestBucketEnd());
        {
            CSingleResultVisitor visitor;
            job.m_ResultsQueue.latest().topDownBreadthFirst(visitor);
            CPPUNIT_ASSERT_DOUBLES_EQUAL(3.0, visitor.lastResults(), 0.005);
        }
    }
    // Now we come to the real meat and potatoes of the test, the out-of-phase buckets
    {
        LOG_DEBUG("*** testing out-of-phase metric ***");
        core_t::TTime bucketSize = 100;
        model::CLimits limits;
        api::CFieldConfig fieldConfig;
        api::CFieldConfig::TStrVec clauses;
        clauses.push_back("mean(value)");
        fieldConfig.initFromClause(clauses);

        // 2 delay buckets
        model::CAnomalyDetectorModelConfig modelConfig =
            model::CAnomalyDetectorModelConfig::defaultConfig(bucketSize, model_t::E_None, "", 0, 2, false, "");
        std::stringstream outputStrm;

        core::CJsonOutputStreamWrapper wrappedOutputStream(outputStrm);

        api::CAnomalyJob job("job", limits, fieldConfig, modelConfig, wrappedOutputStream);

        api::CAnomalyJob::TStrStrUMap dataRows;

        // main bucket should start at 10000 -> 10100
        // out-of-phase bucket start at 10050 -> 10150
        CPPUNIT_ASSERT_EQUAL(core_t::TTime(49), job.m_ResultsQueue.latestBucketEnd());
        dataRows["time"] = "10000";
        dataRows["value"] = "5.0";
        CPPUNIT_ASSERT(job.handleRecord(dataRows));
        CPPUNIT_ASSERT_EQUAL(core_t::TTime(49), job.m_ResultsQueue.latestBucketEnd());

        dataRows["time"] = "10050";
        dataRows["value"] = "3.0";
        CPPUNIT_ASSERT(job.handleRecord(dataRows));

        dataRows["time"] = "10100";
        dataRows["value"] = "1.0";
        CPPUNIT_ASSERT(job.handleRecord(dataRows));
        {
            CSingleResultVisitor visitor;
            job.m_ResultsQueue.latest().topDownBreadthFirst(visitor);
            CPPUNIT_ASSERT_DOUBLES_EQUAL(4.0, visitor.lastResults(), 0.0005);
        }
        dataRows["time"] = "10150";
        dataRows["value"] = "4.0";
        CPPUNIT_ASSERT(job.handleRecord(dataRows));
        CPPUNIT_ASSERT_EQUAL(core_t::TTime(10099), job.m_ResultsQueue.latestBucketEnd());
        {
            CSingleResultVisitor visitor;
            job.m_ResultsQueue.latest().topDownBreadthFirst(visitor);
            CPPUNIT_ASSERT_DOUBLES_EQUAL(2.0, visitor.lastResults(), 0.0005);
        }

        dataRows["time"] = "10200";
        dataRows["value"] = "0.0005";
        CPPUNIT_ASSERT(job.handleRecord(dataRows));
        CPPUNIT_ASSERT_EQUAL(core_t::TTime(10149), job.m_ResultsQueue.latestBucketEnd());
        {
            CSingleResultVisitor visitor;
            job.m_ResultsQueue.latest().topDownBreadthFirst(visitor);
            CPPUNIT_ASSERT_DOUBLES_EQUAL(2.5, visitor.lastResults(), 0.0005);
        }

        dataRows["time"] = "10300";
        dataRows["value"] = "5.0";
        CPPUNIT_ASSERT(job.handleRecord(dataRows));
        {
            CSingleResultVisitor visitor;
            job.m_ResultsQueue.latest().topDownBreadthFirst(visitor);
            CPPUNIT_ASSERT_DOUBLES_EQUAL(0.0005, visitor.lastResults(), 0.000005);
        }

        dataRows["time"] = "10499";
        dataRows["value"] = "5.0";
        CPPUNIT_ASSERT(job.handleRecord(dataRows));
        LOG_DEBUG("Result time is " << (job.m_ResultsQueue.latestBucketEnd() - 49));
        {
            CSingleResultVisitor visitor;
            job.m_ResultsQueue.latest().topDownBreadthFirst(visitor);
            CPPUNIT_ASSERT_DOUBLES_EQUAL(0.0, visitor.lastResults(), 0.0000005);
        }

        dataRows["time"] = "10500";
        dataRows["value"] = "5.0";
        CPPUNIT_ASSERT(job.handleRecord(dataRows));
        {
            CSingleResultVisitor visitor;
            job.m_ResultsQueue.latest().topDownBreadthFirst(visitor);
            CPPUNIT_ASSERT_DOUBLES_EQUAL(5.0, visitor.lastResults(), 0.0005);
        }

        // Bucket at 10600 not present

        dataRows["time"] = "10700";
        dataRows["value"] = "50";
        CPPUNIT_ASSERT(job.handleRecord(dataRows));
        {
            CSingleResultVisitor visitor;
            job.m_ResultsQueue.latest().topDownBreadthFirst(visitor);
            CPPUNIT_ASSERT_DOUBLES_EQUAL(0.0, visitor.lastResults(), 0.0005);
        }

        dataRows["time"] = "10720";
        dataRows["value"] = "80";
        CPPUNIT_ASSERT(job.handleRecord(dataRows));

        dataRows["time"] = "10760";
        dataRows["value"] = "20";
        CPPUNIT_ASSERT(job.handleRecord(dataRows));
        {
            CSingleResultVisitor visitor;
            job.m_ResultsQueue.latest().topDownBreadthFirst(visitor);
            CPPUNIT_ASSERT_DOUBLES_EQUAL(65.0, visitor.lastResults(), 0.0005);
        }

        dataRows["time"] = "10780";
        dataRows["value"] = "80";
        CPPUNIT_ASSERT(job.handleRecord(dataRows));

        dataRows["time"] = "10800";
        dataRows["value"] = "5.0";
        CPPUNIT_ASSERT(job.handleRecord(dataRows));
        {
            CSingleResultVisitor visitor;
            job.m_ResultsQueue.latest().topDownBreadthFirst(visitor);
            CPPUNIT_ASSERT_DOUBLES_EQUAL(57.5, visitor.lastResults(), 0.005);
        }

        // 10895, triggers bucket  10750->10850
        dataRows["time"] = "10895";
        dataRows["value"] = "6.0";
        CPPUNIT_ASSERT(job.handleRecord(dataRows));
        LOG_DEBUG("Result time is " << (job.m_ResultsQueue.latestBucketEnd()));
        CPPUNIT_ASSERT_EQUAL(core_t::TTime(10799), job.m_ResultsQueue.latestBucketEnd());
        {
            CSingleResultVisitor visitor;
            job.m_ResultsQueue.latest().topDownBreadthFirst(visitor);
            CPPUNIT_ASSERT_DOUBLES_EQUAL(35.0, visitor.lastResults(), 0.005);
        }
        LOG_DEBUG("Finalising job");
        job.finalise();
        CPPUNIT_ASSERT_EQUAL(core_t::TTime(10799), job.m_ResultsQueue.latestBucketEnd());
        {
            CSingleResultVisitor visitor;
            job.m_ResultsQueue.latest().topDownBreadthFirst(visitor);
            CPPUNIT_ASSERT_DOUBLES_EQUAL(35.0, visitor.lastResults(), 0.005);
        }
    }
    {
        LOG_DEBUG("*** testing out-of-phase metric ***");
        core_t::TTime bucketSize = 100;
        model::CLimits limits;
        api::CFieldConfig fieldConfig;
        api::CFieldConfig::TStrVec clauses;
        clauses.push_back("mean(value)");
        fieldConfig.initFromClause(clauses);

        // 2 delay buckets
        model::CAnomalyDetectorModelConfig modelConfig =
            model::CAnomalyDetectorModelConfig::defaultConfig(bucketSize, model_t::E_None, "", 0, 2, false, "");
        std::stringstream outputStrm;

        core::CJsonOutputStreamWrapper wrappedOutputStream(outputStrm);

        api::CAnomalyJob job("job", limits, fieldConfig, modelConfig, wrappedOutputStream);

        api::CAnomalyJob::TStrStrUMap dataRows;

        CPPUNIT_ASSERT_EQUAL(core_t::TTime(49), job.m_ResultsQueue.latestBucketEnd());
        dataRows["time"] = "10045";
        dataRows["value"] = "5.0";
        CPPUNIT_ASSERT(job.handleRecord(dataRows));
        CPPUNIT_ASSERT_EQUAL(core_t::TTime(49), job.m_ResultsQueue.latestBucketEnd());

        dataRows["time"] = "10050";
        dataRows["value"] = "3.0";
        CPPUNIT_ASSERT(job.handleRecord(dataRows));

        // This is the first complete bucket
        dataRows["time"] = "10100";
        dataRows["value"] = "1.0";
        CPPUNIT_ASSERT(job.handleRecord(dataRows));
        {
            CSingleResultVisitor visitor;
            job.m_ResultsQueue.latest().topDownBreadthFirst(visitor);
            CPPUNIT_ASSERT_DOUBLES_EQUAL(0.0, visitor.lastResults(), 0.0005);
        }
        dataRows["time"] = "10150";
        dataRows["value"] = "4.0";
        CPPUNIT_ASSERT(job.handleRecord(dataRows));
        CPPUNIT_ASSERT_EQUAL(core_t::TTime(10099), job.m_ResultsQueue.latestBucketEnd());
        {
            CSingleResultVisitor visitor;
            job.m_ResultsQueue.latest().topDownBreadthFirst(visitor);
            CPPUNIT_ASSERT_DOUBLES_EQUAL(0.0, visitor.lastResults(), 0.0005);
        }

        dataRows["time"] = "10200";
        dataRows["value"] = "0.0005";
        CPPUNIT_ASSERT(job.handleRecord(dataRows));
        CPPUNIT_ASSERT_EQUAL(core_t::TTime(10149), job.m_ResultsQueue.latestBucketEnd());
        {
            CSingleResultVisitor visitor;
            job.m_ResultsQueue.latest().topDownBreadthFirst(visitor);
            CPPUNIT_ASSERT_DOUBLES_EQUAL(2.5, visitor.lastResults(), 0.0005);
        }

        dataRows["time"] = "10300";
        dataRows["value"] = "5.0";
        CPPUNIT_ASSERT(job.handleRecord(dataRows));
        {
            CSingleResultVisitor visitor;
            job.m_ResultsQueue.latest().topDownBreadthFirst(visitor);
            CPPUNIT_ASSERT_DOUBLES_EQUAL(0.0005, visitor.lastResults(), 0.000005);
        }

        dataRows["time"] = "10499";
        dataRows["value"] = "5.0";
        CPPUNIT_ASSERT(job.handleRecord(dataRows));
        LOG_DEBUG("Result time is " << (job.m_ResultsQueue.latestBucketEnd() - 49));
        {
            CSingleResultVisitor visitor;
            job.m_ResultsQueue.latest().topDownBreadthFirst(visitor);
            CPPUNIT_ASSERT_DOUBLES_EQUAL(0.0, visitor.lastResults(), 0.0000005);
        }

        dataRows["time"] = "10500";
        dataRows["value"] = "5.0";
        CPPUNIT_ASSERT(job.handleRecord(dataRows));
        {
            CSingleResultVisitor visitor;
            job.m_ResultsQueue.latest().topDownBreadthFirst(visitor);
            CPPUNIT_ASSERT_DOUBLES_EQUAL(5.0, visitor.lastResults(), 0.0005);
        }

        // Bucket at 10600 not present

        dataRows["time"] = "10700";
        dataRows["value"] = "50";
        CPPUNIT_ASSERT(job.handleRecord(dataRows));
        {
            CSingleResultVisitor visitor;
            job.m_ResultsQueue.latest().topDownBreadthFirst(visitor);
            CPPUNIT_ASSERT_DOUBLES_EQUAL(0.0, visitor.lastResults(), 0.0005);
        }

        dataRows["time"] = "10720";
        dataRows["value"] = "80";
        CPPUNIT_ASSERT(job.handleRecord(dataRows));

        dataRows["time"] = "10760";
        dataRows["value"] = "20";
        CPPUNIT_ASSERT(job.handleRecord(dataRows));
        {
            CSingleResultVisitor visitor;
            job.m_ResultsQueue.latest().topDownBreadthFirst(visitor);
            CPPUNIT_ASSERT_DOUBLES_EQUAL(65.0, visitor.lastResults(), 0.0005);
        }

        dataRows["time"] = "10780";
        dataRows["value"] = "80";
        CPPUNIT_ASSERT(job.handleRecord(dataRows));

        dataRows["time"] = "10800";
        dataRows["value"] = "5.0";
        CPPUNIT_ASSERT(job.handleRecord(dataRows));
        {
            CSingleResultVisitor visitor;
            job.m_ResultsQueue.latest().topDownBreadthFirst(visitor);
            CPPUNIT_ASSERT_DOUBLES_EQUAL(57.5, visitor.lastResults(), 0.005);
        }

        // 10895, triggers bucket  10750->10850
        dataRows["time"] = "10895";
        dataRows["value"] = "6.0";
        CPPUNIT_ASSERT(job.handleRecord(dataRows));
        LOG_DEBUG("Result time is " << (job.m_ResultsQueue.latestBucketEnd()));
        CPPUNIT_ASSERT_EQUAL(core_t::TTime(10799), job.m_ResultsQueue.latestBucketEnd());
        {
            CSingleResultVisitor visitor;
            job.m_ResultsQueue.latest().topDownBreadthFirst(visitor);
            CPPUNIT_ASSERT_DOUBLES_EQUAL(35.0, visitor.lastResults(), 0.005);
        }
        LOG_DEBUG("Finalising job");
        job.finalise();
        CPPUNIT_ASSERT_EQUAL(core_t::TTime(10799), job.m_ResultsQueue.latestBucketEnd());
        {
            CSingleResultVisitor visitor;
            job.m_ResultsQueue.latest().topDownBreadthFirst(visitor);
            CPPUNIT_ASSERT_DOUBLES_EQUAL(35.0, visitor.lastResults(), 0.005);
        }
    }
    {
        LOG_DEBUG("*** testing out-of-phase eventrate ***");
        core_t::TTime bucketSize = 100;
        model::CLimits limits;
        api::CFieldConfig fieldConfig;
        api::CFieldConfig::TStrVec clauses;
        clauses.push_back("high_count");
        clauses.push_back("by");
        clauses.push_back("person");
        fieldConfig.initFromClause(clauses);

        // 2 delay buckets
        model::CAnomalyDetectorModelConfig modelConfig =
            model::CAnomalyDetectorModelConfig::defaultConfig(bucketSize, model_t::E_None, "", 0, 2, false, "");
        std::stringstream outputStrm;

        core::CJsonOutputStreamWrapper wrappedOutputStream(outputStrm);

        api::CAnomalyJob job("job", limits, fieldConfig, modelConfig, wrappedOutputStream);

        api::CAnomalyJob::TStrStrUMap dataRows;

        // main bucket should start at 10000 -> 10100
        // out-of-phase bucket start at 10050 -> 10150
        CPPUNIT_ASSERT_EQUAL(core_t::TTime(49), job.m_ResultsQueue.latestBucketEnd());
        dataRows["time"] = "10000";
        dataRows["person"] = "Candice";
        CPPUNIT_ASSERT(job.handleRecord(dataRows));
        dataRows["time"] = "10001";
        dataRows["person"] = "Behati";
        CPPUNIT_ASSERT(job.handleRecord(dataRows));
        dataRows["time"] = "10002";
        dataRows["person"] = "Cara";
        CPPUNIT_ASSERT(job.handleRecord(dataRows));
        dataRows["time"] = "10003";
        dataRows["person"] = "Kate";
        CPPUNIT_ASSERT(job.handleRecord(dataRows));
        dataRows["time"] = "10004";
        dataRows["person"] = "Gisele";
        CPPUNIT_ASSERT(job.handleRecord(dataRows));
        CPPUNIT_ASSERT_EQUAL(core_t::TTime(49), job.m_ResultsQueue.latestBucketEnd());

        dataRows["time"] = "10050";
        dataRows["person"] = "Behati";
        CPPUNIT_ASSERT(job.handleRecord(dataRows));

        dataRows["time"] = "10070";
        dataRows["person"] = "Candice";
        CPPUNIT_ASSERT(job.handleRecord(dataRows));

        dataRows["time"] = "10101";
        dataRows["person"] = "Cara";
        CPPUNIT_ASSERT(job.handleRecord(dataRows));
        {
            CMultiResultVisitor visitor;
            job.m_ResultsQueue.latest().topDownBreadthFirst(visitor);
            CPPUNIT_ASSERT_DOUBLES_EQUAL(7.0, visitor.lastResults(), 0.0005);
        }

        dataRows["time"] = "10110";
        dataRows["person"] = "Kate";
        CPPUNIT_ASSERT(job.handleRecord(dataRows));

        dataRows["time"] = "10150";
        dataRows["person"] = "Gisele";
        CPPUNIT_ASSERT(job.handleRecord(dataRows));
        CPPUNIT_ASSERT_EQUAL(core_t::TTime(10099), job.m_ResultsQueue.latestBucketEnd());
        {
            CMultiResultVisitor visitor;
            job.m_ResultsQueue.latest().topDownBreadthFirst(visitor);
            CPPUNIT_ASSERT_DOUBLES_EQUAL(4.0, visitor.lastResults(), 0.0005);
        }

        dataRows["time"] = "10201";
        dataRows["person"] = "Behati";
        CPPUNIT_ASSERT(job.handleRecord(dataRows));
        dataRows["time"] = "10201";
        dataRows["person"] = "Candice";
        CPPUNIT_ASSERT(job.handleRecord(dataRows));
        dataRows["time"] = "10201";
        dataRows["person"] = "Gisele";
        CPPUNIT_ASSERT(job.handleRecord(dataRows));
        CPPUNIT_ASSERT_EQUAL(core_t::TTime(10149), job.m_ResultsQueue.latestBucketEnd());
        {
            CMultiResultVisitor visitor;
            job.m_ResultsQueue.latest().topDownBreadthFirst(visitor);
            CPPUNIT_ASSERT_DOUBLES_EQUAL(3.0, visitor.lastResults(), 0.0005);
        }

        dataRows["time"] = "10300";
        dataRows["person"] = "Cara";
        CPPUNIT_ASSERT(job.handleRecord(dataRows));
        dataRows["time"] = "10300";
        dataRows["person"] = "Kate";
        CPPUNIT_ASSERT(job.handleRecord(dataRows));
        dataRows["time"] = "10300";
        dataRows["person"] = "Gisele the imposter";
        CPPUNIT_ASSERT(job.handleRecord(dataRows));
        dataRows["time"] = "10301";
        dataRows["person"] = "Cara";
        CPPUNIT_ASSERT(job.handleRecord(dataRows));
        {
            CMultiResultVisitor visitor;
            job.m_ResultsQueue.latest().topDownBreadthFirst(visitor);
            CPPUNIT_ASSERT_DOUBLES_EQUAL(3.0, visitor.lastResults(), 0.0005);
        }

        dataRows["time"] = "10490";
        dataRows["person"] = "Gisele";
        CPPUNIT_ASSERT(job.handleRecord(dataRows));
        dataRows["time"] = "10492";
        dataRows["person"] = "Kate";
        CPPUNIT_ASSERT(job.handleRecord(dataRows));
        dataRows["time"] = "10494";
        dataRows["person"] = "Behati";
        CPPUNIT_ASSERT(job.handleRecord(dataRows));
        dataRows["time"] = "10499";
        dataRows["person"] = "Cara";
        CPPUNIT_ASSERT(job.handleRecord(dataRows));
        LOG_DEBUG("Result time is " << (job.m_ResultsQueue.latestBucketEnd() - 49));
        {
            CMultiResultVisitor visitor;
            job.m_ResultsQueue.latest().topDownBreadthFirst(visitor);
            CPPUNIT_ASSERT_DOUBLES_EQUAL(0.0, visitor.lastResults(), 0.0005);
        }

        dataRows["time"] = "10500";
        dataRows["person"] = "Cara";
        CPPUNIT_ASSERT(job.handleRecord(dataRows));
        {
            CMultiResultVisitor visitor;
            job.m_ResultsQueue.latest().topDownBreadthFirst(visitor);
            CPPUNIT_ASSERT_DOUBLES_EQUAL(4.0, visitor.lastResults(), 0.0005);
        }

        // Bucket at 10600 not present

        dataRows["time"] = "10700";
        dataRows["person"] = "Behati";
        CPPUNIT_ASSERT(job.handleRecord(dataRows));
        {
            CMultiResultVisitor visitor;
            job.m_ResultsQueue.latest().topDownBreadthFirst(visitor);
            CPPUNIT_ASSERT_DOUBLES_EQUAL(0.0, visitor.lastResults(), 0.0005);
        }

        dataRows["time"] = "10720";
        dataRows["person"] = "Kate";
        CPPUNIT_ASSERT(job.handleRecord(dataRows));

        dataRows["time"] = "10760";
        dataRows["person"] = "Behati";
        CPPUNIT_ASSERT(job.handleRecord(dataRows));
        {
            CMultiResultVisitor visitor;
            job.m_ResultsQueue.latest().topDownBreadthFirst(visitor);
            CPPUNIT_ASSERT_DOUBLES_EQUAL(2.0, visitor.lastResults(), 0.0005);
        }

        dataRows["time"] = "10780";
        dataRows["person"] = "Cara";
        CPPUNIT_ASSERT(job.handleRecord(dataRows));

        dataRows["time"] = "10800";
        dataRows["person"] = "Candice";
        CPPUNIT_ASSERT(job.handleRecord(dataRows));
        {
            CMultiResultVisitor visitor;
            job.m_ResultsQueue.latest().topDownBreadthFirst(visitor);
            CPPUNIT_ASSERT_DOUBLES_EQUAL(4.0, visitor.lastResults(), 0.005);
        }

        // 10895, triggers bucket  10750->10850
        dataRows["time"] = "10895";
        dataRows["person"] = "Cara";
        CPPUNIT_ASSERT(job.handleRecord(dataRows));
        LOG_DEBUG("Result time is " << (job.m_ResultsQueue.latestBucketEnd()));
        CPPUNIT_ASSERT_EQUAL(core_t::TTime(10799), job.m_ResultsQueue.latestBucketEnd());
        {
            CMultiResultVisitor visitor;
            job.m_ResultsQueue.latest().topDownBreadthFirst(visitor);
            CPPUNIT_ASSERT_DOUBLES_EQUAL(3.0, visitor.lastResults(), 0.005);
        }
        LOG_DEBUG("Finalising job");
        job.finalise();
        CPPUNIT_ASSERT_EQUAL(core_t::TTime(10799), job.m_ResultsQueue.latestBucketEnd());
        {
            CMultiResultVisitor visitor;
            job.m_ResultsQueue.latest().topDownBreadthFirst(visitor);
            CPPUNIT_ASSERT_DOUBLES_EQUAL(3.0, visitor.lastResults(), 0.005);
        }
    }
}

<<<<<<< HEAD
void CAnomalyJobTest::testBucketSelection(void) {
=======
void CAnomalyJobTest::testBucketSelection()
{
>>>>>>> d4e4cca7
    LOG_DEBUG("*** testBucketSelection ***");
    core_t::TTime bucketSize = 100;
    model::CLimits limits;
    api::CFieldConfig fieldConfig;
    api::CFieldConfig::TStrVec clauses;
    clauses.push_back("mean(value)");
    fieldConfig.initFromClause(clauses);

    // 2 delay buckets
    model::CAnomalyDetectorModelConfig modelConfig =
        model::CAnomalyDetectorModelConfig::defaultConfig(bucketSize, model_t::E_None, "", 0, 2, false, "");
    std::stringstream outputStrm;

    core::CJsonOutputStreamWrapper wrappedOutputStream(outputStrm);

    api::CAnomalyJob job("job", limits, fieldConfig, modelConfig, wrappedOutputStream);

    job.m_ResultsQueue.reset(950);
    {
        model::SAnnotatedProbability prob(1.0);

        model::CHierarchicalResults results;
        results.addModelResult(0, false, "mean", model::function_t::E_IndividualMetricMean, "", "", "", "", "value", prob, 0, 1000);
        CResultsScoreVisitor visitor(10);
        results.topDownBreadthFirst(visitor);
        job.m_ResultsQueue.push(results, 1000);
        LOG_DEBUG("Adding 10 at 1000");
    }
    {
        model::SAnnotatedProbability prob(1.0);

        model::CHierarchicalResults results;
        results.addModelResult(0, false, "mean", model::function_t::E_IndividualMetricMean, "", "", "", "", "value", prob, 0, 1000);
        CResultsScoreVisitor visitor(20);
        results.topDownBreadthFirst(visitor);
        job.m_ResultsQueue.push(results, 1050);
        LOG_DEBUG("Adding 20 at 1050");
    }
    {
        model::SAnnotatedProbability prob(1.0);

        model::CHierarchicalResults results;
        results.addModelResult(0, false, "mean", model::function_t::E_IndividualMetricMean, "", "", "", "", "value", prob, 0, 1000);
        CResultsScoreVisitor visitor(15);
        results.topDownBreadthFirst(visitor);
        job.m_ResultsQueue.push(results, 1100);
        LOG_DEBUG("Adding 15 at 1100");
        CPPUNIT_ASSERT_EQUAL(core_t::TTime(0), job.m_ResultsQueue.chooseResultTime(1100, bucketSize, results));
    }
    {
        model::SAnnotatedProbability prob(1.0);

        model::CHierarchicalResults results;
        results.addModelResult(0, false, "mean", model::function_t::E_IndividualMetricMean, "", "", "", "", "value", prob, 0, 1000);
        CResultsScoreVisitor visitor(20);
        results.topDownBreadthFirst(visitor);
        job.m_ResultsQueue.push(results, 1150);
        LOG_DEBUG("Adding 20 at 1150");
        CPPUNIT_ASSERT_EQUAL(core_t::TTime(0), job.m_ResultsQueue.chooseResultTime(1150, bucketSize, results));
    }
    {
        model::SAnnotatedProbability prob(1.0);

        model::CHierarchicalResults results;
        results.addModelResult(0, false, "mean", model::function_t::E_IndividualMetricMean, "", "", "", "", "value", prob, 0, 1000);
        CResultsScoreVisitor visitor(25);
        results.topDownBreadthFirst(visitor);
        job.m_ResultsQueue.push(results, 1200);
        LOG_DEBUG("Adding 25 at 1200");
        CPPUNIT_ASSERT_EQUAL(core_t::TTime(1100), job.m_ResultsQueue.chooseResultTime(1200, bucketSize, results));
    }
    {
        model::SAnnotatedProbability prob(1.0);

        model::CHierarchicalResults results;
        results.addModelResult(0, false, "mean", model::function_t::E_IndividualMetricMean, "", "", "", "", "value", prob, 0, 1000);
        CResultsScoreVisitor visitor(0);
        results.topDownBreadthFirst(visitor);
        job.m_ResultsQueue.push(results, 1250);
        LOG_DEBUG("Adding 0 at 1250");
        CPPUNIT_ASSERT_EQUAL(core_t::TTime(0), job.m_ResultsQueue.chooseResultTime(1250, bucketSize, results));
    }
    {
        model::SAnnotatedProbability prob(1.0);

        model::CHierarchicalResults results;
        results.addModelResult(0, false, "mean", model::function_t::E_IndividualMetricMean, "", "", "", "", "value", prob, 0, 1000);
        CResultsScoreVisitor visitor(5);
        results.topDownBreadthFirst(visitor);
        job.m_ResultsQueue.push(results, 1300);
        LOG_DEBUG("Adding 5 at 1300");
        CPPUNIT_ASSERT_EQUAL(core_t::TTime(1200), job.m_ResultsQueue.chooseResultTime(1300, bucketSize, results));
    }
    {
        model::SAnnotatedProbability prob(1.0);

        model::CHierarchicalResults results;
        results.addModelResult(0, false, "mean", model::function_t::E_IndividualMetricMean, "", "", "", "", "value", prob, 0, 1000);
        CResultsScoreVisitor visitor(5);
        results.topDownBreadthFirst(visitor);
        job.m_ResultsQueue.push(results, 1350);
        LOG_DEBUG("Adding 5 at 1350");
        CPPUNIT_ASSERT_EQUAL(core_t::TTime(0), job.m_ResultsQueue.chooseResultTime(1350, bucketSize, results));
    }
    {
        model::SAnnotatedProbability prob(1.0);

        model::CHierarchicalResults results;
        results.addModelResult(0, false, "mean", model::function_t::E_IndividualMetricMean, "", "", "", "", "value", prob, 0, 1000);
        CResultsScoreVisitor visitor(1);
        results.topDownBreadthFirst(visitor);
        job.m_ResultsQueue.push(results, 1400);
        LOG_DEBUG("Adding 1 at 1400");
        CPPUNIT_ASSERT_EQUAL(core_t::TTime(1300), job.m_ResultsQueue.chooseResultTime(1400, bucketSize, results));
    }
}

<<<<<<< HEAD
void CAnomalyJobTest::testModelPlot(void) {
=======
void CAnomalyJobTest::testModelPlot()
{
>>>>>>> d4e4cca7
    LOG_DEBUG("*** testModelPlot ***");
    {
        // Test non-overlapping buckets
        core_t::TTime bucketSize = 10000;
        model::CLimits limits;
        api::CFieldConfig fieldConfig;
        api::CFieldConfig::TStrVec clauses;
        clauses.push_back("mean(value)");
        clauses.push_back("by");
        clauses.push_back("animal");
        fieldConfig.initFromClause(clauses);

        model::CAnomalyDetectorModelConfig modelConfig =
            model::CAnomalyDetectorModelConfig::defaultConfig(bucketSize, model_t::E_None, "", 0, 0, false, "");
        modelConfig.modelPlotBoundsPercentile(1.0);
        std::stringstream outputStrm;

        {
            core::CJsonOutputStreamWrapper wrappedOutputStream(outputStrm);

            api::CAnomalyJob job("job", limits, fieldConfig, modelConfig, wrappedOutputStream);

            api::CAnomalyJob::TStrStrUMap dataRows;
            dataRows["time"] = "10000000";
            dataRows["value"] = "2.0";
            dataRows["animal"] = "baboon";
            CPPUNIT_ASSERT(job.handleRecord(dataRows));
            dataRows["value"] = "5.0";
            dataRows["animal"] = "shark";
            CPPUNIT_ASSERT(job.handleRecord(dataRows));
            dataRows["time"] = "10010000";
            dataRows["value"] = "2.0";
            dataRows["animal"] = "baboon";
            CPPUNIT_ASSERT(job.handleRecord(dataRows));
            dataRows["value"] = "5.0";
            dataRows["animal"] = "shark";
            CPPUNIT_ASSERT(job.handleRecord(dataRows));
            dataRows["time"] = "10020000";
            dataRows["value"] = "2.0";
            dataRows["animal"] = "baboon";
            CPPUNIT_ASSERT(job.handleRecord(dataRows));
            dataRows["value"] = "5.0";
            dataRows["animal"] = "shark";
            CPPUNIT_ASSERT(job.handleRecord(dataRows));
            dataRows["time"] = "10030000";
            dataRows["value"] = "2.0";
            dataRows["animal"] = "baboon";
            CPPUNIT_ASSERT(job.handleRecord(dataRows));
            dataRows["value"] = "5.0";
            dataRows["animal"] = "shark";
            CPPUNIT_ASSERT(job.handleRecord(dataRows));
            dataRows["time"] = "10040000";
            dataRows["value"] = "3.0";
            dataRows["animal"] = "baboon";
            CPPUNIT_ASSERT(job.handleRecord(dataRows));
            dataRows["value"] = "5.0";
            dataRows["animal"] = "shark";
            CPPUNIT_ASSERT(job.handleRecord(dataRows));
            job.finalise();
        }

        std::string output = outputStrm.str();
        LOG_TRACE("Output has yielded: " << output);
        core::CRegex regex;
        regex.init("\n");
        core::CRegex::TStrVec lines;
        regex.split(output, lines);
        CPPUNIT_ASSERT(findLine("model_feature.*timestamp.*10000000.*baboon", lines));
        CPPUNIT_ASSERT(findLine("model_feature.*timestamp.*10000000.*shark", lines));
        CPPUNIT_ASSERT(findLine("model_feature.*timestamp.*10010000.*baboon", lines));
        CPPUNIT_ASSERT(findLine("model_feature.*timestamp.*10010000.*shark", lines));
        CPPUNIT_ASSERT(findLine("model_feature.*timestamp.*10020000.*baboon", lines));
        CPPUNIT_ASSERT(findLine("model_feature.*timestamp.*10020000.*shark", lines));
        CPPUNIT_ASSERT(findLine("model_feature.*timestamp.*10030000.*baboon", lines));
        CPPUNIT_ASSERT(findLine("model_feature.*timestamp.*10030000.*shark", lines));
    }
    {
        // Test overlapping buckets
        core_t::TTime bucketSize = 10000;
        model::CLimits limits;
        api::CFieldConfig fieldConfig;
        api::CFieldConfig::TStrVec clauses;
        clauses.push_back("max(value)");
        fieldConfig.initFromClause(clauses);

        // 2 delay buckets
        model::CAnomalyDetectorModelConfig modelConfig =
            model::CAnomalyDetectorModelConfig::defaultConfig(bucketSize, model_t::E_None, "", 0, 2, false, "");
        modelConfig.modelPlotBoundsPercentile(1.0);

        std::stringstream outputStrm;
        {
            core::CJsonOutputStreamWrapper wrappedOutputStream(outputStrm);

            api::CAnomalyJob job("job", limits, fieldConfig, modelConfig, wrappedOutputStream);

            api::CAnomalyJob::TStrStrUMap dataRows;

            // Data contains 3 anomalies
            dataRows["time"] = "10000000";
            dataRows["value"] = "2.0";
            CPPUNIT_ASSERT(job.handleRecord(dataRows));
            dataRows["time"] = "10010000";
            dataRows["value"] = "2.1";
            CPPUNIT_ASSERT(job.handleRecord(dataRows));
            dataRows["time"] = "10020000";
            dataRows["value"] = "2.0";
            CPPUNIT_ASSERT(job.handleRecord(dataRows));
            dataRows["time"] = "10030000";
            dataRows["value"] = "2.3";
            CPPUNIT_ASSERT(job.handleRecord(dataRows));
            dataRows["time"] = "10040000";
            dataRows["value"] = "2.2";
            CPPUNIT_ASSERT(job.handleRecord(dataRows));
            dataRows["time"] = "10055500";
            dataRows["value"] = "2.0";
            CPPUNIT_ASSERT(job.handleRecord(dataRows));
            dataRows["time"] = "10060000";
            dataRows["value"] = "2.0";
            CPPUNIT_ASSERT(job.handleRecord(dataRows));
            dataRows["time"] = "10077700";
            dataRows["value"] = "2.1";
            CPPUNIT_ASSERT(job.handleRecord(dataRows));
            dataRows["time"] = "10080000";
            dataRows["value"] = "2.4";
            CPPUNIT_ASSERT(job.handleRecord(dataRows));
            dataRows["time"] = "10090000";
            dataRows["value"] = "2.1";
            CPPUNIT_ASSERT(job.handleRecord(dataRows));
            dataRows["time"] = "10094400";
            dataRows["value"] = "2.0003";
            CPPUNIT_ASSERT(job.handleRecord(dataRows));
            dataRows["time"] = "10110000";
            dataRows["value"] = "2.01";
            CPPUNIT_ASSERT(job.handleRecord(dataRows));
            dataRows["time"] = "10120000";
            dataRows["value"] = "2.03";
            CPPUNIT_ASSERT(job.handleRecord(dataRows));
            dataRows["time"] = "10140000";
            dataRows["value"] = "2.001";
            CPPUNIT_ASSERT(job.handleRecord(dataRows));
            dataRows["time"] = "10150000";
            dataRows["value"] = "2.1";
            CPPUNIT_ASSERT(job.handleRecord(dataRows));
            dataRows["time"] = "10167000";
            dataRows["value"] = "200.0";
            CPPUNIT_ASSERT(job.handleRecord(dataRows));
            dataRows["time"] = "10170000";
            dataRows["value"] = "2.0";
            CPPUNIT_ASSERT(job.handleRecord(dataRows));
            dataRows["time"] = "10183000";
            dataRows["value"] = "400.0";
            CPPUNIT_ASSERT(job.handleRecord(dataRows));
            dataRows["time"] = "10190000";
            dataRows["value"] = "2.0";
            CPPUNIT_ASSERT(job.handleRecord(dataRows));
            dataRows["time"] = "10200000";
            dataRows["value"] = "2.0";
            CPPUNIT_ASSERT(job.handleRecord(dataRows));
            dataRows["time"] = "10210000";
            dataRows["value"] = "2.0";
            CPPUNIT_ASSERT(job.handleRecord(dataRows));
            dataRows["time"] = "10230000";
            dataRows["value"] = "2.0";
            CPPUNIT_ASSERT(job.handleRecord(dataRows));

            job.finalise();
        }

        std::string output = outputStrm.str();
        LOG_TRACE("Output has yielded: " << output);
        core::CRegex regex;
        regex.init("\n");
        core::CRegex::TStrVec lines;
        regex.split(output, lines);
        CPPUNIT_ASSERT(findLine("model_feature.*timestamp.*10000000000", lines));
        CPPUNIT_ASSERT(findLine("model_feature.*timestamp.*10010000000", lines));
        CPPUNIT_ASSERT(findLine("model_feature.*timestamp.*10020000000", lines));
        CPPUNIT_ASSERT(findLine("model_feature.*timestamp.*10075000000.*actual..2\\.4", lines));
        CPPUNIT_ASSERT(findLine("model_feature.*timestamp.*10165000000.*actual..200", lines));
        CPPUNIT_ASSERT(findLine("model_feature.*timestamp.*10175000000.*actual..400", lines));
    }
}

<<<<<<< HEAD
void CAnomalyJobTest::testInterimResultEdgeCases(void) {
=======
void CAnomalyJobTest::testInterimResultEdgeCases()
{
>>>>>>> d4e4cca7
    LOG_DEBUG("*** testInterimResultEdgeCases ***");

    const char* logFile = "test.log";

    core_t::TTime bucketSize = 3600;
    model::CLimits limits;
    api::CFieldConfig fieldConfig;
    api::CFieldConfig::TStrVec clauses{"count", "by", "error"};
    fieldConfig.initFromClause(clauses);

    model::CAnomalyDetectorModelConfig modelConfig = model::CAnomalyDetectorModelConfig::defaultConfig(bucketSize);

    std::stringstream outputStrm;

    core::CJsonOutputStreamWrapper wrappedOutputStream(outputStrm);

    api::CAnomalyJob job("job", limits, fieldConfig, modelConfig, wrappedOutputStream);

    std::remove(logFile);
    CPPUNIT_ASSERT(ml::core::CLogger::instance().reconfigureFromFile("testfiles/testLogErrorsLog4cxx.properties"));

    api::CAnomalyJob::TStrStrUMap dataRows;
    dataRows["time"] = "3610";
    dataRows["error"] = "e1";
    CPPUNIT_ASSERT(job.handleRecord(dataRows));
    dataRows["time"] = "3670";
    dataRows["error"] = "e2";
    CPPUNIT_ASSERT(job.handleRecord(dataRows));
    dataRows["time"] = "6820";
    dataRows["error"] = "e1";
    CPPUNIT_ASSERT(job.handleRecord(dataRows));
    dataRows["time"] = "6820";
    dataRows["error"] = "e1";
    CPPUNIT_ASSERT(job.handleRecord(dataRows));
    dataRows["time"] = "7850";
    dataRows["error"] = "e1";
    CPPUNIT_ASSERT(job.handleRecord(dataRows));
    dataRows["time"] = "9310";
    dataRows["error"] = "e2";
    CPPUNIT_ASSERT(job.handleRecord(dataRows));

    dataRows["."] = "t7200";
    CPPUNIT_ASSERT(job.handleRecord(dataRows));
    dataRows["."] = "i";
    CPPUNIT_ASSERT(job.handleRecord(dataRows));

    // The test log4cxx.properties is very similar to the hardcoded default.
    CPPUNIT_ASSERT(ml::core::CLogger::instance().reconfigureFromFile("testfiles/log4cxx.properties"));

    std::ifstream log(logFile);
    CPPUNIT_ASSERT(log.is_open());
    char line[256];
    while (log.getline(line, 256)) {
        LOG_DEBUG("Got '" << line << "'");
        CPPUNIT_ASSERT(false);
    }
    log.close();
    std::remove(logFile);
}

<<<<<<< HEAD
void CAnomalyJobTest::testRestoreFailsWithEmptyStream(void) {
=======
void CAnomalyJobTest::testRestoreFailsWithEmptyStream()
{
>>>>>>> d4e4cca7
    model::CLimits limits;
    api::CFieldConfig fieldConfig;
    api::CFieldConfig::TStrVec clauses;
    clauses.push_back("value");
    clauses.push_back("partitionfield=greenhouse");
    fieldConfig.initFromClause(clauses);
    model::CAnomalyDetectorModelConfig modelConfig = model::CAnomalyDetectorModelConfig::defaultConfig(BUCKET_SIZE);
    std::ostringstream outputStrm;
    core::CJsonOutputStreamWrapper wrappedOutputStream(outputStrm);

    api::CAnomalyJob job("job", limits, fieldConfig, modelConfig, wrappedOutputStream);

    core_t::TTime completeToTime(0);
    CEmptySearcher restoreSearcher;
    CPPUNIT_ASSERT(job.restoreState(restoreSearcher, completeToTime) == false);
}

<<<<<<< HEAD
CppUnit::Test* CAnomalyJobTest::suite(void) {
    CppUnit::TestSuite* suiteOfTests = new CppUnit::TestSuite("CAnomalyJobTest");

    suiteOfTests->addTest(new CppUnit::TestCaller<CAnomalyJobTest>("CAnomalyJobTest::testBadTimes", &CAnomalyJobTest::testBadTimes));
    suiteOfTests->addTest(
        new CppUnit::TestCaller<CAnomalyJobTest>("CAnomalyJobTest::testOutOfSequence", &CAnomalyJobTest::testOutOfSequence));
    suiteOfTests->addTest(
        new CppUnit::TestCaller<CAnomalyJobTest>("CAnomalyJobTest::testControlMessages", &CAnomalyJobTest::testControlMessages));
    suiteOfTests->addTest(new CppUnit::TestCaller<CAnomalyJobTest>("CAnomalyJobTest::testSkipTimeControlMessage",
                                                                   &CAnomalyJobTest::testSkipTimeControlMessage));
    suiteOfTests->addTest(new CppUnit::TestCaller<CAnomalyJobTest>("CAnomalyJobTest::testOutOfPhase", &CAnomalyJobTest::testOutOfPhase));
    suiteOfTests->addTest(
        new CppUnit::TestCaller<CAnomalyJobTest>("CAnomalyJobTest::testBucketSelection", &CAnomalyJobTest::testBucketSelection));
    suiteOfTests->addTest(new CppUnit::TestCaller<CAnomalyJobTest>("CAnomalyJobTest::testModelPlot", &CAnomalyJobTest::testModelPlot));
    suiteOfTests->addTest(new CppUnit::TestCaller<CAnomalyJobTest>("CAnomalyJobTest::testInterimResultEdgeCases",
                                                                   &CAnomalyJobTest::testInterimResultEdgeCases));
    suiteOfTests->addTest(new CppUnit::TestCaller<CAnomalyJobTest>("CAnomalyJobTest::testRestoreFailsWithEmptyStream",
                                                                   &CAnomalyJobTest::testRestoreFailsWithEmptyStream));
=======
CppUnit::Test* CAnomalyJobTest::suite()
{
    CppUnit::TestSuite *suiteOfTests = new CppUnit::TestSuite("CAnomalyJobTest");

    suiteOfTests->addTest( new CppUnit::TestCaller<CAnomalyJobTest>(
                                   "CAnomalyJobTest::testBadTimes",
                                   &CAnomalyJobTest::testBadTimes) );
    suiteOfTests->addTest( new CppUnit::TestCaller<CAnomalyJobTest>(
                                   "CAnomalyJobTest::testOutOfSequence",
                                   &CAnomalyJobTest::testOutOfSequence) );
    suiteOfTests->addTest( new CppUnit::TestCaller<CAnomalyJobTest>(
                                   "CAnomalyJobTest::testControlMessages",
                                   &CAnomalyJobTest::testControlMessages) );
    suiteOfTests->addTest( new CppUnit::TestCaller<CAnomalyJobTest>(
                                   "CAnomalyJobTest::testSkipTimeControlMessage",
                                   &CAnomalyJobTest::testSkipTimeControlMessage) );
    suiteOfTests->addTest( new CppUnit::TestCaller<CAnomalyJobTest>(
                                   "CAnomalyJobTest::testOutOfPhase",
                                   &CAnomalyJobTest::testOutOfPhase) );
    suiteOfTests->addTest( new CppUnit::TestCaller<CAnomalyJobTest>(
                                   "CAnomalyJobTest::testBucketSelection",
                                   &CAnomalyJobTest::testBucketSelection) );
    suiteOfTests->addTest( new CppUnit::TestCaller<CAnomalyJobTest>(
                                   "CAnomalyJobTest::testModelPlot",
                                   &CAnomalyJobTest::testModelPlot) );
    suiteOfTests->addTest( new CppUnit::TestCaller<CAnomalyJobTest>(
                                   "CAnomalyJobTest::testInterimResultEdgeCases",
                                   &CAnomalyJobTest::testInterimResultEdgeCases) );
    suiteOfTests->addTest( new CppUnit::TestCaller<CAnomalyJobTest>(
                                   "CAnomalyJobTest::testRestoreFailsWithEmptyStream",
                                   &CAnomalyJobTest::testRestoreFailsWithEmptyStream) );
>>>>>>> d4e4cca7
    return suiteOfTests;
}<|MERGE_RESOLUTION|>--- conflicted
+++ resolved
@@ -60,22 +60,11 @@
 //! Only the minimal set of required functions are implemented.
 //!
 
-<<<<<<< HEAD
 class CSingleResultVisitor : public ml::model::CHierarchicalResultsVisitor {
 public:
-    CSingleResultVisitor(void) : m_LastResult(0.0) {}
-
-    virtual ~CSingleResultVisitor(void) {}
-=======
-class CSingleResultVisitor : public ml::model::CHierarchicalResultsVisitor
-{
-    public:
-        CSingleResultVisitor() : m_LastResult(0.0)
-        { }
-
-        virtual ~CSingleResultVisitor()
-        { }
->>>>>>> d4e4cca7
+    CSingleResultVisitor() : m_LastResult(0.0) {}
+
+    virtual ~CSingleResultVisitor() {}
 
     virtual void visit(const ml::model::CHierarchicalResults& /*results*/, const TNode& node, bool /*pivot*/) {
         if (!this->isSimpleCount(node) && this->isLeaf(node)) {
@@ -87,38 +76,21 @@
             }
             const ml::model::SAttributeProbability& attribute = node.s_AnnotatedProbability.s_AttributeProbabilities[0];
 
-<<<<<<< HEAD
             m_LastResult = node.s_Model->currentBucketValue(attribute.s_Feature, 0, 0, node.s_BucketStartTime)[0];
-=======
-        double lastResults() const
-        {
-            return m_LastResult;
->>>>>>> d4e4cca7
-        }
-    }
-
-    double lastResults(void) const { return m_LastResult; }
+        }
+    }
+
+    double lastResults() const { return m_LastResult; }
 
 private:
     double m_LastResult;
 };
 
-<<<<<<< HEAD
 class CMultiResultVisitor : public ml::model::CHierarchicalResultsVisitor {
 public:
-    CMultiResultVisitor(void) : m_LastResult(0.0) {}
-
-    virtual ~CMultiResultVisitor(void) {}
-=======
-class CMultiResultVisitor : public ml::model::CHierarchicalResultsVisitor
-{
-    public:
-        CMultiResultVisitor() : m_LastResult(0.0)
-        { }
-
-        virtual ~CMultiResultVisitor()
-        { }
->>>>>>> d4e4cca7
+    CMultiResultVisitor() : m_LastResult(0.0) {}
+
+    virtual ~CMultiResultVisitor() {}
 
     virtual void visit(const ml::model::CHierarchicalResults& /*results*/, const TNode& node, bool /*pivot*/) {
         if (!this->isSimpleCount(node) && this->isLeaf(node)) {
@@ -141,14 +113,7 @@
         }
     }
 
-<<<<<<< HEAD
-    double lastResults(void) const { return m_LastResult; }
-=======
-        double lastResults() const
-        {
-            return m_LastResult;
-        }
->>>>>>> d4e4cca7
+    double lastResults() const { return m_LastResult; }
 
 private:
     double m_LastResult;
@@ -158,12 +123,7 @@
 public:
     CResultsScoreVisitor(int score) : m_Score(score) {}
 
-<<<<<<< HEAD
-    virtual ~CResultsScoreVisitor(void) {}
-=======
-        virtual ~CResultsScoreVisitor()
-        { }
->>>>>>> d4e4cca7
+    virtual ~CResultsScoreVisitor() {}
 
     virtual void visit(const ml::model::CHierarchicalResults& /*results*/, const TNode& node, bool /*pivot*/) {
         if (this->isRoot(node)) {
@@ -210,12 +170,7 @@
 
 using namespace ml;
 
-<<<<<<< HEAD
-void CAnomalyJobTest::testBadTimes(void) {
-=======
-void CAnomalyJobTest::testBadTimes()
-{
->>>>>>> d4e4cca7
+void CAnomalyJobTest::testBadTimes() {
     {
         // Test with no time field
         model::CLimits limits;
@@ -293,12 +248,7 @@
     }
 }
 
-<<<<<<< HEAD
-void CAnomalyJobTest::testOutOfSequence(void) {
-=======
-void CAnomalyJobTest::testOutOfSequence()
-{
->>>>>>> d4e4cca7
+void CAnomalyJobTest::testOutOfSequence() {
     {
         // Test out of sequence record
         model::CLimits limits;
@@ -333,12 +283,7 @@
     }
 }
 
-<<<<<<< HEAD
-void CAnomalyJobTest::testControlMessages(void) {
-=======
-void CAnomalyJobTest::testControlMessages()
-{
->>>>>>> d4e4cca7
+void CAnomalyJobTest::testControlMessages() {
     {
         // Test control messages
         model::CLimits limits;
@@ -481,12 +426,7 @@
     }
 }
 
-<<<<<<< HEAD
-void CAnomalyJobTest::testSkipTimeControlMessage(void) {
-=======
-void CAnomalyJobTest::testSkipTimeControlMessage()
-{
->>>>>>> d4e4cca7
+void CAnomalyJobTest::testSkipTimeControlMessage() {
     model::CLimits limits;
     api::CFieldConfig fieldConfig;
     api::CFieldConfig::TStrVec clauses;
@@ -535,12 +475,7 @@
     CPPUNIT_ASSERT_EQUAL(std::size_t(11), countBuckets("bucket", outputStrm.str() + "]"));
 }
 
-<<<<<<< HEAD
-void CAnomalyJobTest::testOutOfPhase(void) {
-=======
-void CAnomalyJobTest::testOutOfPhase()
-{
->>>>>>> d4e4cca7
+void CAnomalyJobTest::testOutOfPhase() {
     // Ensure the right data ends up in the right buckets
     // First we test that it works as expected for non-out-of-phase,
     // then we crank in the out-of-phase
@@ -1493,12 +1428,7 @@
     }
 }
 
-<<<<<<< HEAD
-void CAnomalyJobTest::testBucketSelection(void) {
-=======
-void CAnomalyJobTest::testBucketSelection()
-{
->>>>>>> d4e4cca7
+void CAnomalyJobTest::testBucketSelection() {
     LOG_DEBUG("*** testBucketSelection ***");
     core_t::TTime bucketSize = 100;
     model::CLimits limits;
@@ -1616,12 +1546,7 @@
     }
 }
 
-<<<<<<< HEAD
-void CAnomalyJobTest::testModelPlot(void) {
-=======
-void CAnomalyJobTest::testModelPlot()
-{
->>>>>>> d4e4cca7
+void CAnomalyJobTest::testModelPlot() {
     LOG_DEBUG("*** testModelPlot ***");
     {
         // Test non-overlapping buckets
@@ -1806,12 +1731,7 @@
     }
 }
 
-<<<<<<< HEAD
-void CAnomalyJobTest::testInterimResultEdgeCases(void) {
-=======
-void CAnomalyJobTest::testInterimResultEdgeCases()
-{
->>>>>>> d4e4cca7
+void CAnomalyJobTest::testInterimResultEdgeCases() {
     LOG_DEBUG("*** testInterimResultEdgeCases ***");
 
     const char* logFile = "test.log";
@@ -1872,12 +1792,7 @@
     std::remove(logFile);
 }
 
-<<<<<<< HEAD
-void CAnomalyJobTest::testRestoreFailsWithEmptyStream(void) {
-=======
-void CAnomalyJobTest::testRestoreFailsWithEmptyStream()
-{
->>>>>>> d4e4cca7
+void CAnomalyJobTest::testRestoreFailsWithEmptyStream() {
     model::CLimits limits;
     api::CFieldConfig fieldConfig;
     api::CFieldConfig::TStrVec clauses;
@@ -1895,8 +1810,7 @@
     CPPUNIT_ASSERT(job.restoreState(restoreSearcher, completeToTime) == false);
 }
 
-<<<<<<< HEAD
-CppUnit::Test* CAnomalyJobTest::suite(void) {
+CppUnit::Test* CAnomalyJobTest::suite() {
     CppUnit::TestSuite* suiteOfTests = new CppUnit::TestSuite("CAnomalyJobTest");
 
     suiteOfTests->addTest(new CppUnit::TestCaller<CAnomalyJobTest>("CAnomalyJobTest::testBadTimes", &CAnomalyJobTest::testBadTimes));
@@ -1914,38 +1828,5 @@
                                                                    &CAnomalyJobTest::testInterimResultEdgeCases));
     suiteOfTests->addTest(new CppUnit::TestCaller<CAnomalyJobTest>("CAnomalyJobTest::testRestoreFailsWithEmptyStream",
                                                                    &CAnomalyJobTest::testRestoreFailsWithEmptyStream));
-=======
-CppUnit::Test* CAnomalyJobTest::suite()
-{
-    CppUnit::TestSuite *suiteOfTests = new CppUnit::TestSuite("CAnomalyJobTest");
-
-    suiteOfTests->addTest( new CppUnit::TestCaller<CAnomalyJobTest>(
-                                   "CAnomalyJobTest::testBadTimes",
-                                   &CAnomalyJobTest::testBadTimes) );
-    suiteOfTests->addTest( new CppUnit::TestCaller<CAnomalyJobTest>(
-                                   "CAnomalyJobTest::testOutOfSequence",
-                                   &CAnomalyJobTest::testOutOfSequence) );
-    suiteOfTests->addTest( new CppUnit::TestCaller<CAnomalyJobTest>(
-                                   "CAnomalyJobTest::testControlMessages",
-                                   &CAnomalyJobTest::testControlMessages) );
-    suiteOfTests->addTest( new CppUnit::TestCaller<CAnomalyJobTest>(
-                                   "CAnomalyJobTest::testSkipTimeControlMessage",
-                                   &CAnomalyJobTest::testSkipTimeControlMessage) );
-    suiteOfTests->addTest( new CppUnit::TestCaller<CAnomalyJobTest>(
-                                   "CAnomalyJobTest::testOutOfPhase",
-                                   &CAnomalyJobTest::testOutOfPhase) );
-    suiteOfTests->addTest( new CppUnit::TestCaller<CAnomalyJobTest>(
-                                   "CAnomalyJobTest::testBucketSelection",
-                                   &CAnomalyJobTest::testBucketSelection) );
-    suiteOfTests->addTest( new CppUnit::TestCaller<CAnomalyJobTest>(
-                                   "CAnomalyJobTest::testModelPlot",
-                                   &CAnomalyJobTest::testModelPlot) );
-    suiteOfTests->addTest( new CppUnit::TestCaller<CAnomalyJobTest>(
-                                   "CAnomalyJobTest::testInterimResultEdgeCases",
-                                   &CAnomalyJobTest::testInterimResultEdgeCases) );
-    suiteOfTests->addTest( new CppUnit::TestCaller<CAnomalyJobTest>(
-                                   "CAnomalyJobTest::testRestoreFailsWithEmptyStream",
-                                   &CAnomalyJobTest::testRestoreFailsWithEmptyStream) );
->>>>>>> d4e4cca7
     return suiteOfTests;
 }