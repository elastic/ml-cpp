--- conflicted
+++ resolved
@@ -66,17 +66,6 @@
     // TODO test running memory is in acceptable range.
 }
 
-<<<<<<< HEAD
-std::string createOutlierSpecJsonForDiskUsageTest(std::size_t numberRows,
-                                                  std::size_t numberCols,
-                                                  bool diskUsageAllowed) {
-    return api::CDataFrameAnalysisSpecificationJsonWriter::jsonString(
-        "testJob", numberRows, numberCols, 500000, 1, {}, diskUsageAllowed,
-        test::CTestTmpDir::tmpDir(), "", "outlier_detection", "");
-}
-
-=======
->>>>>>> 9adfb3a5
 void CDataFrameAnalysisRunnerTest::testComputeAndSaveExecutionStrategyDiskUsageFlag() {
 
     TStrVec errors;
@@ -92,13 +81,8 @@
     // Test large memory requirement without disk usage
     {
         errors.clear();
-<<<<<<< HEAD
-        std::string jsonSpec{createOutlierSpecJsonForDiskUsageTest(1000, 100, false)};
-        api::CDataFrameAnalysisSpecification spec{jsonSpec};
-=======
-        auto spec{test::CDataFrameAnalysisSpecificationFactory::diskUsageTestSpec(
-            1000, 100, false)};
->>>>>>> 9adfb3a5
+        auto spec = test::CDataFrameAnalysisSpecificationFactory::diskUsageTestSpec(
+            1000, 100, false);
 
         // single error is registered that the memory limit is to low
         LOG_DEBUG(<< "errors = " << core::CContainerPrinter::print(errors));
@@ -111,13 +95,8 @@
     // Test large memory requirement with disk usage
     {
         errors.clear();
-<<<<<<< HEAD
-        std::string jsonSpec{createOutlierSpecJsonForDiskUsageTest(1000, 100, true)};
-        api::CDataFrameAnalysisSpecification spec{jsonSpec};
-=======
-        auto spec{test::CDataFrameAnalysisSpecificationFactory::diskUsageTestSpec(
-            1000, 100, true)};
->>>>>>> 9adfb3a5
+        auto spec = test::CDataFrameAnalysisSpecificationFactory::diskUsageTestSpec(
+            1000, 100, true);
 
         // no error should be registered
         CPPUNIT_ASSERT_EQUAL(0, static_cast<int>(errors.size()));
@@ -126,13 +105,8 @@
     // Test low memory requirement without disk usage
     {
         errors.clear();
-<<<<<<< HEAD
-        std::string jsonSpec{createOutlierSpecJsonForDiskUsageTest(10, 10, false)};
-        api::CDataFrameAnalysisSpecification spec{jsonSpec};
-=======
-        auto spec{test::CDataFrameAnalysisSpecificationFactory::diskUsageTestSpec(
-            10, 10, false)};
->>>>>>> 9adfb3a5
+        auto spec = test::CDataFrameAnalysisSpecificationFactory::diskUsageTestSpec(
+            10, 10, false);
 
         // no error should be registered
         CPPUNIT_ASSERT_EQUAL(0, static_cast<int>(errors.size()));
