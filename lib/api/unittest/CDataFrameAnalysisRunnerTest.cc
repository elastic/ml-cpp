/*
 * Copyright Elasticsearch B.V. and/or licensed to Elasticsearch B.V. under one
 * or more contributor license agreements. Licensed under the Elastic License;
 * you may not use this file except in compliance with the Elastic License.
 */

#include "CDataFrameAnalysisRunnerTest.h"

#include <core/CContainerPrinter.h>
#include <core/CLogger.h>
#include <core/CRegex.h>

#include <api/CDataFrameAnalysisSpecification.h>
#include <api/CDataFrameAnalysisSpecificationJsonWriter.h>
#include <api/CDataFrameOutliersRunner.h>

#include <test/CTestTmpDir.h>

#include <mutex>
#include <string>
#include <vector>

using namespace ml;

void CDataFrameAnalysisRunnerTest::testComputeExecutionStrategyForOutliers() {
    using TSizeVec = std::vector<std::size_t>;

    TSizeVec numbersRows{100, 100000, 1000000};
    TSizeVec numbersCols{3, 10, 50};

    for (auto numberRows : numbersRows) {
        for (auto numberCols : numbersCols) {
            LOG_DEBUG(<< "# rows = " << numberRows << ", # cols = " << numberCols);

            // Give the process approximately 100MB.
            std::string jsonSpec{api::CDataFrameAnalysisSpecificationJsonWriter::jsonString(
                numberRows, numberCols, 100000000, 1, {}, true,
                test::CTestTmpDir::tmpDir(), "", "outlier_detection", "")};

            api::CDataFrameAnalysisSpecification spec{jsonSpec};

            api::CDataFrameOutliersRunnerFactory factory;
            auto runner = factory.make(spec);

            LOG_DEBUG(<< "  Use main memory = " << runner->storeDataFrameInMainMemory());
            LOG_DEBUG(<< "  # partitions = " << runner->numberPartitions());
            LOG_DEBUG(<< "  # rows per partition = "
                      << runner->maximumNumberRowsPerPartition());

            // Check some invariants:
            //   1. strategy is in main memory iff the number of partitions is one,
            //   2. number partitions x maximum number rows >= number rows,
            //   3. (number partitions - 1) x maximum number rows <= number rows.

            bool inMainMemory{runner->storeDataFrameInMainMemory()};
            std::size_t numberPartitions{runner->numberPartitions()};
            std::size_t maxRowsPerPartition{runner->maximumNumberRowsPerPartition()};

            CPPUNIT_ASSERT_EQUAL(numberPartitions == 1, inMainMemory);
            CPPUNIT_ASSERT(numberPartitions * maxRowsPerPartition >= numberRows);
            CPPUNIT_ASSERT((numberPartitions - 1) * maxRowsPerPartition <= numberRows);
        }
    }

    // TODO test running memory is in acceptable range.
}

std::string
CDataFrameAnalysisRunnerTest::createSpecJsonForDiskUsageTest(std::size_t numberRows,
                                                             std::size_t numberCols,
                                                             bool diskUsageAllowed) {
    return api::CDataFrameAnalysisSpecificationJsonWriter::jsonString(
        numberRows, numberCols, 500000, 1, {}, diskUsageAllowed,
        test::CTestTmpDir::tmpDir(), "", "outlier_detection", "");
}

void CDataFrameAnalysisRunnerTest::testComputeAndSaveExecutionStrategyDiskUsageFlag() {

    std::vector<std::string> errors;
    std::mutex errorsMutex;
    auto errorHandler = [&errors, &errorsMutex](std::string error) {
        std::lock_guard<std::mutex> lock{errorsMutex};
        errors.push_back(error);
    };

    core::CLogger::CScopeSetFatalErrorHandler scope{errorHandler};
    api::CDataFrameOutliersRunnerFactory factory;

    // Test large memory requirement without disk usage
    {
        errors.clear();
        std::string jsonSpec{createSpecJsonForDiskUsageTest(1000, 100, false)};
        api::CDataFrameAnalysisSpecification spec{jsonSpec};

        // single error is registered that the memory limit is to low
        LOG_DEBUG(<< "errors = " << core::CContainerPrinter::print(errors));
        core::CRegex re;
        re.init("Input error: memory limit.*");
        CPPUNIT_ASSERT_EQUAL(1, static_cast<int>(errors.size()));
<<<<<<< HEAD
        CPPUNIT_ASSERT(errors[0].find("Input error: memory limit 0MB is too low to perform analysis. You need to give the process at least 3MB, but preferably more.") !=
                       std::string::npos);
=======
        CPPUNIT_ASSERT(re.matches(errors[0]));
>>>>>>> d338ea70
    }

    // Test large memory requirement with disk usage
    {
        errors.clear();
        std::string jsonSpec{createSpecJsonForDiskUsageTest(1000, 100, true)};
        api::CDataFrameAnalysisSpecification spec{jsonSpec};

        // no error should be registered
        CPPUNIT_ASSERT_EQUAL(0, static_cast<int>(errors.size()));
    }

    // Test low memory requirement without disk usage
    {
        errors.clear();
        std::string jsonSpec{createSpecJsonForDiskUsageTest(10, 10, false)};
        api::CDataFrameAnalysisSpecification spec{jsonSpec};

        // no error should be registered
        CPPUNIT_ASSERT_EQUAL(0, static_cast<int>(errors.size()));
    }
}

CppUnit::Test* CDataFrameAnalysisRunnerTest::suite() {
    CppUnit::TestSuite* suiteOfTests = new CppUnit::TestSuite("CDataFrameAnalysisRunnerTest");

    suiteOfTests->addTest(new CppUnit::TestCaller<CDataFrameAnalysisRunnerTest>(
        "CDataFrameAnalysisRunnerTest::testComputeExecutionStrategyForOutliers",
        &CDataFrameAnalysisRunnerTest::testComputeExecutionStrategyForOutliers));
    suiteOfTests->addTest(new CppUnit::TestCaller<CDataFrameAnalysisRunnerTest>(
        "CDataFrameAnalysisRunnerTest::testComputeAndSaveExecutionStrategyDiskUsageFlag",
        &CDataFrameAnalysisRunnerTest::testComputeAndSaveExecutionStrategyDiskUsageFlag));

    return suiteOfTests;
}<|MERGE_RESOLUTION|>--- conflicted
+++ resolved
@@ -97,12 +97,7 @@
         core::CRegex re;
         re.init("Input error: memory limit.*");
         CPPUNIT_ASSERT_EQUAL(1, static_cast<int>(errors.size()));
-<<<<<<< HEAD
-        CPPUNIT_ASSERT(errors[0].find("Input error: memory limit 0MB is too low to perform analysis. You need to give the process at least 3MB, but preferably more.") !=
-                       std::string::npos);
-=======
         CPPUNIT_ASSERT(re.matches(errors[0]));
->>>>>>> d338ea70
     }
 
     // Test large memory requirement with disk usage
