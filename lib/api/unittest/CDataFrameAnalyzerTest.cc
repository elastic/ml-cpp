/*
 * Copyright Elasticsearch B.V. and/or licensed to Elasticsearch B.V. under one
 * or more contributor license agreements. Licensed under the Elastic License;
 * you may not use this file except in compliance with the Elastic License.
 */

#include "CDataFrameAnalyzerTest.h"

#include <core/CContainerPrinter.h>
#include <core/CJsonOutputStreamWrapper.h>
#include <core/CJsonStatePersistInserter.h>
#include <core/CProgramCounters.h>
#include <core/CStateDecompressor.h>
#include <core/CStopWatch.h>
#include <core/CStringUtils.h>

#include <maths/CBasicStatistics.h>
#include <maths/CBoostedTree.h>
#include <maths/CBoostedTreeFactory.h>
#include <maths/COutliers.h>

#include <api/CDataFrameAnalysisSpecification.h>
#include <api/CDataFrameAnalysisSpecificationJsonWriter.h>
#include <api/CDataFrameAnalyzer.h>
#include <api/CSingleStreamDataAdder.h>
#include <api/ElasticsearchStateIndex.h>

#include <test/CDataFrameTestUtils.h>
#include <test/CRandomNumbers.h>
#include <test/CTestTmpDir.h>

#include <rapidjson/error/en.h>

#include <iostream>
#include <memory>
#include <string>
#include <vector>

using namespace ml;

namespace {
using TDoubleVec = std::vector<double>;
using TDoubleVecVec = std::vector<TDoubleVec>;
using TSizeVec = std::vector<std::size_t>;
using TStrVec = std::vector<std::string>;
using TRowItr = core::CDataFrame::TRowItr;
using TPoint = maths::CDenseVector<maths::CFloatStorage>;
using TPointVec = std::vector<TPoint>;
using TDataFrameUPtr = std::unique_ptr<core::CDataFrame>;

class CTestDataSearcher : public core::CDataSearcher {
public:
    CTestDataSearcher(const std::string& data)
        : m_Stream(new std::istringstream(data)) {}

    virtual TIStreamP search(size_t /*currentDocNum*/, size_t /*limit*/) {
        std::istringstream* intermediateStateStream{
            static_cast<std::istringstream*>(m_Stream.get())};
        intermediateStateStream->ignore(256, '\n');
        std::string intermediateState;
        std::getline(*intermediateStateStream, intermediateState);
        return std::make_shared<std::istringstream>(intermediateState);
    }

private:
    TIStreamP m_Stream;
};

class CTestDataAdder : public core::CDataAdder {
public:
    CTestDataAdder() : m_Stream(new std::ostringstream) {}

    virtual TOStreamP addStreamed(const std::string& /*index*/, const std::string& /*id*/) {
        return m_Stream;
    }

    virtual bool streamComplete(TOStreamP& /*strm*/, bool /*force*/) {
        return true;
    }

    TOStreamP getStream() { return m_Stream; }

private:
    TOStreamP m_Stream;
};
}

std::vector<std::string> streamToStringVector(std::stringstream&& tokenStream) {
    std::vector<std::string> results;
    std::string token;
    while (std::getline(tokenStream, token, '\0')) {
        results.push_back(token);
    }
    return results;
}

rapidjson::Document treeToJsonDocument(const maths::CBoostedTree& tree) {
    std::stringstream persistStream;
    {
        core::CJsonStatePersistInserter inserter(persistStream);
        tree.acceptPersistInserter(inserter);
        persistStream.flush();
    }
    rapidjson::Document results;
    rapidjson::ParseResult ok(results.Parse(persistStream.str()));
    CPPUNIT_ASSERT(static_cast<bool>(ok) == true);
    return results;
}

auto outlierSpec(std::size_t rows = 110,
                 std::size_t memoryLimit = 100000,
                 std::string method = "",
                 std::size_t numberNeighbours = 0,
                 bool computeFeatureInfluence = false) {

    std::string parameters = "{\n";
    bool hasTrailingParameter{false};
    if (method != "") {
        parameters += "\"method\": \"" + method + "\"";
        hasTrailingParameter = true;
    }
    if (numberNeighbours > 0) {
        parameters += (hasTrailingParameter ? ",\n" : "");
        parameters += "\"n_neighbors\": " + core::CStringUtils::typeToString(numberNeighbours);
        hasTrailingParameter = true;
    }
    if (computeFeatureInfluence == false) {
        parameters += (hasTrailingParameter ? ",\n" : "");
        parameters += "\"compute_feature_influence\": false";
        hasTrailingParameter = true;
    } else {
        parameters += (hasTrailingParameter ? ",\n" : "");
        parameters += "\"feature_influence_threshold\": 0.0";
        hasTrailingParameter = true;
    }
    parameters += (hasTrailingParameter ? "\n" : "");
    parameters += "}\n";

    std::string spec{api::CDataFrameAnalysisSpecificationJsonWriter::jsonString(
        "testJob", rows, 5, memoryLimit, 1, {}, true,
        test::CTestTmpDir::tmpDir(), "ml", "outlier_detection", parameters)};

    LOG_TRACE(<< "spec =\n" << spec);

    return std::make_unique<api::CDataFrameAnalysisSpecification>(spec);
}

auto regressionSpec(
    std::string dependentVariable,
    std::size_t rows = 100,
    std::size_t cols = 5,
    std::size_t memoryLimit = 3000000,
    std::size_t numberRoundsPerHyperparameter = 0,
    std::size_t bayesianOptimisationRestarts = 0,
    const TStrVec& categoricalFieldNames = TStrVec{},
    double lambda = -1.0,
    double gamma = -1.0,
    double eta = -1.0,
    std::size_t maximumNumberTrees = 0,
    double featureBagFraction = -1.0,
    const CDataFrameAnalyzerTest::TPersisterSupplier& persisterSupplier =
        []() -> CDataFrameAnalyzerTest::TDataAdderUPtr { return nullptr; },
    const CDataFrameAnalyzerTest::TRestoreSearcherSupplier& restoreSearcherSupplier =
        []() -> CDataFrameAnalyzerTest::TDataSearcherUPtr { return nullptr; }) {

    std::string parameters = "{\n\"dependent_variable\": \"" + dependentVariable + "\"";
    if (lambda >= 0.0) {
        parameters += ",\n\"lambda\": " + core::CStringUtils::typeToString(lambda);
    }
    if (gamma >= 0.0) {
        parameters += ",\n\"gamma\": " + core::CStringUtils::typeToString(gamma);
    }
    if (eta > 0.0) {
        parameters += ",\n\"eta\": " + core::CStringUtils::typeToString(eta);
    }
    if (maximumNumberTrees > 0) {
        parameters += ",\n\"maximum_number_trees\": " +
                      core::CStringUtils::typeToString(maximumNumberTrees);
    }
    if (featureBagFraction > 0.0) {
        parameters += ",\n\"feature_bag_fraction\": " +
                      core::CStringUtils::typeToString(featureBagFraction);
    }
    if (numberRoundsPerHyperparameter > 0) {
        parameters += ",\n\"number_rounds_per_hyperparameter\": " +
                      core::CStringUtils::typeToString(numberRoundsPerHyperparameter);
    }
    if (bayesianOptimisationRestarts > 0) {
        parameters += ",\n\"bayesian_optimisation_restarts\": " +
                      core::CStringUtils::typeToString(bayesianOptimisationRestarts);
    }
    parameters += "\n}";

    std::string spec{api::CDataFrameAnalysisSpecificationJsonWriter::jsonString(
        "testJob", rows, cols, memoryLimit, 1, categoricalFieldNames, true,
        test::CTestTmpDir::tmpDir(), "ml", "regression", parameters)};

    LOG_TRACE(<< "spec =\n" << spec);

    return std::make_unique<api::CDataFrameAnalysisSpecification>(
        spec, persisterSupplier, restoreSearcherSupplier);
}

void addOutlierTestData(TStrVec fieldNames,
                        TStrVec fieldValues,
                        api::CDataFrameAnalyzer& analyzer,
                        TDoubleVec& expectedScores,
                        TDoubleVecVec& expectedFeatureInfluences,
                        std::size_t numberInliers = 100,
                        std::size_t numberOutliers = 10,
                        maths::COutliers::EMethod method = maths::COutliers::E_Ensemble,
                        std::size_t numberNeighbours = 0,
                        bool computeFeatureInfluence = false) {

    using TMeanVarAccumulatorVec =
        std::vector<maths::CBasicStatistics::SSampleMeanVar<double>::TAccumulator>;

    test::CRandomNumbers rng;

    TDoubleVec mean{1.0, 10.0, 4.0, 8.0, 3.0};
    TDoubleVecVec covariance{{1.0, 0.1, -0.1, 0.3, 0.2},
                             {0.1, 1.3, -0.3, 0.1, 0.1},
                             {-0.1, -0.3, 2.1, 0.1, 0.2},
                             {0.3, 0.1, 0.1, 0.8, 0.2},
                             {0.2, 0.1, 0.2, 0.2, 2.2}};

    TDoubleVecVec inliers;
    rng.generateMultivariateNormalSamples(mean, covariance, numberInliers, inliers);

    TDoubleVec outliers;
    rng.generateUniformSamples(0.0, 10.0, numberOutliers * 5, outliers);

    TPointVec points(numberInliers + numberOutliers, TPoint(5));
    TMeanVarAccumulatorVec columnMoments(5);

    for (std::size_t i = 0; i < inliers.size(); ++i) {
        for (std::size_t j = 0; j < 5; ++j) {
            fieldValues[j] = core::CStringUtils::typeToStringPrecise(
                inliers[i][j], core::CIEEE754::E_DoublePrecision);
            points[i](j) = inliers[i][j];
            columnMoments[j].add(inliers[i][j]);
        }
        analyzer.handleRecord(fieldNames, fieldValues);
    }
    for (std::size_t i = 0, j = numberInliers; i < outliers.size(); ++j) {
        for (std::size_t k = 0; k < 5; ++i, ++k) {
            fieldValues[k] = core::CStringUtils::typeToStringPrecise(
                outliers[i], core::CIEEE754::E_DoublePrecision);
            points[j](k) = outliers[i];
            columnMoments[k].add(outliers[i]);
        }
        analyzer.handleRecord(fieldNames, fieldValues);
    }

    auto frame = test::CDataFrameTestUtils::toMainMemoryDataFrame(points);

    maths::COutliers::compute(
        {1, 1, true, method, numberNeighbours, computeFeatureInfluence, 0.05}, *frame);

    expectedScores.resize(points.size());
    expectedFeatureInfluences.resize(points.size(), TDoubleVec(5));

    frame->readRows(1, [&](TRowItr beginRows, TRowItr endRows) {
        for (auto row = beginRows; row != endRows; ++row) {
            expectedScores[row->index()] = (*row)[5];
            if (computeFeatureInfluence) {
                for (std::size_t i = 6; i < 11; ++i) {
                    expectedFeatureInfluences[row->index()][i - 6] = (*row)[i];
                }
            }
        }
    });
}

TDataFrameUPtr passDataToAnalyzer(const TStrVec& fieldNames,
                                  TStrVec& fieldValues,
                                  api::CDataFrameAnalyzer& analyzer,
                                  const TDoubleVec& weights,
                                  const TDoubleVec& values) {

    auto f = [](const TDoubleVec& weights_, const TPoint& regressors) {
        double result{0.0};
        for (std::size_t i = 0; i < weights_.size(); ++i) {
            result += weights_[i] * regressors(i);
        }
        return result;
    };

    TPointVec rows;

    for (std::size_t i = 0; i < values.size(); i += weights.size()) {
        TPoint row{weights.size() + 1};
        for (std::size_t j = 0; j < weights.size(); ++j) {
            row(j) = values[i + j];
        }
        row(weights.size()) = f(weights, row);

        for (int j = 0; j < row.size(); ++j) {
            fieldValues[j] = core::CStringUtils::typeToStringPrecise(
                row(j), core::CIEEE754::E_DoublePrecision);
            double xj;
            core::CStringUtils::stringToType(fieldValues[j], xj);
            row(j) = xj;
        }
        analyzer.handleRecord(fieldNames, fieldValues);

        rows.push_back(std::move(row));
    }

    return test::CDataFrameTestUtils::toMainMemoryDataFrame(rows);
}

void addRegressionTestData(const TStrVec& fieldNames,
                           TStrVec fieldValues,
                           api::CDataFrameAnalyzer& analyzer,
                           TDoubleVec& expectedPredictions,
                           std::size_t numberExamples = 100,
                           double lambda = -1.0,
                           double gamma = -1.0,
                           double eta = 0.0,
                           std::size_t maximumNumberTrees = 0,
                           double featureBagFraction = 0.0) {

    test::CRandomNumbers rng;
    TDoubleVec weights{0.1, 2.0, 0.4, -0.5};

    TDoubleVec values;
    rng.generateUniformSamples(-10.0, 10.0, weights.size() * numberExamples, values);

    auto frame = passDataToAnalyzer(fieldNames, fieldValues, analyzer, weights, values);

    maths::CBoostedTreeFactory treeFactory{maths::CBoostedTreeFactory::constructFromParameters(
        1, std::make_unique<maths::boosted_tree::CMse>())};
    if (lambda >= 0.0) {
        treeFactory.lambda(lambda);
    }
    if (gamma >= 0.0) {
        treeFactory.gamma(gamma);
    }
    if (eta > 0.0) {
        treeFactory.eta(eta);
    }
    if (maximumNumberTrees > 0) {
        treeFactory.maximumNumberTrees(maximumNumberTrees);
    }
    if (featureBagFraction > 0.0) {
        treeFactory.featureBagFraction(featureBagFraction);
    }

    std::unique_ptr<maths::CBoostedTree> tree =
        treeFactory.buildFor(*frame, weights.size());

    tree->train();

    frame->readRows(1, [&](TRowItr beginRows, TRowItr endRows) {
        for (auto row = beginRows; row != endRows; ++row) {
            expectedPredictions.push_back(
                (*row)[tree->columnHoldingPrediction(row->numberColumns())]);
        }
    });
}

void CDataFrameAnalyzerTest::testWithoutControlMessages() {

    std::stringstream output;
    auto outputWriterFactory = [&output]() {
        return std::make_unique<core::CJsonOutputStreamWrapper>(output);
    };

    std::stringstream persistStream;

    api::CDataFrameAnalyzer analyzer{outlierSpec(), outputWriterFactory};

    TDoubleVec expectedScores;
    TDoubleVecVec expectedFeatureInfluences;

    TStrVec fieldNames{"c1", "c2", "c3", "c4", "c5"};
    TStrVec fieldValues{"", "", "", "", ""};
    addOutlierTestData(fieldNames, fieldValues, analyzer, expectedScores,
                       expectedFeatureInfluences);

    analyzer.receivedAllRows();
    analyzer.run();

    rapidjson::Document results;
    rapidjson::ParseResult ok(results.Parse(output.str()));
    CPPUNIT_ASSERT(static_cast<bool>(ok) == true);

    auto expectedScore = expectedScores.begin();
    for (const auto& result : results.GetArray()) {
        if (result.HasMember("row_results")) {
            CPPUNIT_ASSERT(expectedScore != expectedScores.end());
            CPPUNIT_ASSERT_DOUBLES_EQUAL(
                *expectedScore,
                result["row_results"]["results"]["ml"]["outlier_score"].GetDouble(),
                1e-4 * *expectedScore);
            CPPUNIT_ASSERT(result.HasMember("progress_percent") == false);
            ++expectedScore;
        } else if (result.HasMember("progress_percent")) {
            CPPUNIT_ASSERT(result["progress_percent"].GetInt() >= 0);
            CPPUNIT_ASSERT(result["progress_percent"].GetInt() <= 100);
            CPPUNIT_ASSERT(result.HasMember("row_results") == false);
        }
    }
    CPPUNIT_ASSERT(expectedScore == expectedScores.end());
}

void CDataFrameAnalyzerTest::testRunOutlierDetection() {

    // Test the results the analyzer produces match running outlier detection
    // directly.

    std::stringstream output;
    auto outputWriterFactory = [&output]() {
        return std::make_unique<core::CJsonOutputStreamWrapper>(output);
    };

    api::CDataFrameAnalyzer analyzer{outlierSpec(), outputWriterFactory};

    TDoubleVec expectedScores;
    TDoubleVecVec expectedFeatureInfluences;

    TStrVec fieldNames{"c1", "c2", "c3", "c4", "c5", ".", "."};
    TStrVec fieldValues{"", "", "", "", "", "0", ""};
    addOutlierTestData(fieldNames, fieldValues, analyzer, expectedScores,
                       expectedFeatureInfluences);
    analyzer.handleRecord(fieldNames, {"", "", "", "", "", "", "$"});

    rapidjson::Document results;
    rapidjson::ParseResult ok(results.Parse(output.str()));
    CPPUNIT_ASSERT(static_cast<bool>(ok) == true);

    auto expectedScore = expectedScores.begin();
    bool progressCompleted{false};
    for (const auto& result : results.GetArray()) {
        if (result.HasMember("row_results")) {
            CPPUNIT_ASSERT(expectedScore != expectedScores.end());
            CPPUNIT_ASSERT_DOUBLES_EQUAL(
                *expectedScore,
                result["row_results"]["results"]["ml"]["outlier_score"].GetDouble(),
                1e-4 * *expectedScore);
            ++expectedScore;
            CPPUNIT_ASSERT(result.HasMember("progress_percent") == false);
        } else if (result.HasMember("progress_percent")) {
            CPPUNIT_ASSERT(result["progress_percent"].GetInt() >= 0);
            CPPUNIT_ASSERT(result["progress_percent"].GetInt() <= 100);
            CPPUNIT_ASSERT(result.HasMember("row_results") == false);
            progressCompleted = result["progress_percent"].GetInt() == 100;
        }
    }
    CPPUNIT_ASSERT(expectedScore == expectedScores.end());
    CPPUNIT_ASSERT(progressCompleted);

    LOG_DEBUG(<< "number partitions = "
              << core::CProgramCounters::counter(counter_t::E_DFONumberPartitions));
    LOG_DEBUG(<< "peak memory = "
              << core::CProgramCounters::counter(counter_t::E_DFOPeakMemoryUsage));
    CPPUNIT_ASSERT(core::CProgramCounters::counter(counter_t::E_DFONumberPartitions) == 1);
    CPPUNIT_ASSERT(core::CProgramCounters::counter(counter_t::E_DFOPeakMemoryUsage) < 100000);
}

void CDataFrameAnalyzerTest::testRunOutlierDetectionPartitioned() {

    // Test the case we have to overflow to disk to compute outliers subject
    // to the memory constraints.

    std::stringstream output;
    auto outputWriterFactory = [&output]() {
        return std::make_unique<core::CJsonOutputStreamWrapper>(output);
    };

    api::CDataFrameAnalyzer analyzer{outlierSpec(1000), outputWriterFactory};

    TDoubleVec expectedScores;
    TDoubleVecVec expectedFeatureInfluences;

    TStrVec fieldNames{"c1", "c2", "c3", "c4", "c5", ".", "."};
    TStrVec fieldValues{"", "", "", "", "", "0", ""};
    addOutlierTestData(fieldNames, fieldValues, analyzer, expectedScores,
                       expectedFeatureInfluences, 990, 10);
    analyzer.handleRecord(fieldNames, {"", "", "", "", "", "", "$"});

    rapidjson::Document results;
    rapidjson::ParseResult ok(results.Parse(output.str()));
    CPPUNIT_ASSERT(static_cast<bool>(ok) == true);

    auto expectedScore = expectedScores.begin();
    for (const auto& result : results.GetArray()) {
        if (result.HasMember("row_results")) {
            CPPUNIT_ASSERT(expectedScore != expectedScores.end());
            CPPUNIT_ASSERT_DOUBLES_EQUAL(
                *expectedScore,
                result["row_results"]["results"]["ml"]["outlier_score"].GetDouble(),
                1e-4 * *expectedScore);
            ++expectedScore;
        }
    }
    CPPUNIT_ASSERT(expectedScore == expectedScores.end());

    LOG_DEBUG(<< "number partitions = "
              << core::CProgramCounters::counter(counter_t::E_DFONumberPartitions));
    LOG_DEBUG(<< "peak memory = "
              << core::CProgramCounters::counter(counter_t::E_DFOPeakMemoryUsage));
    CPPUNIT_ASSERT(core::CProgramCounters::counter(counter_t::E_DFONumberPartitions) > 1);
    CPPUNIT_ASSERT(core::CProgramCounters::counter(counter_t::E_DFOPeakMemoryUsage) < 115000); // + 15%
}

void CDataFrameAnalyzerTest::testRunOutlierFeatureInfluences() {

    // Test we compute and write out the feature influences when requested.

    std::stringstream output;
    auto outputWriterFactory = [&output]() {
        return std::make_unique<core::CJsonOutputStreamWrapper>(output);
    };

    api::CDataFrameAnalyzer analyzer{outlierSpec(110, 100000, "", 0, true), outputWriterFactory};

    TDoubleVec expectedScores;
    TDoubleVecVec expectedFeatureInfluences;
    TStrVec expectedNames{"feature_influence.c1", "feature_influence.c2", "feature_influence.c3",
                          "feature_influence.c4", "feature_influence.c5"};

    TStrVec fieldNames{"c1", "c2", "c3", "c4", "c5", ".", "."};
    TStrVec fieldValues{"", "", "", "", "", "0", ""};
    addOutlierTestData(fieldNames, fieldValues, analyzer, expectedScores, expectedFeatureInfluences,
                       100, 10, maths::COutliers::E_Ensemble, 0, true);
    analyzer.handleRecord(fieldNames, {"", "", "", "", "", "", "$"});

    rapidjson::Document results;
    rapidjson::ParseResult ok(results.Parse(output.str()));
    CPPUNIT_ASSERT(static_cast<bool>(ok) == true);

    auto expectedFeatureInfluence = expectedFeatureInfluences.begin();
    for (const auto& result : results.GetArray()) {
        if (result.HasMember("row_results")) {
            CPPUNIT_ASSERT(expectedFeatureInfluence != expectedFeatureInfluences.end());
            for (std::size_t i = 0; i < 5; ++i) {
                CPPUNIT_ASSERT_DOUBLES_EQUAL(
                    (*expectedFeatureInfluence)[i],
                    result["row_results"]["results"]["ml"][expectedNames[i]].GetDouble(),
                    1e-4 * (*expectedFeatureInfluence)[i]);
            }
            ++expectedFeatureInfluence;
        }
    }
    CPPUNIT_ASSERT(expectedFeatureInfluence == expectedFeatureInfluences.end());
}

void CDataFrameAnalyzerTest::testRunOutlierDetectionWithParams() {

    // Test the method and number of neighbours parameters are correctly
    // propagated to the analysis runner.

    TStrVec methods{"lof", "ldof", "distance_kth_nn", "distance_knn"};

    for (const auto& method :
         {maths::COutliers::E_Lof, maths::COutliers::E_Ldof,
          maths::COutliers::E_DistancekNN, maths::COutliers::E_TotalDistancekNN}) {
        for (const auto k : {5, 10}) {

            LOG_DEBUG(<< "Testing '" << methods[method] << "' and '" << k << "'");

            std::stringstream output;
            auto outputWriterFactory = [&output]() {
                return std::make_unique<core::CJsonOutputStreamWrapper>(output);
            };

            api::CDataFrameAnalyzer analyzer{
                outlierSpec(110, 1000000, methods[method], k), outputWriterFactory};

            TDoubleVec expectedScores;
            TDoubleVecVec expectedFeatureInfluences;

            TStrVec fieldNames{"c1", "c2", "c3", "c4", "c5", ".", "."};
            TStrVec fieldValues{"", "", "", "", "", "0", ""};
            addOutlierTestData(fieldNames, fieldValues, analyzer, expectedScores,
                               expectedFeatureInfluences, 100, 10, method, k);
            analyzer.handleRecord(fieldNames, {"", "", "", "", "", "", "$"});

            rapidjson::Document results;
            rapidjson::ParseResult ok(results.Parse(output.str()));
            CPPUNIT_ASSERT(static_cast<bool>(ok) == true);

            auto expectedScore = expectedScores.begin();
            for (const auto& result : results.GetArray()) {
                if (result.HasMember("row_results")) {
                    CPPUNIT_ASSERT(expectedScore != expectedScores.end());
                    CPPUNIT_ASSERT_DOUBLES_EQUAL(
                        *expectedScore,
                        result["row_results"]["results"]["ml"]["outlier_score"].GetDouble(),
                        1e-6 * *expectedScore);
                    ++expectedScore;
                }
            }
            CPPUNIT_ASSERT(expectedScore == expectedScores.end());
        }
    }
}

void CDataFrameAnalyzerTest::testRunBoostedTreeTraining() {

    // Test the results the analyzer produces match running the regression directly.

    std::stringstream output;
    auto outputWriterFactory = [&output]() {
        return std::make_unique<core::CJsonOutputStreamWrapper>(output);
    };

    TDoubleVec expectedPredictions;

    TStrVec fieldNames{"c1", "c2", "c3", "c4", "c5", ".", "."};
    TStrVec fieldValues{"", "", "", "", "", "0", ""};
    api::CDataFrameAnalyzer analyzer{regressionSpec("c5"), outputWriterFactory};
    addRegressionTestData(fieldNames, fieldValues, analyzer, expectedPredictions);

    core::CStopWatch watch{true};
    analyzer.handleRecord(fieldNames, {"", "", "", "", "", "", "$"});
    std::uint64_t duration{watch.stop()};

    rapidjson::Document results;
    rapidjson::ParseResult ok(results.Parse(output.str()));
    CPPUNIT_ASSERT(static_cast<bool>(ok) == true);

    auto expectedPrediction = expectedPredictions.begin();
    bool progressCompleted{false};
    for (const auto& result : results.GetArray()) {
        if (result.HasMember("row_results")) {
            CPPUNIT_ASSERT(expectedPrediction != expectedPredictions.end());
            CPPUNIT_ASSERT_DOUBLES_EQUAL(
                *expectedPrediction,
                result["row_results"]["results"]["ml"]["c5_prediction"].GetDouble(),
                1e-4 * std::fabs(*expectedPrediction));
            ++expectedPrediction;
            CPPUNIT_ASSERT(result.HasMember("progress_percent") == false);
        } else if (result.HasMember("progress_percent")) {
            CPPUNIT_ASSERT(result["progress_percent"].GetInt() >= 0);
            CPPUNIT_ASSERT(result["progress_percent"].GetInt() <= 100);
            CPPUNIT_ASSERT(result.HasMember("row_results") == false);
            progressCompleted = result["progress_percent"].GetInt() == 100;
        }
    }
    CPPUNIT_ASSERT(expectedPrediction == expectedPredictions.end());
    CPPUNIT_ASSERT(progressCompleted);

    LOG_DEBUG(<< "estimated memory usage = "
              << core::CProgramCounters::counter(counter_t::E_DFTPMEstimatedPeakMemoryUsage));
    LOG_DEBUG(<< "peak memory = "
              << core::CProgramCounters::counter(counter_t::E_DFTPMPeakMemoryUsage));
    LOG_DEBUG(<< "time to train = " << core::CProgramCounters::counter(counter_t::E_DFTPMTimeToTrain)
              << "ms");
    CPPUNIT_ASSERT(core::CProgramCounters::counter(
                       counter_t::E_DFTPMEstimatedPeakMemoryUsage) < 2300000);
    CPPUNIT_ASSERT(core::CProgramCounters::counter(counter_t::E_DFTPMPeakMemoryUsage) < 1050000);
    CPPUNIT_ASSERT(core::CProgramCounters::counter(counter_t::E_DFTPMTimeToTrain) > 0);
    CPPUNIT_ASSERT(core::CProgramCounters::counter(counter_t::E_DFTPMTimeToTrain) <= duration);
}

void CDataFrameAnalyzerTest::testRunBoostedTreeTrainingWithParams() {

    // Test the regression hyperparameter settings are correctly propagated to the
    // analysis runner.

    double lambda{1.0};
    double gamma{10.0};
    double eta{0.9};
    std::size_t maximumNumberTrees{1};
    double featureBagFraction{0.3};

    std::stringstream output;
    auto outputWriterFactory = [&output]() {
        return std::make_unique<core::CJsonOutputStreamWrapper>(output);
    };

    api::CDataFrameAnalyzer analyzer{
        regressionSpec("c5", 100, 5, 3000000, 0, 0, {}, lambda, gamma, eta,
                       maximumNumberTrees, featureBagFraction),
        outputWriterFactory};

    TDoubleVec expectedPredictions;

    TStrVec fieldNames{"c1", "c2", "c3", "c4", "c5", ".", "."};
    TStrVec fieldValues{"", "", "", "", "", "0", ""};
    addRegressionTestData(fieldNames, fieldValues, analyzer, expectedPredictions, 100,
                          lambda, gamma, eta, maximumNumberTrees, featureBagFraction);
    analyzer.handleRecord(fieldNames, {"", "", "", "", "", "", "$"});

    rapidjson::Document results;
    rapidjson::ParseResult ok(results.Parse(output.str()));
    CPPUNIT_ASSERT(static_cast<bool>(ok) == true);

    auto expectedPrediction = expectedPredictions.begin();
    bool progressCompleted{false};
    for (const auto& result : results.GetArray()) {
        if (result.HasMember("row_results")) {
            CPPUNIT_ASSERT(expectedPrediction != expectedPredictions.end());
            CPPUNIT_ASSERT_DOUBLES_EQUAL(
                *expectedPrediction,
                result["row_results"]["results"]["ml"]["c5_prediction"].GetDouble(),
                1e-4 * std::fabs(*expectedPrediction));
            ++expectedPrediction;
            CPPUNIT_ASSERT(result.HasMember("progress_percent") == false);
        } else if (result.HasMember("progress_percent")) {
            CPPUNIT_ASSERT(result["progress_percent"].GetInt() >= 0);
            CPPUNIT_ASSERT(result["progress_percent"].GetInt() <= 100);
            CPPUNIT_ASSERT(result.HasMember("row_results") == false);
            progressCompleted = result["progress_percent"].GetInt() == 100;
        }
    }
    CPPUNIT_ASSERT(expectedPrediction == expectedPredictions.end());
    CPPUNIT_ASSERT(progressCompleted);
}

void CDataFrameAnalyzerTest::testRunBoostedTreeTrainingWithRowsMissingTargetValue() {

    // Test we are able to predict value rows for which the dependent variable
    // is missing.

    test::CRandomNumbers rng;

    std::stringstream output;
    auto outputWriterFactory = [&output]() {
        return std::make_unique<core::CJsonOutputStreamWrapper>(output);
    };

    auto target = [](double feature) { return 10.0 * feature; };

    api::CDataFrameAnalyzer analyzer{regressionSpec("target", 50, 2, 2000000),
                                     outputWriterFactory};

    TDoubleVec feature;
    rng.generateUniformSamples(1.0, 3.0, 50, feature);

    TStrVec fieldNames{"feature", "target", ".", "."};
    TStrVec fieldValues(4);

    for (std::size_t i = 0; i < 40; ++i) {
        fieldValues[0] = std::to_string(feature[i]);
        fieldValues[1] = std::to_string(target(feature[i]));
        fieldValues[2] = std::to_string(i);
        analyzer.handleRecord(fieldNames, fieldValues);
    }
    for (std::size_t i = 40; i < 50; ++i) {
        fieldValues[0] = std::to_string(feature[i]);
        fieldValues[1] = "";
        fieldValues[2] = std::to_string(i);
        analyzer.handleRecord(fieldNames, fieldValues);
    }
    analyzer.handleRecord(fieldNames, {"", "", "", "$"});

    rapidjson::Document results;
    rapidjson::ParseResult ok(results.Parse(output.str()));
    CPPUNIT_ASSERT(static_cast<bool>(ok) == true);

    std::size_t numberResults{0};
    for (const auto& result : results.GetArray()) {
        if (result.HasMember("row_results")) {
            std::size_t index(result["row_results"]["checksum"].GetUint64());
            double expected{target(feature[index])};
            CPPUNIT_ASSERT_DOUBLES_EQUAL(
                expected,
                result["row_results"]["results"]["ml"]["target_prediction"].GetDouble(),
                0.15 * expected);
            CPPUNIT_ASSERT_EQUAL(
                index < 40,
                result["row_results"]["results"]["ml"]["is_training"].GetBool());
            ++numberResults;
        }
    }
    CPPUNIT_ASSERT_EQUAL(std::size_t{50}, numberResults);
}

void CDataFrameAnalyzerTest::testFlushMessage() {

    // Test that white space is just ignored.

    std::stringstream output;
    auto outputWriterFactory = [&output]() {
        return std::make_unique<core::CJsonOutputStreamWrapper>(output);
    };

    api::CDataFrameAnalyzer analyzer{outlierSpec(), outputWriterFactory};
    CPPUNIT_ASSERT_EQUAL(
        true, analyzer.handleRecord({"c1", "c2", "c3", "c4", "c5", ".", "."},
                                    {"", "", "", "", "", "", "           "}));
}

void CDataFrameAnalyzerTest::testErrors() {

    std::vector<std::string> errors;
    std::mutex errorsMutex;
    auto errorHandler = [&errors, &errorsMutex](std::string error) {
        std::lock_guard<std::mutex> lock{errorsMutex};
        errors.push_back(error);
    };

    std::stringstream output;
    auto outputWriterFactory = [&output]() {
        return std::make_unique<core::CJsonOutputStreamWrapper>(output);
    };

    core::CLogger::CScopeSetFatalErrorHandler scope{errorHandler};

    // Test with bad analysis specification.
    {
        errors.clear();
        api::CDataFrameAnalyzer analyzer{
            std::make_unique<api::CDataFrameAnalysisSpecification>(std::string{"junk"}),
            outputWriterFactory};
        LOG_DEBUG(<< core::CContainerPrinter::print(errors));
        CPPUNIT_ASSERT(errors.size() > 0);
        CPPUNIT_ASSERT_EQUAL(false,
                             analyzer.handleRecord({"c1", "c2", "c3", "c4", "c5"},
                                                   {"10", "10", "10", "10", "10"}));
    }

    // Test special field in the wrong position
    {
        errors.clear();
        api::CDataFrameAnalyzer analyzer{outlierSpec(), outputWriterFactory};
        CPPUNIT_ASSERT_EQUAL(
            false, analyzer.handleRecord({"c1", "c2", "c3", ".", "c4", "c5", "."},
                                         {"10", "10", "10", "", "10", "10", ""}));
        LOG_DEBUG(<< core::CContainerPrinter::print(errors));
        CPPUNIT_ASSERT(errors.size() > 0);
    }

    // Test missing special field
    {
        api::CDataFrameAnalyzer analyzer{outlierSpec(), outputWriterFactory};
        errors.clear();
        CPPUNIT_ASSERT_EQUAL(
            false, analyzer.handleRecord({"c1", "c2", "c3", "c4", "c5", "."},
                                         {"10", "10", "10", "10", "10", ""}));
        LOG_DEBUG(<< core::CContainerPrinter::print(errors));
        CPPUNIT_ASSERT(errors.size() > 0);
    }

    // Test bad control message
    {
        api::CDataFrameAnalyzer analyzer{outlierSpec(), outputWriterFactory};
        errors.clear();
        CPPUNIT_ASSERT_EQUAL(
            false, analyzer.handleRecord({"c1", "c2", "c3", "c4", "c5", ".", "."},
                                         {"10", "10", "10", "10", "10", "", "foo"}));
        LOG_DEBUG(<< core::CContainerPrinter::print(errors));
        CPPUNIT_ASSERT(errors.size() > 0);
    }

    // Test bad input
    {
        api::CDataFrameAnalyzer analyzer{outlierSpec(), outputWriterFactory};
        errors.clear();
        CPPUNIT_ASSERT_EQUAL(
            false, analyzer.handleRecord({"c1", "c2", "c3", "c4", "c5", ".", "."},
                                         {"10", "10", "10", "10", "10"}));
        LOG_DEBUG(<< core::CContainerPrinter::print(errors));
        CPPUNIT_ASSERT(errors.size() > 0);
    }

    // Test inconsistent number of rows
    {
        // Fewer rows than expected is ignored.
        api::CDataFrameAnalyzer analyzer{outlierSpec(2), outputWriterFactory};
        errors.clear();
        CPPUNIT_ASSERT_EQUAL(
            true, analyzer.handleRecord({"c1", "c2", "c3", "c4", "c5", ".", "."},
                                        {"10", "10", "10", "10", "10", "0", ""}));
        CPPUNIT_ASSERT_EQUAL(
            true, analyzer.handleRecord({"c1", "c2", "c3", "c4", "c5", ".", "."},
                                        {"", "", "", "", "", "", "$"}));
        LOG_DEBUG(<< core::CContainerPrinter::print(errors));
        CPPUNIT_ASSERT(errors.empty());
    }
    {
        api::CDataFrameAnalyzer analyzer{outlierSpec(2), outputWriterFactory};
        errors.clear();
        CPPUNIT_ASSERT_EQUAL(
            true, analyzer.handleRecord({"c1", "c2", "c3", "c4", "c5", ".", "."},
                                        {"10", "10", "10", "10", "10", "0", ""}));
        CPPUNIT_ASSERT_EQUAL(
            true, analyzer.handleRecord({"c1", "c2", "c3", "c4", "c5", ".", "."},
                                        {"10", "10", "10", "10", "10", "0", ""}));
        CPPUNIT_ASSERT_EQUAL(
            true, analyzer.handleRecord({"c1", "c2", "c3", "c4", "c5", ".", "."},
                                        {"10", "10", "10", "10", "10", "0", ""}));
        CPPUNIT_ASSERT_EQUAL(
            true, analyzer.handleRecord({"c1", "c2", "c3", "c4", "c5", ".", "."},
                                        {"", "", "", "", "", "", "$"}));
        LOG_DEBUG(<< core::CContainerPrinter::print(errors));
        CPPUNIT_ASSERT(errors.size() > 0);
    }

    // No data.
    {
        api::CDataFrameAnalyzer analyzer{outlierSpec(2), outputWriterFactory};
        errors.clear();
        CPPUNIT_ASSERT_EQUAL(
            true, analyzer.handleRecord({"c1", "c2", "c3", "c4", "c5", ".", "."},
                                        {"", "", "", "", "", "", "$"}));
        LOG_DEBUG(<< core::CContainerPrinter::print(errors));
        CPPUNIT_ASSERT(errors.size() > 0);
        CPPUNIT_ASSERT_EQUAL(std::string{"Input error: no data sent."}, errors[0]);
    }
}

void CDataFrameAnalyzerTest::testRoundTripDocHashes() {

    std::stringstream output;
    auto outputWriterFactory = [&output]() {
        return std::make_unique<core::CJsonOutputStreamWrapper>(output);
    };

    api::CDataFrameAnalyzer analyzer{outlierSpec(9), outputWriterFactory};
    for (auto i : {"1", "2", "3", "4", "5", "6", "7", "8", "9"}) {
        analyzer.handleRecord({"c1", "c2", "c3", "c4", "c5", ".", "."},
                              {i, i, i, i, i, i, ""});
    }

    analyzer.handleRecord({"c1", "c2", "c3", "c4", "c5", ".", "."},
                          {"", "", "", "", "", "", "$"});

    rapidjson::Document results;
    rapidjson::ParseResult ok(results.Parse(output.str()));
    CPPUNIT_ASSERT(static_cast<bool>(ok) == true);

    int expectedHash{0};
    for (const auto& result : results.GetArray()) {
        if (result.HasMember("row_results")) {
            LOG_DEBUG(<< "checksum = " << result["row_results"]["checksum"].GetInt());
            CPPUNIT_ASSERT_EQUAL(++expectedHash,
                                 result["row_results"]["checksum"].GetInt());
        }
    }
}

void CDataFrameAnalyzerTest::testCategoricalFields() {

    std::stringstream output;
    auto outputWriterFactory = [&output]() {
        return std::make_unique<core::CJsonOutputStreamWrapper>(output);
    };

    {
        api::CDataFrameAnalyzer analyzer{
            regressionSpec("x5", 1000, 5, 8000000, 0, 0, {"x1", "x2"}), outputWriterFactory};

        TStrVec x[]{{"x11", "x12", "x13", "x14", "x15"},
                    {"x21", "x22", "x23", "x24", "x25", "x26", "x27"}};

        for (std::size_t i = 0; i < 10; ++i) {
            analyzer.handleRecord({"x1", "x2", "x3", "x4", "x5", ".", "."},
                                  {x[0][i % x[0].size()], x[1][i % x[1].size()],
                                   std::to_string(i), std::to_string(i),
                                   std::to_string(i), std::to_string(i), ""});
        }
        analyzer.receivedAllRows();

        bool passed{true};

        const core::CDataFrame& frame{analyzer.dataFrame()};
        frame.readRows(1, [&](TRowItr beginRows, TRowItr endRows) {
            std::size_t i{0};
            for (auto row = beginRows; row != endRows; ++row, ++i) {
                core::CFloatStorage expected[]{static_cast<double>(i % x[0].size()),
                                               static_cast<double>(i % x[1].size())};
                bool wasPassed{passed};
                passed &= (expected[0] == (*row)[0]);
                passed &= (expected[1] == (*row)[1]);
                if (wasPassed && passed == false) {
                    LOG_ERROR(<< "expected " << core::CContainerPrinter::print(expected)
                              << "got [" << (*row)[0] << ", " << (*row)[1] << "]");
                }
            }
        });

        CPPUNIT_ASSERT(passed);
    }

    LOG_DEBUG(<< "Test overflow");
    {
        std::size_t rows{api::CDataFrameAnalyzer::MAX_CATEGORICAL_CARDINALITY + 3};

        api::CDataFrameAnalyzer analyzer{
            regressionSpec("x5", rows, 5, 8000000000, 0, 0, {"x1"}, 0, 0, 0, 0, 0),
            outputWriterFactory};

        TStrVec fieldNames{"x1", "x2", "x3", "x4", "x5", ".", "."};
        TStrVec fieldValues{"", "", "", "", "", "", ""};
        for (std::size_t i = 0; i < rows; ++i) {
            std::fill_n(fieldValues.begin(), 6, std::to_string(i));
            analyzer.handleRecord(fieldNames, fieldValues);
        }
        analyzer.receivedAllRows();

        bool passed{true};
        std::size_t i{0};

        const core::CDataFrame& frame{analyzer.dataFrame()};
        frame.readRows(1, [&](TRowItr beginRows, TRowItr endRows) {
            for (auto row = beginRows; row != endRows; ++row, ++i) {
                core::CFloatStorage expected{
                    i < api::CDataFrameAnalyzer::MAX_CATEGORICAL_CARDINALITY
                        ? static_cast<double>(i)
                        : static_cast<double>(api::CDataFrameAnalyzer::MAX_CATEGORICAL_CARDINALITY)};
                bool wasPassed{passed};
                passed &= (expected == (*row)[0]);
                if (wasPassed && passed == false) {
                    LOG_ERROR(<< "expected " << expected << " got " << (*row)[0]);
                }
            }
        });

        CPPUNIT_ASSERT(passed);
    }
}

CppUnit::Test* CDataFrameAnalyzerTest::suite() {
    CppUnit::TestSuite* suiteOfTests = new CppUnit::TestSuite("CDataFrameAnalyzerTest");

    suiteOfTests->addTest(new CppUnit::TestCaller<CDataFrameAnalyzerTest>(
        "CDataFrameAnalyzerTest::testWithoutControlMessages",
        &CDataFrameAnalyzerTest::testWithoutControlMessages));
    suiteOfTests->addTest(new CppUnit::TestCaller<CDataFrameAnalyzerTest>(
        "CDataFrameAnalyzerTest::testRunOutlierDetection",
        &CDataFrameAnalyzerTest::testRunOutlierDetection));
    suiteOfTests->addTest(new CppUnit::TestCaller<CDataFrameAnalyzerTest>(
        "CDataFrameAnalyzerTest::testRunOutlierDetectionPartitioned",
        &CDataFrameAnalyzerTest::testRunOutlierDetectionPartitioned));
    suiteOfTests->addTest(new CppUnit::TestCaller<CDataFrameAnalyzerTest>(
        "CDataFrameAnalyzerTest::testRunOutlierFeatureInfluences",
        &CDataFrameAnalyzerTest::testRunOutlierFeatureInfluences));
    suiteOfTests->addTest(new CppUnit::TestCaller<CDataFrameAnalyzerTest>(
        "CDataFrameAnalyzerTest::testRunOutlierDetectionWithParams",
        &CDataFrameAnalyzerTest::testRunOutlierDetectionWithParams));
    suiteOfTests->addTest(new CppUnit::TestCaller<CDataFrameAnalyzerTest>(
        "CDataFrameAnalyzerTest::testRunBoostedTreeTraining",
        &CDataFrameAnalyzerTest::testRunBoostedTreeTraining));
    suiteOfTests->addTest(new CppUnit::TestCaller<CDataFrameAnalyzerTest>(
        "CDataFrameAnalyzerTest::testRunBoostedTreeTrainingWithStateRecovery",
        &CDataFrameAnalyzerTest::testRunBoostedTreeTrainingWithStateRecovery));
    suiteOfTests->addTest(new CppUnit::TestCaller<CDataFrameAnalyzerTest>(
        "CDataFrameAnalyzerTest::testRunBoostedTreeTrainingWithParams",
        &CDataFrameAnalyzerTest::testRunBoostedTreeTrainingWithParams));
    suiteOfTests->addTest(new CppUnit::TestCaller<CDataFrameAnalyzerTest>(
        "CDataFrameAnalyzerTest::testRunBoostedTreeTrainingWithRowsMissingTargetValue",
        &CDataFrameAnalyzerTest::testRunBoostedTreeTrainingWithRowsMissingTargetValue));
    suiteOfTests->addTest(new CppUnit::TestCaller<CDataFrameAnalyzerTest>(
        "CDataFrameAnalyzerTest::testFlushMessage", &CDataFrameAnalyzerTest::testFlushMessage));
    suiteOfTests->addTest(new CppUnit::TestCaller<CDataFrameAnalyzerTest>(
        "CDataFrameAnalyzerTest::testErrors", &CDataFrameAnalyzerTest::testErrors));
    suiteOfTests->addTest(new CppUnit::TestCaller<CDataFrameAnalyzerTest>(
        "CDataFrameAnalyzerTest::testRoundTripDocHashes",
        &CDataFrameAnalyzerTest::testRoundTripDocHashes));
    suiteOfTests->addTest(new CppUnit::TestCaller<CDataFrameAnalyzerTest>(
        "CDataFrameAnalyzerTest::testCategoricalFields",
        &CDataFrameAnalyzerTest::testCategoricalFields));

    return suiteOfTests;
}

void CDataFrameAnalyzerTest::testRunBoostedTreeTrainingWithStateRecovery() {

    // no hyperparameter search
    double lambda{1.0};
    double gamma{10.0};
    double eta{0.9};
    std::size_t maximumNumberTrees{2};
    double featureBagFraction{0.3};
    std::size_t numberRoundsPerHyperparameter{5};

    TSizeVec intermediateIterations;
    std::size_t finalIteration{0};

    test::CRandomNumbers rng;

<<<<<<< HEAD
    LOG_DEBUG(<< "No hyperparameters to search");
    testRunBoostedTreeTrainingWithStateRecoverySubroutine(
        lambda, gamma, eta, maximumNumberTrees, featureBagFraction,
        numberRoundsPerHyperparameter, 0, finalIteration);

    // one hyperparameter to search
    LOG_DEBUG(<< "One hyperparameter to search");
=======
    // TODO reactivate this test case
    //    LOG_DEBUG(<< "No hyperparameters to search")
    //    testRunBoostedTreeTrainingWithStateRecoverySubroutine(
    //        lambda, gamma, eta, maximumNumberTrees, featureBagFraction,
    //        numberRoundsPerHyperparameter, 0, finalIteration);

    LOG_DEBUG(<< "One hyperparameter to search")
>>>>>>> a521adc9
    lambda = -1.0;
    gamma = 10.0;
    finalIteration = 1 * numberRoundsPerHyperparameter - 1;
    rng.generateUniformSamples(1, finalIteration - 1, 3, intermediateIterations);
    for (auto intermediateIteration : intermediateIterations) {
        LOG_DEBUG(<< "restart from " << intermediateIteration);
        testRunBoostedTreeTrainingWithStateRecoverySubroutine(
            lambda, gamma, eta, maximumNumberTrees, featureBagFraction,
            numberRoundsPerHyperparameter, intermediateIteration);
    }

    LOG_DEBUG(<< "Two hyperparameters to search");
    lambda = -1.0;
    gamma = -1.0;
    finalIteration = 2 * numberRoundsPerHyperparameter - 1;
    rng.generateUniformSamples(finalIteration / 2, finalIteration - 1, 3, intermediateIterations);
    for (auto intermediateIteration : intermediateIterations) {
        LOG_DEBUG(<< "restart from " << intermediateIteration);
        testRunBoostedTreeTrainingWithStateRecoverySubroutine(
            lambda, gamma, eta, maximumNumberTrees, featureBagFraction,
            numberRoundsPerHyperparameter, intermediateIteration);
    }
}

void CDataFrameAnalyzerTest::testRunBoostedTreeTrainingWithStateRecoverySubroutine(
    double lambda,
    double gamma,
    double eta,
    std::size_t maximumNumberTrees,
    double featureBagFraction,
    std::size_t numberRoundsPerHyperparameter,
    std::size_t iterationToRestartFrom) const {
    std::stringstream outputStream;
    auto outputWriterFactory = [&outputStream]() {
        return std::make_unique<core::CJsonOutputStreamWrapper>(outputStream);
    };

    std::size_t numberExamples{200};
    TStrVec fieldNames{"c1", "c2", "c3", "c4", "c5", ".", "."};
    TStrVec fieldValues{"", "", "", "", "", "0", ""};
    TDoubleVec weights{0.1, 2.0, 0.4, -0.5};
    TDoubleVec values;
    test::CRandomNumbers rng;
    rng.generateUniformSamples(-10.0, 10.0, weights.size() * numberExamples, values);

    auto persistenceStream{std::make_shared<std::ostringstream>()};
    auto persisterSupplier = [&persistenceStream]() -> TDataAdderUPtr {
        return std::make_unique<api::CSingleStreamDataAdder>(persistenceStream);
    };

    // compute expected tree

    api::CDataFrameAnalyzer analyzer{
        regressionSpec("c5", numberExamples, 5, 15000000,
                       numberRoundsPerHyperparameter, 12, {}, lambda, gamma, eta,
                       maximumNumberTrees, featureBagFraction, persisterSupplier),
        outputWriterFactory};

    auto frame{passDataToAnalyzer(fieldNames, fieldValues, analyzer, weights, values)};
    analyzer.handleRecord(fieldNames, {"", "", "", "", "", "", "$"});

    TStrVec persistedStatesString{
        streamToStringVector(std::stringstream(persistenceStream->str()))};
    auto expectedTree{getFinalTree(persistedStatesString, frame)};

    // Compute actual tree
    persistenceStream->str("");

    std::istringstream intermediateStateStream{persistedStatesString[iterationToRestartFrom]};
    auto restoreSearcherSupplier = [&intermediateStateStream]() -> TDataSearcherUPtr {
        return std::make_unique<CTestDataSearcher>(intermediateStateStream.str());
    };

    api::CDataFrameAnalyzer analyzerToRestore{
        regressionSpec("c5", numberExamples, 5, 15000000, numberRoundsPerHyperparameter,
                       12, {}, lambda, gamma, eta, maximumNumberTrees,
                       featureBagFraction, persisterSupplier, restoreSearcherSupplier),
        outputWriterFactory};

    passDataToAnalyzer(fieldNames, fieldValues, analyzerToRestore, weights, values);
    analyzerToRestore.handleRecord(fieldNames, {"", "", "", "", "", "", "$"});

    persistedStatesString =
        streamToStringVector(std::stringstream(persistenceStream->str()));
    auto actualTree{getFinalTree(persistedStatesString, frame)};

    // compare hyperparameter

    rapidjson::Document expectedResults{treeToJsonDocument(*expectedTree)};
    const auto& expectedHyperparameters = expectedResults["best_hyperparameters"];

    rapidjson::Document actualResults{treeToJsonDocument(*actualTree)};
    const auto& actualHyperparameters = actualResults["best_hyperparameters"];

    auto assertDoublesEqual = [&expectedHyperparameters,
                               &actualHyperparameters](std::string key) {
        double expected{std::stod(expectedHyperparameters[key].GetString())};
        double actual{std::stod(actualHyperparameters[key].GetString())};
        CPPUNIT_ASSERT_DOUBLES_EQUAL(expected, actual, 1e-4 * expected);
    };
    auto assertDoublesArrayEqual = [&expectedHyperparameters,
                                    &actualHyperparameters](std::string key) {
        TDoubleVec expectedVector;
        core::CPersistUtils::fromString(expectedHyperparameters[key].GetString(), expectedVector);
        TDoubleVec actualVector;
        core::CPersistUtils::fromString(actualHyperparameters[key].GetString(), actualVector);
        CPPUNIT_ASSERT_EQUAL(expectedVector.size(), actualVector.size());
        for (size_t i = 0; i < expectedVector.size(); i++) {
            CPPUNIT_ASSERT_DOUBLES_EQUAL(expectedVector[i], actualVector[i],
                                         1e-4 * expectedVector[i]);
        }
    };
    assertDoublesEqual("hyperparam_lambda");
    assertDoublesEqual("hyperparam_gamma");
    assertDoublesEqual("hyperparam_eta");
    assertDoublesEqual("hyperparam_eta_growth_rate_per_tree");
    assertDoublesEqual("hyperparam_feature_bag_fraction");
    assertDoublesArrayEqual("hyperparam_feature_sample_probabilities");
}

maths::CBoostedTreeFactory::TBoostedTreeUPtr
CDataFrameAnalyzerTest::getFinalTree(const TStrVec& persistedStates,
                                     std::unique_ptr<core::CDataFrame>& frame) const {
    CTestDataSearcher dataSearcher(persistedStates.back());
    auto decompressor{std::make_unique<core::CStateDecompressor>(dataSearcher)};
    decompressor->setStateRestoreSearch(api::ML_STATE_INDEX,
                                        api::getRegressionStateId("testJob"));
    auto stream{decompressor->search(1, 1)};
    return maths::CBoostedTreeFactory::constructFromString(*stream, *frame);
}<|MERGE_RESOLUTION|>--- conflicted
+++ resolved
@@ -1074,23 +1074,13 @@
 
     test::CRandomNumbers rng;
 
-<<<<<<< HEAD
-    LOG_DEBUG(<< "No hyperparameters to search");
-    testRunBoostedTreeTrainingWithStateRecoverySubroutine(
-        lambda, gamma, eta, maximumNumberTrees, featureBagFraction,
-        numberRoundsPerHyperparameter, 0, finalIteration);
-
-    // one hyperparameter to search
-    LOG_DEBUG(<< "One hyperparameter to search");
-=======
     // TODO reactivate this test case
     //    LOG_DEBUG(<< "No hyperparameters to search")
     //    testRunBoostedTreeTrainingWithStateRecoverySubroutine(
     //        lambda, gamma, eta, maximumNumberTrees, featureBagFraction,
     //        numberRoundsPerHyperparameter, 0, finalIteration);
 
-    LOG_DEBUG(<< "One hyperparameter to search")
->>>>>>> a521adc9
+    LOG_DEBUG(<< "One hyperparameter to search");
     lambda = -1.0;
     gamma = 10.0;
     finalIteration = 1 * numberRoundsPerHyperparameter - 1;
