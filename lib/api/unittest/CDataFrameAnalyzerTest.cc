/*
 * Copyright Elasticsearch B.V. and/or licensed to Elasticsearch B.V. under one
 * or more contributor license agreements. Licensed under the Elastic License;
 * you may not use this file except in compliance with the Elastic License.
 */

#include "CDataFrameAnalyzerTest.h"

#include <core/CContainerPrinter.h>
#include <core/CJsonOutputStreamWrapper.h>
#include <core/CJsonStatePersistInserter.h>
#include <core/CProgramCounters.h>
#include <core/CStateDecompressor.h>
#include <core/CStopWatch.h>
#include <core/CStringUtils.h>

#include <maths/CBasicStatistics.h>
#include <maths/CBoostedTree.h>
#include <maths/CBoostedTreeFactory.h>
#include <maths/CDataFrameUtils.h>
#include <maths/COutliers.h>

#include <api/CDataFrameAnalysisSpecification.h>
#include <api/CDataFrameAnalysisSpecificationJsonWriter.h>
#include <api/CDataFrameAnalyzer.h>
#include <api/CSingleStreamDataAdder.h>
#include <api/ElasticsearchStateIndex.h>

#include <test/CDataFrameTestUtils.h>
#include <test/CRandomNumbers.h>
#include <test/CTestTmpDir.h>

#include <rapidjson/error/en.h>

#include <iostream>
#include <memory>
#include <string>
#include <vector>

using namespace ml;

namespace {
using TDoubleVec = std::vector<double>;
using TDoubleVecVec = std::vector<TDoubleVec>;
using TSizeVec = std::vector<std::size_t>;
using TStrVec = std::vector<std::string>;
using TRowItr = core::CDataFrame::TRowItr;
using TRowRef = core::CDataFrame::TRowRef;
using TPoint = maths::CDenseVector<maths::CFloatStorage>;
using TPointVec = std::vector<TPoint>;
using TDataFrameUPtr = std::unique_ptr<core::CDataFrame>;
using TDataAdderUPtr = std::unique_ptr<ml::core::CDataAdder>;
using TPersisterSupplier = std::function<TDataAdderUPtr()>;
using TDataSearcherUPtr = std::unique_ptr<ml::core::CDataSearcher>;
using TRestoreSearcherSupplier = std::function<TDataSearcherUPtr()>;

class CTestDataSearcher : public core::CDataSearcher {
public:
    CTestDataSearcher(const std::string& data)
        : m_Stream(new std::istringstream(data)) {}

    virtual TIStreamP search(size_t /*currentDocNum*/, size_t /*limit*/) {
        std::istringstream* intermediateStateStream{
            static_cast<std::istringstream*>(m_Stream.get())};
        // Discard first line, which contains the state id.
        intermediateStateStream->ignore(256, '\n');
        std::string intermediateState;
        std::getline(*intermediateStateStream, intermediateState);
        return std::make_shared<std::istringstream>(intermediateState);
    }

private:
    TIStreamP m_Stream;
};

TStrVec splitOnNull(std::stringstream&& tokenStream) {
    TStrVec results;
    std::string token;
    while (std::getline(tokenStream, token, '\0')) {
        results.push_back(token);
    }
    return results;
}

rapidjson::Document treeToJsonDocument(const maths::CBoostedTree& tree) {
    std::stringstream persistStream;
    {
        core::CJsonStatePersistInserter inserter(persistStream);
        tree.acceptPersistInserter(inserter);
        persistStream.flush();
    }
    rapidjson::Document results;
    rapidjson::ParseResult ok(results.Parse(persistStream.str()));
    CPPUNIT_ASSERT(static_cast<bool>(ok) == true);
    return results;
}

auto restoreTree(std::string persistedState, TDataFrameUPtr& frame, std::size_t dependentVariable) {
    CTestDataSearcher dataSearcher(persistedState);
    auto decompressor = std::make_unique<core::CStateDecompressor>(dataSearcher);
    decompressor->setStateRestoreSearch(api::ML_STATE_INDEX,
                                        api::getRegressionStateId("testJob"));
    auto stream = decompressor->search(1, 1);
    return maths::CBoostedTreeFactory::constructFromString(*stream).buildFor(
        *frame, dependentVariable);
}

auto outlierSpec(std::size_t rows = 110,
                 std::size_t memoryLimit = 100000,
                 std::string method = "",
                 std::size_t numberNeighbours = 0,
                 bool computeFeatureInfluence = false) {

    std::string parameters = "{\n";
    bool hasTrailingParameter{false};
    if (method != "") {
        parameters += "\"method\": \"" + method + "\"";
        hasTrailingParameter = true;
    }
    if (numberNeighbours > 0) {
        parameters += (hasTrailingParameter ? ",\n" : "");
        parameters += "\"n_neighbors\": " + core::CStringUtils::typeToString(numberNeighbours);
        hasTrailingParameter = true;
    }
    if (computeFeatureInfluence == false) {
        parameters += (hasTrailingParameter ? ",\n" : "");
        parameters += "\"compute_feature_influence\": false";
        hasTrailingParameter = true;
    } else {
        parameters += (hasTrailingParameter ? ",\n" : "");
        parameters += "\"feature_influence_threshold\": 0.0";
        hasTrailingParameter = true;
    }
    parameters += (hasTrailingParameter ? "\n" : "");
    parameters += "}\n";

    std::string spec{api::CDataFrameAnalysisSpecificationJsonWriter::jsonString(
        "testJob", rows, 5, memoryLimit, 1, {}, true,
        test::CTestTmpDir::tmpDir(), "ml", "outlier_detection", parameters)};

    LOG_TRACE(<< "spec =\n" << spec);

    return std::make_unique<api::CDataFrameAnalysisSpecification>(spec);
}

auto predictionSpec(std::string analysis,
                    std::string dependentVariable,
                    std::size_t rows = 100,
                    std::size_t cols = 5,
                    std::size_t memoryLimit = 3000000,
                    std::size_t numberRoundsPerHyperparameter = 0,
                    std::size_t bayesianOptimisationRestarts = 0,
                    const TStrVec& categoricalFieldNames = TStrVec{},
                    double alpha = -1.0,
                    double lambda = -1.0,
                    double gamma = -1.0,
                    double softTreeDepthLimit = -1.0,
                    double softTreeDepthTolerance = -1.0,
                    double eta = -1.0,
                    std::size_t maximumNumberTrees = 0,
                    double featureBagFraction = -1.0,
                    TPersisterSupplier* persisterSupplier = nullptr,
                    TRestoreSearcherSupplier* restoreSearcherSupplier = nullptr) {

    std::string parameters = "{\n\"dependent_variable\": \"" + dependentVariable + "\"";
    if (alpha >= 0.0) {
        parameters += ",\n\"alpha\": " + core::CStringUtils::typeToString(alpha);
    }
    if (lambda >= 0.0) {
        parameters += ",\n\"lambda\": " + core::CStringUtils::typeToString(lambda);
    }
    if (gamma >= 0.0) {
        parameters += ",\n\"gamma\": " + core::CStringUtils::typeToString(gamma);
    }
    if (softTreeDepthLimit >= 0.0) {
        parameters += ",\n\"soft_tree_depth_limit\": " +
                      core::CStringUtils::typeToString(softTreeDepthLimit);
    }
    if (softTreeDepthTolerance >= 0.0) {
        parameters += ",\n\"soft_tree_depth_tolerance\": " +
                      core::CStringUtils::typeToString(softTreeDepthTolerance);
    }
    if (eta > 0.0) {
        parameters += ",\n\"eta\": " + core::CStringUtils::typeToString(eta);
    }
    if (maximumNumberTrees > 0) {
        parameters += ",\n\"maximum_number_trees\": " +
                      core::CStringUtils::typeToString(maximumNumberTrees);
    }
    if (featureBagFraction > 0.0) {
        parameters += ",\n\"feature_bag_fraction\": " +
                      core::CStringUtils::typeToString(featureBagFraction);
    }
    if (numberRoundsPerHyperparameter > 0) {
        parameters += ",\n\"number_rounds_per_hyperparameter\": " +
                      core::CStringUtils::typeToString(numberRoundsPerHyperparameter);
    }
    if (bayesianOptimisationRestarts > 0) {
        parameters += ",\n\"bayesian_optimisation_restarts\": " +
                      core::CStringUtils::typeToString(bayesianOptimisationRestarts);
    }
    parameters += "\n}";

    std::string spec{api::CDataFrameAnalysisSpecificationJsonWriter::jsonString(
        "testJob", rows, cols, memoryLimit, 1, categoricalFieldNames, true,
        test::CTestTmpDir::tmpDir(), "ml", analysis, parameters)};

    LOG_TRACE(<< "spec =\n" << spec);

    if (restoreSearcherSupplier != nullptr && persisterSupplier != nullptr) {
        return std::make_unique<api::CDataFrameAnalysisSpecification>(
            spec, *persisterSupplier, *restoreSearcherSupplier);
    } else if (restoreSearcherSupplier == nullptr && persisterSupplier != nullptr) {
        return std::make_unique<api::CDataFrameAnalysisSpecification>(spec, *persisterSupplier);
    } else {
        return std::make_unique<api::CDataFrameAnalysisSpecification>(spec);
    }
}

void addOutlierTestData(TStrVec fieldNames,
                        TStrVec fieldValues,
                        api::CDataFrameAnalyzer& analyzer,
                        TDoubleVec& expectedScores,
                        TDoubleVecVec& expectedFeatureInfluences,
                        std::size_t numberInliers = 100,
                        std::size_t numberOutliers = 10,
                        maths::COutliers::EMethod method = maths::COutliers::E_Ensemble,
                        std::size_t numberNeighbours = 0,
                        bool computeFeatureInfluence = false) {

    using TMeanVarAccumulatorVec =
        std::vector<maths::CBasicStatistics::SSampleMeanVar<double>::TAccumulator>;

    test::CRandomNumbers rng;

    TDoubleVec mean{1.0, 10.0, 4.0, 8.0, 3.0};
    TDoubleVecVec covariance{{1.0, 0.1, -0.1, 0.3, 0.2},
                             {0.1, 1.3, -0.3, 0.1, 0.1},
                             {-0.1, -0.3, 2.1, 0.1, 0.2},
                             {0.3, 0.1, 0.1, 0.8, 0.2},
                             {0.2, 0.1, 0.2, 0.2, 2.2}};

    TDoubleVecVec inliers;
    rng.generateMultivariateNormalSamples(mean, covariance, numberInliers, inliers);

    TDoubleVec outliers;
    rng.generateUniformSamples(0.0, 10.0, numberOutliers * 5, outliers);

    TPointVec points(numberInliers + numberOutliers, TPoint(5));
    TMeanVarAccumulatorVec columnMoments(5);

    for (std::size_t i = 0; i < inliers.size(); ++i) {
        for (std::size_t j = 0; j < 5; ++j) {
            fieldValues[j] = core::CStringUtils::typeToStringPrecise(
                inliers[i][j], core::CIEEE754::E_DoublePrecision);
            points[i](j) = inliers[i][j];
            columnMoments[j].add(inliers[i][j]);
        }
        analyzer.handleRecord(fieldNames, fieldValues);
    }
    for (std::size_t i = 0, j = numberInliers; i < outliers.size(); ++j) {
        for (std::size_t k = 0; k < 5; ++i, ++k) {
            fieldValues[k] = core::CStringUtils::typeToStringPrecise(
                outliers[i], core::CIEEE754::E_DoublePrecision);
            points[j](k) = outliers[i];
            columnMoments[k].add(outliers[i]);
        }
        analyzer.handleRecord(fieldNames, fieldValues);
    }

    auto frame = test::CDataFrameTestUtils::toMainMemoryDataFrame(points);

    maths::COutliers::compute(
        {1, 1, true, method, numberNeighbours, computeFeatureInfluence, 0.05}, *frame);

    expectedScores.resize(points.size());
    expectedFeatureInfluences.resize(points.size(), TDoubleVec(5));

    frame->readRows(1, [&](TRowItr beginRows, TRowItr endRows) {
        for (auto row = beginRows; row != endRows; ++row) {
            expectedScores[row->index()] = (*row)[5];
            if (computeFeatureInfluence) {
                for (std::size_t i = 6; i < 11; ++i) {
                    expectedFeatureInfluences[row->index()][i - 6] = (*row)[i];
                }
            }
        }
    });
}

TDataFrameUPtr passLinearRegressionDataToAnalyzer(const TStrVec& fieldNames,
                                                  TStrVec& fieldValues,
                                                  api::CDataFrameAnalyzer& analyzer,
                                                  const TDoubleVec& weights,
                                                  const TDoubleVec& values) {

    auto f = [](const TDoubleVec& weights_, const TPoint& regressors) {
        double result{0.0};
        for (std::size_t i = 0; i < weights_.size(); ++i) {
            result += weights_[i] * regressors(i);
        }
        return result;
    };

    TPointVec rows;

    for (std::size_t i = 0; i < values.size(); i += weights.size()) {
        TPoint row{weights.size() + 1};
        for (std::size_t j = 0; j < weights.size(); ++j) {
            row(j) = values[i + j];
        }
        row(weights.size()) = f(weights, row);

        for (int j = 0; j < row.size(); ++j) {
            fieldValues[j] = core::CStringUtils::typeToStringPrecise(
                row(j), core::CIEEE754::E_DoublePrecision);
            double xj;
            core::CStringUtils::stringToType(fieldValues[j], xj);
            row(j) = xj;
        }
        analyzer.handleRecord(fieldNames, fieldValues);

        rows.push_back(std::move(row));
    }

    return test::CDataFrameTestUtils::toMainMemoryDataFrame(rows);
}

void addRegressionTestData(const TStrVec& fieldNames,
                           TStrVec fieldValues,
                           api::CDataFrameAnalyzer& analyzer,
                           TDoubleVec& expectedPredictions,
                           std::size_t numberExamples = 100,
                           double alpha = -1.0,
                           double lambda = -1.0,
                           double gamma = -1.0,
                           double softTreeDepthLimit = -1.0,
                           double softTreeDepthTolerance = -1.0,
                           double eta = 0.0,
                           std::size_t maximumNumberTrees = 0,
                           double featureBagFraction = 0.0) {

    test::CRandomNumbers rng;
    TDoubleVec weights{0.1, 2.0, 0.4, -0.5};

    TDoubleVec values;
    rng.generateUniformSamples(-10.0, 10.0, weights.size() * numberExamples, values);

    auto frame = passLinearRegressionDataToAnalyzer(fieldNames, fieldValues,
                                                    analyzer, weights, values);

    maths::CBoostedTreeFactory treeFactory{maths::CBoostedTreeFactory::constructFromParameters(
        1, std::make_unique<maths::boosted_tree::CMse>())};
    if (alpha >= 0.0) {
        treeFactory.depthPenaltyMultiplier(alpha);
    }
    if (lambda >= 0.0) {
        treeFactory.leafWeightPenaltyMultiplier(lambda);
    }
    if (gamma >= 0.0) {
        treeFactory.treeSizePenaltyMultiplier(gamma);
    }
    if (softTreeDepthLimit >= 0.0) {
        treeFactory.softTreeDepthLimit(softTreeDepthLimit);
    }
    if (softTreeDepthTolerance >= 0.0) {
        treeFactory.softTreeDepthTolerance(softTreeDepthTolerance);
    }
    if (eta > 0.0) {
        treeFactory.eta(eta);
    }
    if (maximumNumberTrees > 0) {
        treeFactory.maximumNumberTrees(maximumNumberTrees);
    }
    if (featureBagFraction > 0.0) {
        treeFactory.featureBagFraction(featureBagFraction);
    }

    std::unique_ptr<maths::CBoostedTree> tree =
        treeFactory.buildFor(*frame, weights.size());

    tree->train();

    frame->readRows(1, [&](TRowItr beginRows, TRowItr endRows) {
        for (auto row = beginRows; row != endRows; ++row) {
            expectedPredictions.push_back(
                (*row)[tree->columnHoldingPrediction(row->numberColumns())]);
        }
    });
}

template<typename F>
void testOneRunOfBoostedTreeTrainingWithStateRecovery(F makeSpec, std::size_t iterationToRestartFrom) {

    std::stringstream outputStream;
    auto outputWriterFactory = [&outputStream]() {
        return std::make_unique<core::CJsonOutputStreamWrapper>(outputStream);
    };

    std::size_t numberExamples{200};
    TStrVec fieldNames{"c1", "c2", "c3", "c4", "c5", ".", "."};
    TStrVec fieldValues{"", "", "", "", "", "0", ""};
    TDoubleVec weights{0.1, 2.0, 0.4, -0.5};
    TDoubleVec values;
    test::CRandomNumbers rng;
    rng.generateUniformSamples(-10.0, 10.0, weights.size() * numberExamples, values);

    auto persistenceStream = std::make_shared<std::ostringstream>();
    TPersisterSupplier persisterSupplier = [&persistenceStream]() -> TDataAdderUPtr {
        return std::make_unique<api::CSingleStreamDataAdder>(persistenceStream);
    };

    // Compute expected tree.

    api::CDataFrameAnalyzer analyzer{
        makeSpec("c5", numberExamples, persisterSupplier), outputWriterFactory};
    std::size_t dependentVariable(
        std::find(fieldNames.begin(), fieldNames.end(), "c5") - fieldNames.begin());

    auto frame = passLinearRegressionDataToAnalyzer(fieldNames, fieldValues,
                                                    analyzer, weights, values);
    analyzer.handleRecord(fieldNames, {"", "", "", "", "", "", "$"});

    TStrVec persistedStates{
        splitOnNull(std::stringstream{std::move(persistenceStream->str())})};
    auto expectedTree = restoreTree(std::move(persistedStates.back()), frame, dependentVariable);

    // Compute actual tree.

    persistenceStream->str("");

    std::istringstream intermediateStateStream{persistedStates[iterationToRestartFrom]};
    TRestoreSearcherSupplier restoreSearcherSupplier = [&intermediateStateStream]() -> TDataSearcherUPtr {
        return std::make_unique<CTestDataSearcher>(intermediateStateStream.str());
    };

    api::CDataFrameAnalyzer restoredAnalyzer{
        makeSpec("c5", numberExamples, persisterSupplier), outputWriterFactory};

    passLinearRegressionDataToAnalyzer(fieldNames, fieldValues,
                                       restoredAnalyzer, weights, values);
    restoredAnalyzer.handleRecord(fieldNames, {"", "", "", "", "", "", "$"});

    persistedStates = splitOnNull(std::stringstream{std::move(persistenceStream->str())});
    auto actualTree = restoreTree(std::move(persistedStates.back()), frame, dependentVariable);

    // Compare hyperparameters.

    rapidjson::Document expectedResults{treeToJsonDocument(*expectedTree)};
    const auto& expectedHyperparameters =
        expectedResults[maths::CBoostedTree::bestHyperparametersName()];
    const auto& expectedRegularizationHyperparameters =
        expectedHyperparameters[maths::CBoostedTree::bestRegularizationHyperparametersName()];

    rapidjson::Document actualResults{treeToJsonDocument(*actualTree)};
    const auto& actualHyperparameters =
        actualResults[maths::CBoostedTree::bestHyperparametersName()];
    const auto& actualRegularizationHyperparameters =
        actualHyperparameters[maths::CBoostedTree::bestRegularizationHyperparametersName()];

    for (const auto& key : maths::CBoostedTree::bestHyperparameterNames()) {
        if (expectedHyperparameters.HasMember(key)) {
            double expected{std::stod(expectedHyperparameters[key].GetString())};
            double actual{std::stod(actualHyperparameters[key].GetString())};
            CPPUNIT_ASSERT_DOUBLES_EQUAL(expected, actual, 1e-4 * expected);
        } else if (expectedRegularizationHyperparameters.HasMember(key)) {
            double expected{std::stod(expectedRegularizationHyperparameters[key].GetString())};
            double actual{std::stod(actualRegularizationHyperparameters[key].GetString())};
            CPPUNIT_ASSERT_DOUBLES_EQUAL(expected, actual, 1e-4 * expected);
        } else {
            CPPUNIT_FAIL("Missing " + key);
        }
    }
}
}

void CDataFrameAnalyzerTest::testWithoutControlMessages() {

    std::stringstream output;
    auto outputWriterFactory = [&output]() {
        return std::make_unique<core::CJsonOutputStreamWrapper>(output);
    };

    std::stringstream persistStream;

    api::CDataFrameAnalyzer analyzer{outlierSpec(), outputWriterFactory};

    TDoubleVec expectedScores;
    TDoubleVecVec expectedFeatureInfluences;

    TStrVec fieldNames{"c1", "c2", "c3", "c4", "c5"};
    TStrVec fieldValues{"", "", "", "", ""};
    addOutlierTestData(fieldNames, fieldValues, analyzer, expectedScores,
                       expectedFeatureInfluences);

    analyzer.receivedAllRows();
    analyzer.run();

    rapidjson::Document results;
    rapidjson::ParseResult ok(results.Parse(output.str()));
    CPPUNIT_ASSERT(static_cast<bool>(ok) == true);

    auto expectedScore = expectedScores.begin();
    for (const auto& result : results.GetArray()) {
        if (result.HasMember("row_results")) {
            CPPUNIT_ASSERT(expectedScore != expectedScores.end());
            CPPUNIT_ASSERT_DOUBLES_EQUAL(
                *expectedScore,
                result["row_results"]["results"]["ml"]["outlier_score"].GetDouble(),
                1e-4 * *expectedScore);
            CPPUNIT_ASSERT(result.HasMember("progress_percent") == false);
            ++expectedScore;
        } else if (result.HasMember("progress_percent")) {
            CPPUNIT_ASSERT(result["progress_percent"].GetInt() >= 0);
            CPPUNIT_ASSERT(result["progress_percent"].GetInt() <= 100);
            CPPUNIT_ASSERT(result.HasMember("row_results") == false);
        }
    }
    CPPUNIT_ASSERT(expectedScore == expectedScores.end());
}

void CDataFrameAnalyzerTest::testRunOutlierDetection() {

    // Test the results the analyzer produces match running outlier detection
    // directly.

    std::stringstream output;
    auto outputWriterFactory = [&output]() {
        return std::make_unique<core::CJsonOutputStreamWrapper>(output);
    };

    api::CDataFrameAnalyzer analyzer{outlierSpec(), outputWriterFactory};

    TDoubleVec expectedScores;
    TDoubleVecVec expectedFeatureInfluences;

    TStrVec fieldNames{"c1", "c2", "c3", "c4", "c5", ".", "."};
    TStrVec fieldValues{"", "", "", "", "", "0", ""};
    addOutlierTestData(fieldNames, fieldValues, analyzer, expectedScores,
                       expectedFeatureInfluences);
    analyzer.handleRecord(fieldNames, {"", "", "", "", "", "", "$"});

    rapidjson::Document results;
    rapidjson::ParseResult ok(results.Parse(output.str()));
    CPPUNIT_ASSERT(static_cast<bool>(ok) == true);

    auto expectedScore = expectedScores.begin();
    bool progressCompleted{false};
    for (const auto& result : results.GetArray()) {
        if (result.HasMember("row_results")) {
            CPPUNIT_ASSERT(expectedScore != expectedScores.end());
            CPPUNIT_ASSERT_DOUBLES_EQUAL(
                *expectedScore,
                result["row_results"]["results"]["ml"]["outlier_score"].GetDouble(),
                1e-4 * *expectedScore);
            ++expectedScore;
            CPPUNIT_ASSERT(result.HasMember("progress_percent") == false);
        } else if (result.HasMember("progress_percent")) {
            CPPUNIT_ASSERT(result["progress_percent"].GetInt() >= 0);
            CPPUNIT_ASSERT(result["progress_percent"].GetInt() <= 100);
            CPPUNIT_ASSERT(result.HasMember("row_results") == false);
            progressCompleted = result["progress_percent"].GetInt() == 100;
        }
    }
    CPPUNIT_ASSERT(expectedScore == expectedScores.end());
    CPPUNIT_ASSERT(progressCompleted);

    LOG_DEBUG(<< "number partitions = "
              << core::CProgramCounters::counter(counter_t::E_DFONumberPartitions));
    LOG_DEBUG(<< "peak memory = "
              << core::CProgramCounters::counter(counter_t::E_DFOPeakMemoryUsage));
    CPPUNIT_ASSERT(core::CProgramCounters::counter(counter_t::E_DFONumberPartitions) == 1);
    CPPUNIT_ASSERT(core::CProgramCounters::counter(counter_t::E_DFOPeakMemoryUsage) < 100000);
}

void CDataFrameAnalyzerTest::testRunOutlierDetectionPartitioned() {

    // Test the case we have to overflow to disk to compute outliers subject
    // to the memory constraints.

    std::stringstream output;
    auto outputWriterFactory = [&output]() {
        return std::make_unique<core::CJsonOutputStreamWrapper>(output);
    };

    api::CDataFrameAnalyzer analyzer{outlierSpec(1000), outputWriterFactory};

    TDoubleVec expectedScores;
    TDoubleVecVec expectedFeatureInfluences;

    TStrVec fieldNames{"c1", "c2", "c3", "c4", "c5", ".", "."};
    TStrVec fieldValues{"", "", "", "", "", "0", ""};
    addOutlierTestData(fieldNames, fieldValues, analyzer, expectedScores,
                       expectedFeatureInfluences, 990, 10);
    analyzer.handleRecord(fieldNames, {"", "", "", "", "", "", "$"});

    rapidjson::Document results;
    rapidjson::ParseResult ok(results.Parse(output.str()));
    CPPUNIT_ASSERT(static_cast<bool>(ok) == true);

    auto expectedScore = expectedScores.begin();
    for (const auto& result : results.GetArray()) {
        if (result.HasMember("row_results")) {
            CPPUNIT_ASSERT(expectedScore != expectedScores.end());
            CPPUNIT_ASSERT_DOUBLES_EQUAL(
                *expectedScore,
                result["row_results"]["results"]["ml"]["outlier_score"].GetDouble(),
                1e-4 * *expectedScore);
            ++expectedScore;
        }
    }
    CPPUNIT_ASSERT(expectedScore == expectedScores.end());

    LOG_DEBUG(<< "number partitions = "
              << core::CProgramCounters::counter(counter_t::E_DFONumberPartitions));
    LOG_DEBUG(<< "peak memory = "
              << core::CProgramCounters::counter(counter_t::E_DFOPeakMemoryUsage));
    CPPUNIT_ASSERT(core::CProgramCounters::counter(counter_t::E_DFONumberPartitions) > 1);
    CPPUNIT_ASSERT(core::CProgramCounters::counter(counter_t::E_DFOPeakMemoryUsage) < 115000); // + 15%
}

void CDataFrameAnalyzerTest::testRunOutlierFeatureInfluences() {

    // Test we compute and write out the feature influences when requested.

    std::stringstream output;
    auto outputWriterFactory = [&output]() {
        return std::make_unique<core::CJsonOutputStreamWrapper>(output);
    };

    api::CDataFrameAnalyzer analyzer{outlierSpec(110, 100000, "", 0, true), outputWriterFactory};

    TDoubleVec expectedScores;
    TDoubleVecVec expectedFeatureInfluences;
    TStrVec expectedNames{"feature_influence.c1", "feature_influence.c2", "feature_influence.c3",
                          "feature_influence.c4", "feature_influence.c5"};

    TStrVec fieldNames{"c1", "c2", "c3", "c4", "c5", ".", "."};
    TStrVec fieldValues{"", "", "", "", "", "0", ""};
    addOutlierTestData(fieldNames, fieldValues, analyzer, expectedScores, expectedFeatureInfluences,
                       100, 10, maths::COutliers::E_Ensemble, 0, true);
    analyzer.handleRecord(fieldNames, {"", "", "", "", "", "", "$"});

    rapidjson::Document results;
    rapidjson::ParseResult ok(results.Parse(output.str()));
    CPPUNIT_ASSERT(static_cast<bool>(ok) == true);

    auto expectedFeatureInfluence = expectedFeatureInfluences.begin();
    for (const auto& result : results.GetArray()) {
        if (result.HasMember("row_results")) {
            CPPUNIT_ASSERT(expectedFeatureInfluence != expectedFeatureInfluences.end());
            for (std::size_t i = 0; i < 5; ++i) {
                CPPUNIT_ASSERT_DOUBLES_EQUAL(
                    (*expectedFeatureInfluence)[i],
                    result["row_results"]["results"]["ml"][expectedNames[i]].GetDouble(),
                    1e-4 * (*expectedFeatureInfluence)[i]);
            }
            ++expectedFeatureInfluence;
        }
    }
    CPPUNIT_ASSERT(expectedFeatureInfluence == expectedFeatureInfluences.end());
}

void CDataFrameAnalyzerTest::testRunOutlierDetectionWithParams() {

    // Test the method and number of neighbours parameters are correctly
    // propagated to the analysis runner.

    TStrVec methods{"lof", "ldof", "distance_kth_nn", "distance_knn"};

    for (const auto& method :
         {maths::COutliers::E_Lof, maths::COutliers::E_Ldof,
          maths::COutliers::E_DistancekNN, maths::COutliers::E_TotalDistancekNN}) {
        for (const auto k : {5, 10}) {

            LOG_DEBUG(<< "Testing '" << methods[method] << "' and '" << k << "'");

            std::stringstream output;
            auto outputWriterFactory = [&output]() {
                return std::make_unique<core::CJsonOutputStreamWrapper>(output);
            };

            api::CDataFrameAnalyzer analyzer{
                outlierSpec(110, 1000000, methods[method], k), outputWriterFactory};

            TDoubleVec expectedScores;
            TDoubleVecVec expectedFeatureInfluences;

            TStrVec fieldNames{"c1", "c2", "c3", "c4", "c5", ".", "."};
            TStrVec fieldValues{"", "", "", "", "", "0", ""};
            addOutlierTestData(fieldNames, fieldValues, analyzer, expectedScores,
                               expectedFeatureInfluences, 100, 10, method, k);
            analyzer.handleRecord(fieldNames, {"", "", "", "", "", "", "$"});

            rapidjson::Document results;
            rapidjson::ParseResult ok(results.Parse(output.str()));
            CPPUNIT_ASSERT(static_cast<bool>(ok) == true);

            auto expectedScore = expectedScores.begin();
            for (const auto& result : results.GetArray()) {
                if (result.HasMember("row_results")) {
                    CPPUNIT_ASSERT(expectedScore != expectedScores.end());
                    CPPUNIT_ASSERT_DOUBLES_EQUAL(
                        *expectedScore,
                        result["row_results"]["results"]["ml"]["outlier_score"].GetDouble(),
                        1e-6 * *expectedScore);
                    ++expectedScore;
                }
            }
            CPPUNIT_ASSERT(expectedScore == expectedScores.end());
        }
    }
}

void CDataFrameAnalyzerTest::testRunBoostedTreeTraining() {

    // Test the results the analyzer produces match running the regression directly.

    std::stringstream output;
    auto outputWriterFactory = [&output]() {
        return std::make_unique<core::CJsonOutputStreamWrapper>(output);
    };

    TDoubleVec expectedPredictions;

    TStrVec fieldNames{"c1", "c2", "c3", "c4", "c5", ".", "."};
    TStrVec fieldValues{"", "", "", "", "", "0", ""};
    api::CDataFrameAnalyzer analyzer{predictionSpec("regression", "c5"), outputWriterFactory};
    addRegressionTestData(fieldNames, fieldValues, analyzer, expectedPredictions);

    core::CStopWatch watch{true};
    analyzer.handleRecord(fieldNames, {"", "", "", "", "", "", "$"});
    std::uint64_t duration{watch.stop()};

    rapidjson::Document results;
    rapidjson::ParseResult ok(results.Parse(output.str()));
    CPPUNIT_ASSERT(static_cast<bool>(ok) == true);

    auto expectedPrediction = expectedPredictions.begin();
    bool progressCompleted{false};
    for (const auto& result : results.GetArray()) {
        if (result.HasMember("row_results")) {
            CPPUNIT_ASSERT(expectedPrediction != expectedPredictions.end());
            CPPUNIT_ASSERT_DOUBLES_EQUAL(
                *expectedPrediction,
                result["row_results"]["results"]["ml"]["c5_prediction"].GetDouble(),
                1e-4 * std::fabs(*expectedPrediction));
            ++expectedPrediction;
            CPPUNIT_ASSERT(result.HasMember("progress_percent") == false);
        } else if (result.HasMember("progress_percent")) {
            CPPUNIT_ASSERT(result["progress_percent"].GetInt() >= 0);
            CPPUNIT_ASSERT(result["progress_percent"].GetInt() <= 100);
            CPPUNIT_ASSERT(result.HasMember("row_results") == false);
            progressCompleted = result["progress_percent"].GetInt() == 100;
        }
    }
    CPPUNIT_ASSERT(expectedPrediction == expectedPredictions.end());
    CPPUNIT_ASSERT(progressCompleted);

    LOG_DEBUG(<< "estimated memory usage = "
              << core::CProgramCounters::counter(counter_t::E_DFTPMEstimatedPeakMemoryUsage));
    LOG_DEBUG(<< "peak memory = "
              << core::CProgramCounters::counter(counter_t::E_DFTPMPeakMemoryUsage));
    LOG_DEBUG(<< "time to train = " << core::CProgramCounters::counter(counter_t::E_DFTPMTimeToTrain)
              << "ms");

    CPPUNIT_ASSERT(core::CProgramCounters::counter(
                       counter_t::E_DFTPMEstimatedPeakMemoryUsage) < 2700000);
    CPPUNIT_ASSERT(core::CProgramCounters::counter(counter_t::E_DFTPMPeakMemoryUsage) < 1050000);
    CPPUNIT_ASSERT(core::CProgramCounters::counter(counter_t::E_DFTPMTimeToTrain) > 0);
    CPPUNIT_ASSERT(core::CProgramCounters::counter(counter_t::E_DFTPMTimeToTrain) <= duration);
}

void CDataFrameAnalyzerTest::testRunBoostedTreeTrainingWithParams() {

    // Test the regression hyperparameter settings are correctly propagated to the
    // analysis runner.

    double alpha{2.0};
    double lambda{1.0};
    double gamma{10.0};
    double softTreeDepthLimit{3.0};
    double softTreeDepthTolerance{0.1};
    double eta{0.9};
    std::size_t maximumNumberTrees{1};
    double featureBagFraction{0.3};

    std::stringstream output;
    auto outputWriterFactory = [&output]() {
        return std::make_unique<core::CJsonOutputStreamWrapper>(output);
    };

    api::CDataFrameAnalyzer analyzer{
        predictionSpec("regression", "c5", 100, 5, 3000000, 0, 0, {}, alpha,
                       lambda, gamma, softTreeDepthLimit, softTreeDepthTolerance,
                       eta, maximumNumberTrees, featureBagFraction),
        outputWriterFactory};

    TDoubleVec expectedPredictions;

    TStrVec fieldNames{"c1", "c2", "c3", "c4", "c5", ".", "."};
    TStrVec fieldValues{"", "", "", "", "", "0", ""};
    addRegressionTestData(fieldNames, fieldValues, analyzer, expectedPredictions,
                          100, alpha, lambda, gamma, softTreeDepthLimit, softTreeDepthTolerance,
                          eta, maximumNumberTrees, featureBagFraction);
    analyzer.handleRecord(fieldNames, {"", "", "", "", "", "", "$"});

    rapidjson::Document results;
    rapidjson::ParseResult ok(results.Parse(output.str()));
    CPPUNIT_ASSERT(static_cast<bool>(ok) == true);

    auto expectedPrediction = expectedPredictions.begin();
    bool progressCompleted{false};
    for (const auto& result : results.GetArray()) {
        if (result.HasMember("row_results")) {
            CPPUNIT_ASSERT(expectedPrediction != expectedPredictions.end());
            CPPUNIT_ASSERT_DOUBLES_EQUAL(
                *expectedPrediction,
                result["row_results"]["results"]["ml"]["c5_prediction"].GetDouble(),
                1e-4 * std::fabs(*expectedPrediction));
            ++expectedPrediction;
            CPPUNIT_ASSERT(result.HasMember("progress_percent") == false);
        } else if (result.HasMember("progress_percent")) {
            CPPUNIT_ASSERT(result["progress_percent"].GetInt() >= 0);
            CPPUNIT_ASSERT(result["progress_percent"].GetInt() <= 100);
            CPPUNIT_ASSERT(result.HasMember("row_results") == false);
            progressCompleted = result["progress_percent"].GetInt() == 100;
        }
    }
    CPPUNIT_ASSERT(expectedPrediction == expectedPredictions.end());
    CPPUNIT_ASSERT(progressCompleted);
}

void CDataFrameAnalyzerTest::testRunBoostedTreeTrainingWithRowsMissingTargetValue() {

    // Test we are able to predict value rows for which the dependent variable
    // is missing.

    test::CRandomNumbers rng;

    std::stringstream output;
    auto outputWriterFactory = [&output]() {
        return std::make_unique<core::CJsonOutputStreamWrapper>(output);
    };

    auto target = [](double feature) { return 10.0 * feature; };

    api::CDataFrameAnalyzer analyzer{
        predictionSpec("regression", "target", 50, 2, 2000000), outputWriterFactory};

    TDoubleVec feature;
    rng.generateUniformSamples(1.0, 3.0, 50, feature);

    TStrVec fieldNames{"feature", "target", ".", "."};
    TStrVec fieldValues(4);

    for (std::size_t i = 0; i < 40; ++i) {
        fieldValues[0] = std::to_string(feature[i]);
        fieldValues[1] = std::to_string(target(feature[i]));
        fieldValues[2] = std::to_string(i);
        analyzer.handleRecord(fieldNames, fieldValues);
    }
    for (std::size_t i = 40; i < 50; ++i) {
        fieldValues[0] = std::to_string(feature[i]);
        fieldValues[1] = "";
        fieldValues[2] = std::to_string(i);
        analyzer.handleRecord(fieldNames, fieldValues);
    }
    analyzer.handleRecord(fieldNames, {"", "", "", "$"});

    rapidjson::Document results;
    rapidjson::ParseResult ok(results.Parse(output.str()));
    CPPUNIT_ASSERT(static_cast<bool>(ok) == true);

    std::size_t numberResults{0};
    for (const auto& result : results.GetArray()) {
        if (result.HasMember("row_results")) {
            std::size_t index(result["row_results"]["checksum"].GetUint64());
            double expected{target(feature[index])};
            CPPUNIT_ASSERT_DOUBLES_EQUAL(
                expected,
                result["row_results"]["results"]["ml"]["target_prediction"].GetDouble(),
                0.15 * expected);
            CPPUNIT_ASSERT_EQUAL(
                index < 40,
                result["row_results"]["results"]["ml"]["is_training"].GetBool());
            ++numberResults;
        }
    }
    CPPUNIT_ASSERT_EQUAL(std::size_t{50}, numberResults);
}

void CDataFrameAnalyzerTest::testRunBoostedTreeTrainingWithStateRecovery() {

    struct SHyperparameters {
        SHyperparameters(double alpha = 2.0, double lambda = 1.0, double gamma = 10.0)
            : s_Alpha{alpha}, s_Lambda{lambda}, s_Gamma{gamma} {}

        std::size_t numberUnset() const {
            return (s_Alpha < 0.0 ? 1 : 0) + (s_Lambda < 0.0 ? 1 : 0) +
                   (s_Gamma < 0.0 ? 1 : 0);
        }

        double s_Alpha;
        double s_Lambda;
        double s_Gamma;
        double s_SoftTreeDepthLimit = 3.0;
        double s_SoftTreeDepthTolerance = 0.15;
        double s_Eta = 0.9;
        std::size_t s_MaximumNumberTrees = 2;
        double s_FeatureBagFraction = 0.3;
    };

    std::size_t numberRoundsPerHyperparameter{3};

    TSizeVec intermediateIterations;
    std::size_t finalIteration{0};

    test::CRandomNumbers rng;

    // TODO re-enable case that all parameters are set.
    for (const auto& params :
         {/*SHyperparameters{},*/ SHyperparameters{-1.0},
          SHyperparameters{-1.0, -1.0}, SHyperparameters{-1.0, -1.0, -1.0}}) {

        LOG_DEBUG(<< "Number parameters to search = " << params.numberUnset());

        auto makeSpec = [&](const std::string& dependentVariable, std::size_t numberExamples,
                            TPersisterSupplier persisterSupplier) {
            return predictionSpec("regression", dependentVariable, numberExamples,
                                  5, 15000000, numberRoundsPerHyperparameter,
                                  12, {}, params.s_Alpha, params.s_Lambda,
                                  params.s_Gamma, params.s_SoftTreeDepthLimit,
                                  params.s_SoftTreeDepthTolerance, params.s_Eta,
                                  params.s_MaximumNumberTrees,
                                  params.s_FeatureBagFraction, &persisterSupplier);
        };

        finalIteration = params.numberUnset() * numberRoundsPerHyperparameter - 1;
        rng.generateUniformSamples(0, finalIteration - 1, 3, intermediateIterations);

        for (auto intermediateIteration : intermediateIterations) {
            LOG_DEBUG(<< "restart from " << intermediateIteration);
            testOneRunOfBoostedTreeTrainingWithStateRecovery(makeSpec, intermediateIteration);
        }
    }
}

void CDataFrameAnalyzerTest::testFlushMessage() {

    // Test that white space is just ignored.

    std::stringstream output;
    auto outputWriterFactory = [&output]() {
        return std::make_unique<core::CJsonOutputStreamWrapper>(output);
    };

    api::CDataFrameAnalyzer analyzer{outlierSpec(), outputWriterFactory};
    CPPUNIT_ASSERT_EQUAL(
        true, analyzer.handleRecord({"c1", "c2", "c3", "c4", "c5", ".", "."},
                                    {"", "", "", "", "", "", "           "}));
}

void CDataFrameAnalyzerTest::testErrors() {

    std::vector<std::string> errors;
    std::mutex errorsMutex;
    auto errorHandler = [&errors, &errorsMutex](std::string error) {
        std::lock_guard<std::mutex> lock{errorsMutex};
        errors.push_back(error);
    };

    std::stringstream output;
    auto outputWriterFactory = [&output]() {
        return std::make_unique<core::CJsonOutputStreamWrapper>(output);
    };

    core::CLogger::CScopeSetFatalErrorHandler scope{errorHandler};

    // Test with bad analysis specification.
    {
        errors.clear();
        api::CDataFrameAnalyzer analyzer{
            std::make_unique<api::CDataFrameAnalysisSpecification>(std::string{"junk"}),
            outputWriterFactory};
        LOG_DEBUG(<< core::CContainerPrinter::print(errors));
        CPPUNIT_ASSERT(errors.size() > 0);
        CPPUNIT_ASSERT_EQUAL(false,
                             analyzer.handleRecord({"c1", "c2", "c3", "c4", "c5"},
                                                   {"10", "10", "10", "10", "10"}));
    }

    // Test special field in the wrong position
    {
        errors.clear();
        api::CDataFrameAnalyzer analyzer{outlierSpec(), outputWriterFactory};
        CPPUNIT_ASSERT_EQUAL(
            false, analyzer.handleRecord({"c1", "c2", "c3", ".", "c4", "c5", "."},
                                         {"10", "10", "10", "", "10", "10", ""}));
        LOG_DEBUG(<< core::CContainerPrinter::print(errors));
        CPPUNIT_ASSERT(errors.size() > 0);
    }

    // Test missing special field
    {
        api::CDataFrameAnalyzer analyzer{outlierSpec(), outputWriterFactory};
        errors.clear();
        CPPUNIT_ASSERT_EQUAL(
            false, analyzer.handleRecord({"c1", "c2", "c3", "c4", "c5", "."},
                                         {"10", "10", "10", "10", "10", ""}));
        LOG_DEBUG(<< core::CContainerPrinter::print(errors));
        CPPUNIT_ASSERT(errors.size() > 0);
    }

    // Test bad control message
    {
        api::CDataFrameAnalyzer analyzer{outlierSpec(), outputWriterFactory};
        errors.clear();
        CPPUNIT_ASSERT_EQUAL(
            false, analyzer.handleRecord({"c1", "c2", "c3", "c4", "c5", ".", "."},
                                         {"10", "10", "10", "10", "10", "", "foo"}));
        LOG_DEBUG(<< core::CContainerPrinter::print(errors));
        CPPUNIT_ASSERT(errors.size() > 0);
    }

    // Test bad input
    {
        api::CDataFrameAnalyzer analyzer{outlierSpec(), outputWriterFactory};
        errors.clear();
        CPPUNIT_ASSERT_EQUAL(
            false, analyzer.handleRecord({"c1", "c2", "c3", "c4", "c5", ".", "."},
                                         {"10", "10", "10", "10", "10"}));
        LOG_DEBUG(<< core::CContainerPrinter::print(errors));
        CPPUNIT_ASSERT(errors.size() > 0);
    }

    // Test inconsistent number of rows
    {
        // Fewer rows than expected is ignored.
        api::CDataFrameAnalyzer analyzer{outlierSpec(2), outputWriterFactory};
        errors.clear();
        CPPUNIT_ASSERT_EQUAL(
            true, analyzer.handleRecord({"c1", "c2", "c3", "c4", "c5", ".", "."},
                                        {"10", "10", "10", "10", "10", "0", ""}));
        CPPUNIT_ASSERT_EQUAL(
            true, analyzer.handleRecord({"c1", "c2", "c3", "c4", "c5", ".", "."},
                                        {"", "", "", "", "", "", "$"}));
        LOG_DEBUG(<< core::CContainerPrinter::print(errors));
        CPPUNIT_ASSERT(errors.empty());
    }
    {
        api::CDataFrameAnalyzer analyzer{outlierSpec(2), outputWriterFactory};
        errors.clear();
        CPPUNIT_ASSERT_EQUAL(
            true, analyzer.handleRecord({"c1", "c2", "c3", "c4", "c5", ".", "."},
                                        {"10", "10", "10", "10", "10", "0", ""}));
        CPPUNIT_ASSERT_EQUAL(
            true, analyzer.handleRecord({"c1", "c2", "c3", "c4", "c5", ".", "."},
                                        {"10", "10", "10", "10", "10", "0", ""}));
        CPPUNIT_ASSERT_EQUAL(
            true, analyzer.handleRecord({"c1", "c2", "c3", "c4", "c5", ".", "."},
                                        {"10", "10", "10", "10", "10", "0", ""}));
        CPPUNIT_ASSERT_EQUAL(
            true, analyzer.handleRecord({"c1", "c2", "c3", "c4", "c5", ".", "."},
                                        {"", "", "", "", "", "", "$"}));
        LOG_DEBUG(<< core::CContainerPrinter::print(errors));
        CPPUNIT_ASSERT(errors.size() > 0);
    }

    // No data.
    {
        api::CDataFrameAnalyzer analyzer{outlierSpec(2), outputWriterFactory};
        errors.clear();
        CPPUNIT_ASSERT_EQUAL(
            true, analyzer.handleRecord({"c1", "c2", "c3", "c4", "c5", ".", "."},
                                        {"", "", "", "", "", "", "$"}));
        LOG_DEBUG(<< core::CContainerPrinter::print(errors));
        CPPUNIT_ASSERT(errors.size() > 0);
        CPPUNIT_ASSERT_EQUAL(std::string{"Input error: no data sent."}, errors[0]);
    }
}

void CDataFrameAnalyzerTest::testRoundTripDocHashes() {

    std::stringstream output;
    auto outputWriterFactory = [&output]() {
        return std::make_unique<core::CJsonOutputStreamWrapper>(output);
    };

    api::CDataFrameAnalyzer analyzer{outlierSpec(9), outputWriterFactory};
    for (auto i : {"1", "2", "3", "4", "5", "6", "7", "8", "9"}) {
        analyzer.handleRecord({"c1", "c2", "c3", "c4", "c5", ".", "."},
                              {i, i, i, i, i, i, ""});
    }

    analyzer.handleRecord({"c1", "c2", "c3", "c4", "c5", ".", "."},
                          {"", "", "", "", "", "", "$"});

    rapidjson::Document results;
    rapidjson::ParseResult ok(results.Parse(output.str()));
    CPPUNIT_ASSERT(static_cast<bool>(ok) == true);

    int expectedHash{0};
    for (const auto& result : results.GetArray()) {
        if (result.HasMember("row_results")) {
            LOG_DEBUG(<< "checksum = " << result["row_results"]["checksum"].GetInt());
            CPPUNIT_ASSERT_EQUAL(++expectedHash,
                                 result["row_results"]["checksum"].GetInt());
        }
    }
}

void CDataFrameAnalyzerTest::testCategoricalFields() {

    std::stringstream output;
    auto outputWriterFactory = [&output]() {
        return std::make_unique<core::CJsonOutputStreamWrapper>(output);
    };

    {
        api::CDataFrameAnalyzer analyzer{
<<<<<<< HEAD
            analysisSpec("regression", "x5", 1000, 5, 8500000, 0, 0, {"x1", "x2"}),
=======
            predictionSpec("regression", "x5", 1000, 5, 8000000, 0, 0, {"x1", "x2"}),
>>>>>>> 60c9e02a
            outputWriterFactory};

        TStrVec x[]{{"x11", "x12", "x13", "x14", "x15"},
                    {"x21", "x22", "x23", "x24", "x25", "x26", "x27"}};

        for (std::size_t i = 0; i < 10; ++i) {
            analyzer.handleRecord({"x1", "x2", "x3", "x4", "x5", ".", "."},
                                  {x[0][i % x[0].size()], x[1][i % x[1].size()],
                                   std::to_string(i), std::to_string(i),
                                   std::to_string(i), std::to_string(i), ""});
        }
        analyzer.receivedAllRows();

        bool passed{true};

        const core::CDataFrame& frame{analyzer.dataFrame()};
        frame.readRows(1, [&](TRowItr beginRows, TRowItr endRows) {
            std::size_t i{0};
            for (auto row = beginRows; row != endRows; ++row, ++i) {
                core::CFloatStorage expected[]{static_cast<double>(i % x[0].size()),
                                               static_cast<double>(i % x[1].size())};
                bool wasPassed{passed};
                passed &= (expected[0] == (*row)[0]);
                passed &= (expected[1] == (*row)[1]);
                if (wasPassed && passed == false) {
                    LOG_ERROR(<< "expected " << core::CContainerPrinter::print(expected)
                              << ", got [" << (*row)[0] << ", " << (*row)[1] << "]");
                }
            }
        });

        CPPUNIT_ASSERT(passed);
    }

    LOG_DEBUG(<< "Test overflow");
    {
        std::size_t rows{api::CDataFrameAnalyzer::MAX_CATEGORICAL_CARDINALITY + 3};

        api::CDataFrameAnalyzer analyzer{
            predictionSpec("regression", "x5", rows, 5, 8000000000, 0, 0, {"x1"}),
            outputWriterFactory};

        TStrVec fieldNames{"x1", "x2", "x3", "x4", "x5", ".", "."};
        TStrVec fieldValues{"", "", "", "", "", "", ""};
        for (std::size_t i = 0; i < rows; ++i) {
            std::fill_n(fieldValues.begin(), 6, std::to_string(i));
            analyzer.handleRecord(fieldNames, fieldValues);
        }
        analyzer.receivedAllRows();

        bool passed{true};
        std::size_t i{0};

        const core::CDataFrame& frame{analyzer.dataFrame()};
        frame.readRows(1, [&](TRowItr beginRows, TRowItr endRows) {
            for (auto row = beginRows; row != endRows; ++row, ++i) {
                core::CFloatStorage expected{
                    i < api::CDataFrameAnalyzer::MAX_CATEGORICAL_CARDINALITY
                        ? static_cast<double>(i)
                        : static_cast<double>(api::CDataFrameAnalyzer::MAX_CATEGORICAL_CARDINALITY)};
                bool wasPassed{passed};
                passed &= (expected == (*row)[0]);
                if (wasPassed && passed == false) {
                    LOG_ERROR(<< "expected " << expected << ", got " << (*row)[0]);
                }
            }
        });

        CPPUNIT_ASSERT(passed);
    }
}

void CDataFrameAnalyzerTest::testCategoricalFieldsEmptyAsMissing() {

    auto eq = [](double expected) {
        return [expected](double actual) { return expected == actual; };
    };

    auto missing = []() {
        return [](double actual) {
            return maths::CDataFrameUtils::isMissing(actual);
        };
    };

    auto assertRow = [&](const std::size_t row_i,
                         const std::vector<std::function<bool(double)>>& matchers,
                         const TRowRef& row) {
        CPPUNIT_ASSERT_EQUAL_MESSAGE("row " + std::to_string(row_i),
                                     matchers.size(), row.numberColumns());
        for (std::size_t i = 0; i < row.numberColumns(); ++i) {
            CPPUNIT_ASSERT_MESSAGE("row " + std::to_string(row_i) +
                                       ", column " + std::to_string(i),
                                   matchers[i](row[i]));
        }
    };

    std::stringstream output;
    auto outputWriterFactory = [&output]() {
        return std::make_unique<core::CJsonOutputStreamWrapper>(output);
    };

<<<<<<< HEAD
    api::CDataFrameAnalyzer analyzer{analysisSpec("classification", "x5", 1000, 5,
                                                  8500000, 0, 0, {"x1", "x2", "x5"}),
=======
    api::CDataFrameAnalyzer analyzer{predictionSpec("classification", "x5", 1000, 5,
                                                    8000000, 0, 0, {"x1", "x2", "x5"}),
>>>>>>> 60c9e02a
                                     outputWriterFactory};

    TStrVec fieldNames{"x1", "x2", "x3", "x4", "x5", ".", "."};
    analyzer.handleRecord(fieldNames, {"x11", "x21", "0", "0", "x51", "0", ""});
    analyzer.handleRecord(fieldNames, {"x12", "x22", "1", "1", "x52", "1", ""});
    analyzer.handleRecord(fieldNames, {"", "x23", "2", "2", "x51", "2", ""});
    analyzer.handleRecord(fieldNames, {"x14", "x24", "3", "3", "", "3", ""});
    analyzer.handleRecord(fieldNames, {"x15", "x25", "4", "4", "x51", "4", ""});
    analyzer.handleRecord(fieldNames, {"x11", "x26", "5", "5", "x52", "5", ""});
    analyzer.handleRecord(fieldNames, {"x12", "", "6", "6", "", "6", ""});
    analyzer.handleRecord(fieldNames, {"x13", "x21", "7", "7", "", "7", ""});
    analyzer.handleRecord(fieldNames, {"x14", "x22", "8", "8", "x51", "8", ""});
    analyzer.handleRecord(fieldNames, {"", "x23", "9", "9", "x52", "9", ""});
    analyzer.receivedAllRows();

    const core::CDataFrame& frame{analyzer.dataFrame()};
    frame.readRows(1, [&](TRowItr beginRows, TRowItr endRows) {
        std::vector<TRowRef> rows;
        std::copy(beginRows, endRows, std::back_inserter(rows));
        CPPUNIT_ASSERT_EQUAL(std::size_t{10}, rows.size());
        assertRow(0, {eq(0.0), eq(0.0), eq(0.0), eq(0.0), eq(0.0)}, rows[0]);
        assertRow(1, {eq(1.0), eq(1.0), eq(1.0), eq(1.0), eq(1.0)}, rows[1]);
        assertRow(2, {eq(2.0), eq(2.0), eq(2.0), eq(2.0), eq(0.0)}, rows[2]);
        assertRow(3, {eq(3.0), eq(3.0), eq(3.0), eq(3.0), missing()}, rows[3]);
        assertRow(4, {eq(4.0), eq(4.0), eq(4.0), eq(4.0), eq(0.0)}, rows[4]);
        assertRow(5, {eq(0.0), eq(5.0), eq(5.0), eq(5.0), eq(1.0)}, rows[5]);
        assertRow(6, {eq(1.0), eq(6.0), eq(6.0), eq(6.0), missing()}, rows[6]);
        assertRow(7, {eq(5.0), eq(0.0), eq(7.0), eq(7.0), missing()}, rows[7]);
        assertRow(8, {eq(3.0), eq(1.0), eq(8.0), eq(8.0), eq(0.0)}, rows[8]);
        assertRow(9, {eq(2.0), eq(2.0), eq(9.0), eq(9.0), eq(1.0)}, rows[9]);
    });
}

CppUnit::Test* CDataFrameAnalyzerTest::suite() {
    CppUnit::TestSuite* suiteOfTests = new CppUnit::TestSuite("CDataFrameAnalyzerTest");

    suiteOfTests->addTest(new CppUnit::TestCaller<CDataFrameAnalyzerTest>(
        "CDataFrameAnalyzerTest::testWithoutControlMessages",
        &CDataFrameAnalyzerTest::testWithoutControlMessages));
    suiteOfTests->addTest(new CppUnit::TestCaller<CDataFrameAnalyzerTest>(
        "CDataFrameAnalyzerTest::testRunOutlierDetection",
        &CDataFrameAnalyzerTest::testRunOutlierDetection));
    suiteOfTests->addTest(new CppUnit::TestCaller<CDataFrameAnalyzerTest>(
        "CDataFrameAnalyzerTest::testRunOutlierDetectionPartitioned",
        &CDataFrameAnalyzerTest::testRunOutlierDetectionPartitioned));
    suiteOfTests->addTest(new CppUnit::TestCaller<CDataFrameAnalyzerTest>(
        "CDataFrameAnalyzerTest::testRunOutlierFeatureInfluences",
        &CDataFrameAnalyzerTest::testRunOutlierFeatureInfluences));
    suiteOfTests->addTest(new CppUnit::TestCaller<CDataFrameAnalyzerTest>(
        "CDataFrameAnalyzerTest::testRunOutlierDetectionWithParams",
        &CDataFrameAnalyzerTest::testRunOutlierDetectionWithParams));
    suiteOfTests->addTest(new CppUnit::TestCaller<CDataFrameAnalyzerTest>(
        "CDataFrameAnalyzerTest::testRunBoostedTreeTraining",
        &CDataFrameAnalyzerTest::testRunBoostedTreeTraining));
    suiteOfTests->addTest(new CppUnit::TestCaller<CDataFrameAnalyzerTest>(
        "CDataFrameAnalyzerTest::testRunBoostedTreeTrainingWithStateRecovery",
        &CDataFrameAnalyzerTest::testRunBoostedTreeTrainingWithStateRecovery));
    suiteOfTests->addTest(new CppUnit::TestCaller<CDataFrameAnalyzerTest>(
        "CDataFrameAnalyzerTest::testRunBoostedTreeTrainingWithParams",
        &CDataFrameAnalyzerTest::testRunBoostedTreeTrainingWithParams));
    suiteOfTests->addTest(new CppUnit::TestCaller<CDataFrameAnalyzerTest>(
        "CDataFrameAnalyzerTest::testRunBoostedTreeTrainingWithRowsMissingTargetValue",
        &CDataFrameAnalyzerTest::testRunBoostedTreeTrainingWithRowsMissingTargetValue));
    suiteOfTests->addTest(new CppUnit::TestCaller<CDataFrameAnalyzerTest>(
        "CDataFrameAnalyzerTest::testFlushMessage", &CDataFrameAnalyzerTest::testFlushMessage));
    suiteOfTests->addTest(new CppUnit::TestCaller<CDataFrameAnalyzerTest>(
        "CDataFrameAnalyzerTest::testErrors", &CDataFrameAnalyzerTest::testErrors));
    suiteOfTests->addTest(new CppUnit::TestCaller<CDataFrameAnalyzerTest>(
        "CDataFrameAnalyzerTest::testRoundTripDocHashes",
        &CDataFrameAnalyzerTest::testRoundTripDocHashes));
    suiteOfTests->addTest(new CppUnit::TestCaller<CDataFrameAnalyzerTest>(
        "CDataFrameAnalyzerTest::testCategoricalFields",
        &CDataFrameAnalyzerTest::testCategoricalFields));
    suiteOfTests->addTest(new CppUnit::TestCaller<CDataFrameAnalyzerTest>(
        "CDataFrameAnalyzerTest::testCategoricalFieldsEmptyAsMissing",
        &CDataFrameAnalyzerTest::testCategoricalFieldsEmptyAsMissing));

    return suiteOfTests;
}<|MERGE_RESOLUTION|>--- conflicted
+++ resolved
@@ -1119,11 +1119,7 @@
 
     {
         api::CDataFrameAnalyzer analyzer{
-<<<<<<< HEAD
-            analysisSpec("regression", "x5", 1000, 5, 8500000, 0, 0, {"x1", "x2"}),
-=======
-            predictionSpec("regression", "x5", 1000, 5, 8000000, 0, 0, {"x1", "x2"}),
->>>>>>> 60c9e02a
+            predictionSpec("regression", "x5", 1000, 5, 8500000, 0, 0, {"x1", "x2"}),
             outputWriterFactory};
 
         TStrVec x[]{{"x11", "x12", "x13", "x14", "x15"},
@@ -1225,13 +1221,8 @@
         return std::make_unique<core::CJsonOutputStreamWrapper>(output);
     };
 
-<<<<<<< HEAD
-    api::CDataFrameAnalyzer analyzer{analysisSpec("classification", "x5", 1000, 5,
-                                                  8500000, 0, 0, {"x1", "x2", "x5"}),
-=======
     api::CDataFrameAnalyzer analyzer{predictionSpec("classification", "x5", 1000, 5,
-                                                    8000000, 0, 0, {"x1", "x2", "x5"}),
->>>>>>> 60c9e02a
+                                                    8500000, 0, 0, {"x1", "x2", "x5"}),
                                      outputWriterFactory};
 
     TStrVec fieldNames{"x1", "x2", "x3", "x4", "x5", ".", "."};
