--- conflicted
+++ resolved
@@ -110,12 +110,8 @@
 auto regressionSpec(std::string dependentVariable,
                     std::size_t rows = 100,
                     std::size_t cols = 5,
-<<<<<<< HEAD
-                    std::size_t memoryLimit = 1500000,
+                    std::size_t memoryLimit = 3000000,
                     std::size_t numberRoundsPerHyperparameter = 0,
-=======
-                    std::size_t memoryLimit = 3000000,
->>>>>>> eace68f5
                     const TStrVec& categoricalFieldNames = TStrVec{},
                     double lambda = -1.0,
                     double gamma = -1.0,
@@ -545,34 +541,25 @@
     }
 }
 
-void CDataFrameAnalyzerTest::testRunBoostedTreeTrainingWithParams() {
-
-    // Test the regression hyperparameter settings are correctly propagated to the
-    // analysis runner.
-
-    double lambda{1.0};
-    double gamma{10.0};
-    double eta{0.9};
-    std::size_t maximumNumberTrees{1};
-    double featureBagFraction{0.3};
+void CDataFrameAnalyzerTest::testRunBoostedTreeTraining() {
+
+    // Test the results the analyzer produces match running the regression directly.
 
     std::stringstream output;
     auto outputWriterFactory = [&output]() {
         return std::make_unique<core::CJsonOutputStreamWrapper>(output);
     };
 
-    api::CDataFrameAnalyzer analyzer{
-        regressionSpec("c5", 100, 5, 1500000, 0, {}, lambda, gamma, eta,
-                       maximumNumberTrees, featureBagFraction),
-        outputWriterFactory};
-
     TDoubleVec expectedPredictions;
 
     TStrVec fieldNames{"c1", "c2", "c3", "c4", "c5", ".", "."};
     TStrVec fieldValues{"", "", "", "", "", "0", ""};
-    addRegressionTestData(fieldNames, fieldValues, analyzer, expectedPredictions, 100,
-                          lambda, gamma, eta, maximumNumberTrees, featureBagFraction);
+    api::CDataFrameAnalyzer analyzer{regressionSpec("c5"), outputWriterFactory};
+    addRegressionTestData(fieldNames, fieldValues, analyzer, expectedPredictions);
+
+    core::CStopWatch watch{true};
     analyzer.handleRecord(fieldNames, {"", "", "", "", "", "", "$"});
+    std::uint64_t duration{watch.stop()};
 
     rapidjson::Document results;
     rapidjson::ParseResult ok(results.Parse(output.str()));
@@ -598,8 +585,6 @@
     }
     CPPUNIT_ASSERT(expectedPrediction == expectedPredictions.end());
     CPPUNIT_ASSERT(progressCompleted);
-<<<<<<< HEAD
-=======
 
     LOG_DEBUG(<< "estimated memory usage = "
               << core::CProgramCounters::counter(counter_t::E_DFTPMEstimatedPeakMemoryUsage));
@@ -612,36 +597,36 @@
     CPPUNIT_ASSERT(core::CProgramCounters::counter(counter_t::E_DFTPMPeakMemoryUsage) < 1050000);
     CPPUNIT_ASSERT(core::CProgramCounters::counter(counter_t::E_DFTPMTimeToTrain) > 0);
     CPPUNIT_ASSERT(core::CProgramCounters::counter(counter_t::E_DFTPMTimeToTrain) <= duration);
->>>>>>> eace68f5
-}
-
-void CDataFrameAnalyzerTest::testRunBoostedTreeTraining() {
-
-    // Test the results the analyzer produces match running the regression directly.
+}
+
+void CDataFrameAnalyzerTest::testRunBoostedTreeTrainingWithParams() {
+
+    // Test the regression hyperparameter settings are correctly propagated to the
+    // analysis runner.
+
+    double lambda{1.0};
+    double gamma{10.0};
+    double eta{0.9};
+    std::size_t maximumNumberTrees{1};
+    double featureBagFraction{0.3};
 
     std::stringstream output;
     auto outputWriterFactory = [&output]() {
         return std::make_unique<core::CJsonOutputStreamWrapper>(output);
     };
 
-<<<<<<< HEAD
-=======
     api::CDataFrameAnalyzer analyzer{
-        regressionSpec("c5", 100, 5, 3000000, {}, lambda, gamma, eta,
+        regressionSpec("c5", 100, 5, 3000000, 0, {}, lambda, gamma, eta,
                        maximumNumberTrees, featureBagFraction),
         outputWriterFactory};
 
->>>>>>> eace68f5
     TDoubleVec expectedPredictions;
 
     TStrVec fieldNames{"c1", "c2", "c3", "c4", "c5", ".", "."};
     TStrVec fieldValues{"", "", "", "", "", "0", ""};
-    api::CDataFrameAnalyzer analyzer{regressionSpec("c5"), outputWriterFactory};
-    addRegressionTestData(fieldNames, fieldValues, analyzer, expectedPredictions);
-
-    core::CStopWatch watch{true};
+    addRegressionTestData(fieldNames, fieldValues, analyzer, expectedPredictions, 100,
+                          lambda, gamma, eta, maximumNumberTrees, featureBagFraction);
     analyzer.handleRecord(fieldNames, {"", "", "", "", "", "", "$"});
-    std::uint64_t duration{watch.stop()};
 
     rapidjson::Document results;
     rapidjson::ParseResult ok(results.Parse(output.str()));
@@ -667,18 +652,6 @@
     }
     CPPUNIT_ASSERT(expectedPrediction == expectedPredictions.end());
     CPPUNIT_ASSERT(progressCompleted);
-
-    LOG_DEBUG(<< "estimated memory usage = "
-              << core::CProgramCounters::counter(counter_t::E_DFTPMEstimatedPeakMemoryUsage));
-    LOG_DEBUG(<< "peak memory = "
-              << core::CProgramCounters::counter(counter_t::E_DFTPMPeakMemoryUsage));
-    LOG_DEBUG(<< "time to train = " << core::CProgramCounters::counter(counter_t::E_DFTPMTimeToTrain)
-              << "ms");
-    CPPUNIT_ASSERT(core::CProgramCounters::counter(
-                       counter_t::E_DFTPMEstimatedPeakMemoryUsage) < 760000);
-    CPPUNIT_ASSERT(core::CProgramCounters::counter(counter_t::E_DFTPMPeakMemoryUsage) < 250000);
-    CPPUNIT_ASSERT(core::CProgramCounters::counter(counter_t::E_DFTPMTimeToTrain) > 0);
-    CPPUNIT_ASSERT(core::CProgramCounters::counter(counter_t::E_DFTPMTimeToTrain) <= duration);
 }
 
 void CDataFrameAnalyzerTest::testRunBoostedTreeTrainingWithRowsMissingTargetValue() {
@@ -913,12 +886,7 @@
 
     {
         api::CDataFrameAnalyzer analyzer{
-<<<<<<< HEAD
-            regressionSpec("x5", 1000, 5, 4000000, 0, {"x1", "x2"}, 0, 0, 0, 0, 0),
-            outputWriterFactory};
-=======
-            regressionSpec("x5", 1000, 5, 8000000, {"x1", "x2"}), outputWriterFactory};
->>>>>>> eace68f5
+            regressionSpec("x5", 1000, 5, 8000000, 0, {"x1", "x2"}), outputWriterFactory};
 
         TStrVec x[]{{"x11", "x12", "x13", "x14", "x15"},
                     {"x21", "x22", "x23", "x24", "x25", "x26", "x27"}};
@@ -957,12 +925,8 @@
         std::size_t rows{api::CDataFrameAnalyzer::MAX_CATEGORICAL_CARDINALITY + 3};
 
         api::CDataFrameAnalyzer analyzer{
-<<<<<<< HEAD
-            regressionSpec("x5", rows, 5, 4000000000, 0, {"x1"}, 0, 0, 0, 0, 0),
+            regressionSpec("x5", rows, 5, 8000000000, 0, {"x1"}, 0, 0, 0, 0, 0),
             outputWriterFactory};
-=======
-            regressionSpec("x5", rows, 5, 8000000000, {"x1"}), outputWriterFactory};
->>>>>>> eace68f5
 
         TStrVec fieldNames{"x1", "x2", "x3", "x4", "x5", ".", "."};
         TStrVec fieldValues{"", "", "", "", "", "", ""};
