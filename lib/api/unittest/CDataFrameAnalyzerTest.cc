/*
 * Copyright Elasticsearch B.V. and/or licensed to Elasticsearch B.V. under one
 * or more contributor license agreements. Licensed under the Elastic License;
 * you may not use this file except in compliance with the Elastic License.
 */

#include "CDataFrameAnalyzerTest.h"

#include <core/CContainerPrinter.h>
#include <core/CJsonOutputStreamWrapper.h>
#include <core/CJsonStatePersistInserter.h>
#include <core/CProgramCounters.h>
#include <core/CStopWatch.h>
#include <core/CStringUtils.h>

#include <maths/CBasicStatistics.h>
#include <maths/CBoostedTree.h>
#include <maths/CBoostedTreeFactory.h>
#include <maths/COutliers.h>

#include <api/CDataFrameAnalysisSpecification.h>
#include <api/CDataFrameAnalysisSpecificationJsonWriter.h>
#include <api/CDataFrameAnalyzer.h>

#include <test/CDataFrameTestUtils.h>
#include <test/CRandomNumbers.h>
#include <test/CTestTmpDir.h>

#include <rapidjson/document.h>
#include <rapidjson/error/en.h>
#include <rapidjson/reader.h>

#include <iostream>
#include <memory>
#include <string>
#include <vector>
#include <api/CSingleStreamDataAdder.h>

using namespace ml;

namespace {
using TDoubleVec = std::vector<double>;
using TDoubleVecVec = std::vector<TDoubleVec>;
using TSizeVec = std::vector<std::size_t>;
using TStrVec = std::vector<std::string>;
using TRowItr = core::CDataFrame::TRowItr;
using TPoint = maths::CDenseVector<maths::CFloatStorage>;
using TPointVec = std::vector<TPoint>;

std::vector<rapidjson::Document> stringToJsonDocumentVector(std::string input) {
    rapidjson::StringStream stringStream{input.c_str()};
    std::vector<rapidjson::Document> results;
    while (stringStream.Tell() < input.size() - 3) {
        results.emplace_back();
        rapidjson::ParseResult ok(
            results.back().ParseStream<rapidjson::ParseFlag::kParseStopWhenDoneFlag>(stringStream));
        if (ok.Code() == rapidjson::kParseErrorDocumentEmpty) {
            results.pop_back();
            stringStream.Take(); // move one character forward
            continue;
        }
        CPPUNIT_ASSERT(static_cast<bool>(ok) == true);
    }
    return results;
}

rapidjson::Document treeToJsonDocument(const maths::CBoostedTree& tree) {
    std::stringstream persistStream;
    {
        core::CJsonStatePersistInserter inserter(persistStream);
        tree.acceptPersistInserter(inserter);
        persistStream.flush();
    }
    rapidjson::Document results;
    rapidjson::ParseResult ok(results.Parse(persistStream.str()));
    CPPUNIT_ASSERT(static_cast<bool>(ok) == true);
    return results;
}

std::string jsonObjectToString(const rapidjson::GenericValue<rapidjson::UTF8<>>& jsonObject) {
    rapidjson::StringBuffer stringBuffer;
    api::CDataFrameAnalysisSpecificationJsonWriter::TRapidJsonLineWriter writer;
    writer.Reset(stringBuffer);
    writer.write(jsonObject);
    writer.Flush();
    return stringBuffer.GetString();
}

std::unique_ptr<maths::CBoostedTree>
createTreeFromJsonObject(std::unique_ptr<ml::core::CDataFrame>& frame,
                         const rapidjson::GenericValue<rapidjson::UTF8<>>& jsonObject) {
    std::stringstream jsonStateStream;
    jsonStateStream << jsonObjectToString(jsonObject);
    return maths::CBoostedTreeFactory::constructFromString(jsonStateStream, *frame);
}

auto outlierSpec(std::size_t rows = 110,
                 std::size_t memoryLimit = 100000,
                 std::string method = "",
                 std::size_t numberNeighbours = 0,
                 bool computeFeatureInfluence = false) {

    std::string parameters = "{\n";
    bool hasTrailingParameter{false};
    if (method != "") {
        parameters += "\"method\": \"" + method + "\"";
        hasTrailingParameter = true;
    }
    if (numberNeighbours > 0) {
        parameters += (hasTrailingParameter ? ",\n" : "");
        parameters += "\"n_neighbors\": " + core::CStringUtils::typeToString(numberNeighbours);
        hasTrailingParameter = true;
    }
    if (computeFeatureInfluence == false) {
        parameters += (hasTrailingParameter ? ",\n" : "");
        parameters += "\"compute_feature_influence\": false";
        hasTrailingParameter = true;
    } else {
        parameters += (hasTrailingParameter ? ",\n" : "");
        parameters += "\"feature_influence_threshold\": 0.0";
        hasTrailingParameter = true;
    }
    parameters += (hasTrailingParameter ? "\n" : "");
    parameters += "}\n";

    std::string spec{api::CDataFrameAnalysisSpecificationJsonWriter::jsonString(
        rows, 5, memoryLimit, 1, {}, true, test::CTestTmpDir::tmpDir(), "ml",
        "outlier_detection", parameters)};

    LOG_TRACE(<< "spec =\n" << spec);

    return std::make_unique<api::CDataFrameAnalysisSpecification>(spec);
}

auto regressionSpec(std::string dependentVariable,
                    std::size_t rows = 100,
                    std::size_t cols = 5,
                    std::size_t memoryLimit = 3000000,
                    std::size_t numberRoundsPerHyperparameter = 0,
                    std::size_t bayesianOptimisationRestarts = 0,
                    const TStrVec& categoricalFieldNames = TStrVec{},
                    double lambda = -1.0,
                    double gamma = -1.0,
                    double eta = -1.0,
                    std::size_t maximumNumberTrees = 0,
                    double featureBagFraction = -1.0,
                    std::function<std::unique_ptr<core::CDataAdder>(void)> persisterSupplier =
                        []() -> std::unique_ptr<core::CDataAdder> { return nullptr; }) {

    std::string parameters = "{\n\"dependent_variable\": \"" + dependentVariable + "\"";
    if (lambda >= 0.0) {
        parameters += ",\n\"lambda\": " + core::CStringUtils::typeToString(lambda);
    }
    if (gamma >= 0.0) {
        parameters += ",\n\"gamma\": " + core::CStringUtils::typeToString(gamma);
    }
    if (eta > 0.0) {
        parameters += ",\n\"eta\": " + core::CStringUtils::typeToString(eta);
    }
    if (maximumNumberTrees > 0) {
        parameters += ",\n\"maximum_number_trees\": " +
                      core::CStringUtils::typeToString(maximumNumberTrees);
    }
    if (featureBagFraction > 0.0) {
        parameters += ",\n\"feature_bag_fraction\": " +
                      core::CStringUtils::typeToString(featureBagFraction);
    }
    if (numberRoundsPerHyperparameter > 0) {
        parameters += ",\n\"number_rounds_per_hyperparameter\": " +
                      core::CStringUtils::typeToString(numberRoundsPerHyperparameter);
    }
    if (bayesianOptimisationRestarts > 0) {
        parameters += ",\n\"bayesian_optimisation_restarts\": " +
                      core::CStringUtils::typeToString(bayesianOptimisationRestarts);
    }
    parameters += "\n}";

    std::string spec{api::CDataFrameAnalysisSpecificationJsonWriter::jsonString(
        rows, cols, memoryLimit, 1, categoricalFieldNames, true,
        test::CTestTmpDir::tmpDir(), "ml", "regression", parameters)};

    LOG_TRACE(<< "spec =\n" << spec);

    return std::make_unique<api::CDataFrameAnalysisSpecification>(spec, persisterSupplier);
}

void addOutlierTestData(TStrVec fieldNames,
                        TStrVec fieldValues,
                        api::CDataFrameAnalyzer& analyzer,
                        TDoubleVec& expectedScores,
                        TDoubleVecVec& expectedFeatureInfluences,
                        std::size_t numberInliers = 100,
                        std::size_t numberOutliers = 10,
                        maths::COutliers::EMethod method = maths::COutliers::E_Ensemble,
                        std::size_t numberNeighbours = 0,
                        bool computeFeatureInfluence = false) {

    using TMeanVarAccumulatorVec =
        std::vector<maths::CBasicStatistics::SSampleMeanVar<double>::TAccumulator>;

    test::CRandomNumbers rng;

    TDoubleVec mean{1.0, 10.0, 4.0, 8.0, 3.0};
    TDoubleVecVec covariance{{1.0, 0.1, -0.1, 0.3, 0.2},
                             {0.1, 1.3, -0.3, 0.1, 0.1},
                             {-0.1, -0.3, 2.1, 0.1, 0.2},
                             {0.3, 0.1, 0.1, 0.8, 0.2},
                             {0.2, 0.1, 0.2, 0.2, 2.2}};

    TDoubleVecVec inliers;
    rng.generateMultivariateNormalSamples(mean, covariance, numberInliers, inliers);

    TDoubleVec outliers;
    rng.generateUniformSamples(0.0, 10.0, numberOutliers * 5, outliers);

    TPointVec points(numberInliers + numberOutliers, TPoint(5));
    TMeanVarAccumulatorVec columnMoments(5);

    for (std::size_t i = 0; i < inliers.size(); ++i) {
        for (std::size_t j = 0; j < 5; ++j) {
            fieldValues[j] = core::CStringUtils::typeToStringPrecise(
                inliers[i][j], core::CIEEE754::E_DoublePrecision);
            points[i](j) = inliers[i][j];
            columnMoments[j].add(inliers[i][j]);
        }
        analyzer.handleRecord(fieldNames, fieldValues);
    }
    for (std::size_t i = 0, j = numberInliers; i < outliers.size(); ++j) {
        for (std::size_t k = 0; k < 5; ++i, ++k) {
            fieldValues[k] = core::CStringUtils::typeToStringPrecise(
                outliers[i], core::CIEEE754::E_DoublePrecision);
            points[j](k) = outliers[i];
            columnMoments[k].add(outliers[i]);
        }
        analyzer.handleRecord(fieldNames, fieldValues);
    }

    auto frame = test::CDataFrameTestUtils::toMainMemoryDataFrame(points);

    maths::COutliers::compute(
        {1, 1, true, method, numberNeighbours, computeFeatureInfluence, 0.05}, *frame);

    expectedScores.resize(points.size());
    expectedFeatureInfluences.resize(points.size(), TDoubleVec(5));

    frame->readRows(1, [&](TRowItr beginRows, TRowItr endRows) {
        for (auto row = beginRows; row != endRows; ++row) {
            expectedScores[row->index()] = (*row)[5];
            if (computeFeatureInfluence) {
                for (std::size_t i = 6; i < 11; ++i) {
                    expectedFeatureInfluences[row->index()][i - 6] = (*row)[i];
                }
            }
        }
    });
}

void addRegressionTestData(TStrVec fieldNames,
                           TStrVec fieldValues,
                           api::CDataFrameAnalyzer& analyzer,
                           TDoubleVec& expectedPredictions,
                           std::size_t numberExamples = 100,
                           double lambda = -1.0,
                           double gamma = -1.0,
                           double eta = 0.0,
                           std::size_t maximumNumberTrees = 0,
                           double featureBagFraction = 0.0) {

    auto f = [](const TDoubleVec& weights, const TPoint& regressors) {
        double result{0.0};
        for (std::size_t i = 0; i < weights.size(); ++i) {
            result += weights[i] * regressors(i);
        }
        return result;
    };

    test::CRandomNumbers rng;

    TDoubleVec weights{0.1, 2.0, 0.4, -0.5};

    TDoubleVec values;
    rng.generateUniformSamples(-10.0, 10.0, weights.size() * numberExamples, values);

    TPointVec rows;
    for (std::size_t i = 0; i < values.size(); i += weights.size()) {
        TPoint row{weights.size() + 1};
        for (std::size_t j = 0; j < weights.size(); ++j) {
            row(j) = values[i + j];
        }
        row(weights.size()) = f(weights, row);

        for (int j = 0; j < row.size(); ++j) {
            fieldValues[j] = core::CStringUtils::typeToStringPrecise(
                row(j), core::CIEEE754::E_DoublePrecision);
            double xj;
            core::CStringUtils::stringToType(fieldValues[j], xj);
            row(j) = xj;
        }
        analyzer.handleRecord(fieldNames, fieldValues);

        rows.push_back(std::move(row));
    }

    auto frame = test::CDataFrameTestUtils::toMainMemoryDataFrame(rows);

    maths::CBoostedTreeFactory treeFactory{maths::CBoostedTreeFactory::constructFromParameters(
        1, std::make_unique<maths::boosted_tree::CMse>())};
    if (lambda >= 0.0) {
        treeFactory.lambda(lambda);
    }
    if (gamma >= 0.0) {
        treeFactory.gamma(gamma);
    }
    if (eta > 0.0) {
        treeFactory.eta(eta);
    }
    if (maximumNumberTrees > 0) {
        treeFactory.maximumNumberTrees(maximumNumberTrees);
    }
    if (featureBagFraction > 0.0) {
        treeFactory.featureBagFraction(featureBagFraction);
    }

    std::unique_ptr<maths::CBoostedTree> tree =
        treeFactory.buildFor(*frame, weights.size());

    tree->train();

    frame->readRows(1, [&](TRowItr beginRows, TRowItr endRows) {
        for (auto row = beginRows; row != endRows; ++row) {
            expectedPredictions.push_back(
                (*row)[tree->columnHoldingPrediction(row->numberColumns())]);
        }
    });
}
}

void CDataFrameAnalyzerTest::testWithoutControlMessages() {

    std::stringstream output;
    auto outputWriterFactory = [&output]() {
        return std::make_unique<core::CJsonOutputStreamWrapper>(output);
    };

    std::stringstream persistStream;

    api::CDataFrameAnalyzer analyzer{outlierSpec(), outputWriterFactory};

    TDoubleVec expectedScores;
    TDoubleVecVec expectedFeatureInfluences;

    TStrVec fieldNames{"c1", "c2", "c3", "c4", "c5"};
    TStrVec fieldValues{"", "", "", "", ""};
    addOutlierTestData(fieldNames, fieldValues, analyzer, expectedScores,
                       expectedFeatureInfluences);

    analyzer.receivedAllRows();
    analyzer.run();

    rapidjson::Document results;
    rapidjson::ParseResult ok(results.Parse(output.str()));
    CPPUNIT_ASSERT(static_cast<bool>(ok) == true);

    auto expectedScore = expectedScores.begin();
    for (const auto& result : results.GetArray()) {
        if (result.HasMember("row_results")) {
            CPPUNIT_ASSERT(expectedScore != expectedScores.end());
            CPPUNIT_ASSERT_DOUBLES_EQUAL(
                *expectedScore,
                result["row_results"]["results"]["ml"]["outlier_score"].GetDouble(),
                1e-4 * *expectedScore);
            CPPUNIT_ASSERT(result.HasMember("progress_percent") == false);
            ++expectedScore;
        } else if (result.HasMember("progress_percent")) {
            CPPUNIT_ASSERT(result["progress_percent"].GetInt() >= 0);
            CPPUNIT_ASSERT(result["progress_percent"].GetInt() <= 100);
            CPPUNIT_ASSERT(result.HasMember("row_results") == false);
        }
    }
    CPPUNIT_ASSERT(expectedScore == expectedScores.end());
}

void CDataFrameAnalyzerTest::testRunOutlierDetection() {

    // Test the results the analyzer produces match running outlier detection
    // directly.

    std::stringstream output;
    auto outputWriterFactory = [&output]() {
        return std::make_unique<core::CJsonOutputStreamWrapper>(output);
    };

    api::CDataFrameAnalyzer analyzer{outlierSpec(), outputWriterFactory};

    TDoubleVec expectedScores;
    TDoubleVecVec expectedFeatureInfluences;

    TStrVec fieldNames{"c1", "c2", "c3", "c4", "c5", ".", "."};
    TStrVec fieldValues{"", "", "", "", "", "0", ""};
    addOutlierTestData(fieldNames, fieldValues, analyzer, expectedScores,
                       expectedFeatureInfluences);
    analyzer.handleRecord(fieldNames, {"", "", "", "", "", "", "$"});

    rapidjson::Document results;
    rapidjson::ParseResult ok(results.Parse(output.str()));
    CPPUNIT_ASSERT(static_cast<bool>(ok) == true);

    auto expectedScore = expectedScores.begin();
    bool progressCompleted{false};
    for (const auto& result : results.GetArray()) {
        if (result.HasMember("row_results")) {
            CPPUNIT_ASSERT(expectedScore != expectedScores.end());
            CPPUNIT_ASSERT_DOUBLES_EQUAL(
                *expectedScore,
                result["row_results"]["results"]["ml"]["outlier_score"].GetDouble(),
                1e-4 * *expectedScore);
            ++expectedScore;
            CPPUNIT_ASSERT(result.HasMember("progress_percent") == false);
        } else if (result.HasMember("progress_percent")) {
            CPPUNIT_ASSERT(result["progress_percent"].GetInt() >= 0);
            CPPUNIT_ASSERT(result["progress_percent"].GetInt() <= 100);
            CPPUNIT_ASSERT(result.HasMember("row_results") == false);
            progressCompleted = result["progress_percent"].GetInt() == 100;
        }
    }
    CPPUNIT_ASSERT(expectedScore == expectedScores.end());
    CPPUNIT_ASSERT(progressCompleted);

    LOG_DEBUG(<< "number partitions = "
              << core::CProgramCounters::counter(counter_t::E_DFONumberPartitions));
    LOG_DEBUG(<< "peak memory = "
              << core::CProgramCounters::counter(counter_t::E_DFOPeakMemoryUsage));
    CPPUNIT_ASSERT(core::CProgramCounters::counter(counter_t::E_DFONumberPartitions) == 1);
    CPPUNIT_ASSERT(core::CProgramCounters::counter(counter_t::E_DFOPeakMemoryUsage) < 100000);
}

void CDataFrameAnalyzerTest::testRunOutlierDetectionPartitioned() {

    // Test the case we have to overflow to disk to compute outliers subject
    // to the memory constraints.

    std::stringstream output;
    auto outputWriterFactory = [&output]() {
        return std::make_unique<core::CJsonOutputStreamWrapper>(output);
    };

    api::CDataFrameAnalyzer analyzer{outlierSpec(1000), outputWriterFactory};

    TDoubleVec expectedScores;
    TDoubleVecVec expectedFeatureInfluences;

    TStrVec fieldNames{"c1", "c2", "c3", "c4", "c5", ".", "."};
    TStrVec fieldValues{"", "", "", "", "", "0", ""};
    addOutlierTestData(fieldNames, fieldValues, analyzer, expectedScores,
                       expectedFeatureInfluences, 990, 10);
    analyzer.handleRecord(fieldNames, {"", "", "", "", "", "", "$"});

    rapidjson::Document results;
    rapidjson::ParseResult ok(results.Parse(output.str()));
    CPPUNIT_ASSERT(static_cast<bool>(ok) == true);

    auto expectedScore = expectedScores.begin();
    for (const auto& result : results.GetArray()) {
        if (result.HasMember("row_results")) {
            CPPUNIT_ASSERT(expectedScore != expectedScores.end());
            CPPUNIT_ASSERT_DOUBLES_EQUAL(
                *expectedScore,
                result["row_results"]["results"]["ml"]["outlier_score"].GetDouble(),
                1e-4 * *expectedScore);
            ++expectedScore;
        }
    }
    CPPUNIT_ASSERT(expectedScore == expectedScores.end());

    LOG_DEBUG(<< "number partitions = "
              << core::CProgramCounters::counter(counter_t::E_DFONumberPartitions));
    LOG_DEBUG(<< "peak memory = "
              << core::CProgramCounters::counter(counter_t::E_DFOPeakMemoryUsage));
    CPPUNIT_ASSERT(core::CProgramCounters::counter(counter_t::E_DFONumberPartitions) > 1);
    CPPUNIT_ASSERT(core::CProgramCounters::counter(counter_t::E_DFOPeakMemoryUsage) < 110000); // + 10%
}

void CDataFrameAnalyzerTest::testRunOutlierFeatureInfluences() {

    // Test we compute and write out the feature influences when requested.

    std::stringstream output;
    auto outputWriterFactory = [&output]() {
        return std::make_unique<core::CJsonOutputStreamWrapper>(output);
    };

    api::CDataFrameAnalyzer analyzer{outlierSpec(110, 100000, "", 0, true), outputWriterFactory};

    TDoubleVec expectedScores;
    TDoubleVecVec expectedFeatureInfluences;
    TStrVec expectedNames{"feature_influence.c1", "feature_influence.c2", "feature_influence.c3",
                          "feature_influence.c4", "feature_influence.c5"};

    TStrVec fieldNames{"c1", "c2", "c3", "c4", "c5", ".", "."};
    TStrVec fieldValues{"", "", "", "", "", "0", ""};
    addOutlierTestData(fieldNames, fieldValues, analyzer, expectedScores, expectedFeatureInfluences,
                       100, 10, maths::COutliers::E_Ensemble, 0, true);
    analyzer.handleRecord(fieldNames, {"", "", "", "", "", "", "$"});

    rapidjson::Document results;
    rapidjson::ParseResult ok(results.Parse(output.str()));
    CPPUNIT_ASSERT(static_cast<bool>(ok) == true);

    auto expectedFeatureInfluence = expectedFeatureInfluences.begin();
    for (const auto& result : results.GetArray()) {
        if (result.HasMember("row_results")) {
            CPPUNIT_ASSERT(expectedFeatureInfluence != expectedFeatureInfluences.end());
            for (std::size_t i = 0; i < 5; ++i) {
                CPPUNIT_ASSERT_DOUBLES_EQUAL(
                    (*expectedFeatureInfluence)[i],
                    result["row_results"]["results"]["ml"][expectedNames[i]].GetDouble(),
                    1e-4 * (*expectedFeatureInfluence)[i]);
            }
            ++expectedFeatureInfluence;
        }
    }
    CPPUNIT_ASSERT(expectedFeatureInfluence == expectedFeatureInfluences.end());
}

void CDataFrameAnalyzerTest::testRunOutlierDetectionWithParams() {

    // Test the method and number of neighbours parameters are correctly
    // propagated to the analysis runner.

    TStrVec methods{"lof", "ldof", "distance_kth_nn", "distance_knn"};

    for (const auto& method :
         {maths::COutliers::E_Lof, maths::COutliers::E_Ldof,
          maths::COutliers::E_DistancekNN, maths::COutliers::E_TotalDistancekNN}) {
        for (const auto k : {5, 10}) {

            LOG_DEBUG(<< "Testing '" << methods[method] << "' and '" << k << "'");

            std::stringstream output;
            auto outputWriterFactory = [&output]() {
                return std::make_unique<core::CJsonOutputStreamWrapper>(output);
            };

            api::CDataFrameAnalyzer analyzer{
                outlierSpec(110, 1000000, methods[method], k), outputWriterFactory};

            TDoubleVec expectedScores;
            TDoubleVecVec expectedFeatureInfluences;

            TStrVec fieldNames{"c1", "c2", "c3", "c4", "c5", ".", "."};
            TStrVec fieldValues{"", "", "", "", "", "0", ""};
            addOutlierTestData(fieldNames, fieldValues, analyzer, expectedScores,
                               expectedFeatureInfluences, 100, 10, method, k);
            analyzer.handleRecord(fieldNames, {"", "", "", "", "", "", "$"});

            rapidjson::Document results;
            rapidjson::ParseResult ok(results.Parse(output.str()));
            CPPUNIT_ASSERT(static_cast<bool>(ok) == true);

            auto expectedScore = expectedScores.begin();
            for (const auto& result : results.GetArray()) {
                if (result.HasMember("row_results")) {
                    CPPUNIT_ASSERT(expectedScore != expectedScores.end());
                    CPPUNIT_ASSERT_DOUBLES_EQUAL(
                        *expectedScore,
                        result["row_results"]["results"]["ml"]["outlier_score"].GetDouble(),
                        1e-6 * *expectedScore);
                    ++expectedScore;
                }
            }
            CPPUNIT_ASSERT(expectedScore == expectedScores.end());
        }
    }
}

void CDataFrameAnalyzerTest::testRunBoostedTreeTraining() {

    // Test the results the analyzer produces match running the regression directly.

    std::stringstream output;
    auto outputWriterFactory = [&output]() {
        return std::make_unique<core::CJsonOutputStreamWrapper>(output);
    };

    TDoubleVec expectedPredictions;

    TStrVec fieldNames{"c1", "c2", "c3", "c4", "c5", ".", "."};
    TStrVec fieldValues{"", "", "", "", "", "0", ""};
    api::CDataFrameAnalyzer analyzer{regressionSpec("c5"), outputWriterFactory};
    addRegressionTestData(fieldNames, fieldValues, analyzer, expectedPredictions);

    core::CStopWatch watch{true};
    analyzer.handleRecord(fieldNames, {"", "", "", "", "", "", "$"});
    std::uint64_t duration{watch.stop()};

    rapidjson::Document results;
    rapidjson::ParseResult ok(results.Parse(output.str()));
    CPPUNIT_ASSERT(static_cast<bool>(ok) == true);

    auto expectedPrediction = expectedPredictions.begin();
    bool progressCompleted{false};
    for (const auto& result : results.GetArray()) {
        if (result.HasMember("row_results")) {
            CPPUNIT_ASSERT(expectedPrediction != expectedPredictions.end());
            CPPUNIT_ASSERT_DOUBLES_EQUAL(
                *expectedPrediction,
                result["row_results"]["results"]["ml"]["c5_prediction"].GetDouble(),
                1e-4 * std::fabs(*expectedPrediction));
            ++expectedPrediction;
            CPPUNIT_ASSERT(result.HasMember("progress_percent") == false);
        } else if (result.HasMember("progress_percent")) {
            CPPUNIT_ASSERT(result["progress_percent"].GetInt() >= 0);
            CPPUNIT_ASSERT(result["progress_percent"].GetInt() <= 100);
            CPPUNIT_ASSERT(result.HasMember("row_results") == false);
            progressCompleted = result["progress_percent"].GetInt() == 100;
        }
    }
    CPPUNIT_ASSERT(expectedPrediction == expectedPredictions.end());
    CPPUNIT_ASSERT(progressCompleted);

    LOG_DEBUG(<< "estimated memory usage = "
              << core::CProgramCounters::counter(counter_t::E_DFTPMEstimatedPeakMemoryUsage));
    LOG_DEBUG(<< "peak memory = "
              << core::CProgramCounters::counter(counter_t::E_DFTPMPeakMemoryUsage));
    LOG_DEBUG(<< "time to train = " << core::CProgramCounters::counter(counter_t::E_DFTPMTimeToTrain)
              << "ms");
    CPPUNIT_ASSERT(core::CProgramCounters::counter(
                       counter_t::E_DFTPMEstimatedPeakMemoryUsage) < 2300000);
    CPPUNIT_ASSERT(core::CProgramCounters::counter(counter_t::E_DFTPMPeakMemoryUsage) < 1050000);
    CPPUNIT_ASSERT(core::CProgramCounters::counter(counter_t::E_DFTPMTimeToTrain) > 0);
    CPPUNIT_ASSERT(core::CProgramCounters::counter(counter_t::E_DFTPMTimeToTrain) <= duration);
}

void CDataFrameAnalyzerTest::testRunBoostedTreeTrainingWithParams() {

    // Test the regression hyperparameter settings are correctly propagated to the
    // analysis runner.

    double lambda{1.0};
    double gamma{10.0};
    double eta{0.9};
    std::size_t maximumNumberTrees{1};
    double featureBagFraction{0.3};

    std::stringstream output;
    auto outputWriterFactory = [&output]() {
        return std::make_unique<core::CJsonOutputStreamWrapper>(output);
    };

    api::CDataFrameAnalyzer analyzer{
        regressionSpec("c5", 100, 5, 3000000, 0, 0, {}, lambda, gamma, eta,
                       maximumNumberTrees, featureBagFraction),
        outputWriterFactory};

    TDoubleVec expectedPredictions;

    TStrVec fieldNames{"c1", "c2", "c3", "c4", "c5", ".", "."};
    TStrVec fieldValues{"", "", "", "", "", "0", ""};
    addRegressionTestData(fieldNames, fieldValues, analyzer, expectedPredictions, 100,
                          lambda, gamma, eta, maximumNumberTrees, featureBagFraction);
    analyzer.handleRecord(fieldNames, {"", "", "", "", "", "", "$"});

    rapidjson::Document results;
    rapidjson::ParseResult ok(results.Parse(output.str()));
    CPPUNIT_ASSERT(static_cast<bool>(ok) == true);

    auto expectedPrediction = expectedPredictions.begin();
    bool progressCompleted{false};
    for (const auto& result : results.GetArray()) {
        if (result.HasMember("row_results")) {
            CPPUNIT_ASSERT(expectedPrediction != expectedPredictions.end());
            CPPUNIT_ASSERT_DOUBLES_EQUAL(
                *expectedPrediction,
                result["row_results"]["results"]["ml"]["c5_prediction"].GetDouble(),
                1e-4 * std::fabs(*expectedPrediction));
            ++expectedPrediction;
            CPPUNIT_ASSERT(result.HasMember("progress_percent") == false);
        } else if (result.HasMember("progress_percent")) {
            CPPUNIT_ASSERT(result["progress_percent"].GetInt() >= 0);
            CPPUNIT_ASSERT(result["progress_percent"].GetInt() <= 100);
            CPPUNIT_ASSERT(result.HasMember("row_results") == false);
            progressCompleted = result["progress_percent"].GetInt() == 100;
        }
    }
    CPPUNIT_ASSERT(expectedPrediction == expectedPredictions.end());
    CPPUNIT_ASSERT(progressCompleted);
}

void CDataFrameAnalyzerTest::testRunBoostedTreeTrainingWithRowsMissingTargetValue() {

    // Test we are able to predict value rows for which the dependent variable
    // is missing.

    test::CRandomNumbers rng;

    std::stringstream output;
    auto outputWriterFactory = [&output]() {
        return std::make_unique<core::CJsonOutputStreamWrapper>(output);
    };

    auto target = [](double feature) { return 10.0 * feature; };

    api::CDataFrameAnalyzer analyzer{regressionSpec("target", 50, 2, 2000000),
                                     outputWriterFactory};

    TDoubleVec feature;
    rng.generateUniformSamples(1.0, 3.0, 50, feature);

    TStrVec fieldNames{"feature", "target", ".", "."};
    TStrVec fieldValues(4);

    for (std::size_t i = 0; i < 40; ++i) {
        fieldValues[0] = std::to_string(feature[i]);
        fieldValues[1] = std::to_string(target(feature[i]));
        fieldValues[2] = std::to_string(i);
        analyzer.handleRecord(fieldNames, fieldValues);
    }
    for (std::size_t i = 40; i < 50; ++i) {
        fieldValues[0] = std::to_string(feature[i]);
        fieldValues[1] = "";
        fieldValues[2] = std::to_string(i);
        analyzer.handleRecord(fieldNames, fieldValues);
    }
    analyzer.handleRecord(fieldNames, {"", "", "", "$"});

    rapidjson::Document results;
    rapidjson::ParseResult ok(results.Parse(output.str()));
    CPPUNIT_ASSERT(static_cast<bool>(ok) == true);

    std::size_t numberResults{0};
    for (const auto& result : results.GetArray()) {
        if (result.HasMember("row_results")) {
            std::size_t index(result["row_results"]["checksum"].GetUint64());
            double expected{target(feature[index])};
            CPPUNIT_ASSERT_DOUBLES_EQUAL(
                expected,
                result["row_results"]["results"]["ml"]["target_prediction"].GetDouble(),
                0.15 * expected);
            CPPUNIT_ASSERT_EQUAL(
                index < 40,
                result["row_results"]["results"]["ml"]["is_training"].GetBool());
            ++numberResults;
        }
    }
    CPPUNIT_ASSERT_EQUAL(std::size_t{50}, numberResults);
}

void CDataFrameAnalyzerTest::testFlushMessage() {

    // Test that white space is just ignored.

    std::stringstream output;
    auto outputWriterFactory = [&output]() {
        return std::make_unique<core::CJsonOutputStreamWrapper>(output);
    };

    api::CDataFrameAnalyzer analyzer{outlierSpec(), outputWriterFactory};
    CPPUNIT_ASSERT_EQUAL(
        true, analyzer.handleRecord({"c1", "c2", "c3", "c4", "c5", ".", "."},
                                    {"", "", "", "", "", "", "           "}));
}

void CDataFrameAnalyzerTest::testErrors() {

    std::vector<std::string> errors;
    std::mutex errorsMutex;
    auto errorHandler = [&errors, &errorsMutex](std::string error) {
        std::lock_guard<std::mutex> lock{errorsMutex};
        errors.push_back(error);
    };

    std::stringstream output;
    auto outputWriterFactory = [&output]() {
        return std::make_unique<core::CJsonOutputStreamWrapper>(output);
    };

    core::CLogger::CScopeSetFatalErrorHandler scope{errorHandler};

    // Test with bad analysis specification.
    {
        errors.clear();
        api::CDataFrameAnalyzer analyzer{
            std::make_unique<api::CDataFrameAnalysisSpecification>(
                std::string{"junk"}),
            outputWriterFactory};
        LOG_DEBUG(<< core::CContainerPrinter::print(errors));
        CPPUNIT_ASSERT(errors.size() > 0);
        CPPUNIT_ASSERT_EQUAL(false,
                             analyzer.handleRecord({"c1", "c2", "c3", "c4", "c5"},
                                                   {"10", "10", "10", "10", "10"}));
    }

    // Test special field in the wrong position
    {
        errors.clear();
        api::CDataFrameAnalyzer analyzer{outlierSpec(), outputWriterFactory};
        CPPUNIT_ASSERT_EQUAL(
            false, analyzer.handleRecord({"c1", "c2", "c3", ".", "c4", "c5", "."},
                                         {"10", "10", "10", "", "10", "10", ""}));
        LOG_DEBUG(<< core::CContainerPrinter::print(errors));
        CPPUNIT_ASSERT(errors.size() > 0);
    }

    // Test missing special field
    {
        api::CDataFrameAnalyzer analyzer{outlierSpec(), outputWriterFactory};
        errors.clear();
        CPPUNIT_ASSERT_EQUAL(
            false, analyzer.handleRecord({"c1", "c2", "c3", "c4", "c5", "."},
                                         {"10", "10", "10", "10", "10", ""}));
        LOG_DEBUG(<< core::CContainerPrinter::print(errors));
        CPPUNIT_ASSERT(errors.size() > 0);
    }

    // Test bad control message
    {
        api::CDataFrameAnalyzer analyzer{outlierSpec(), outputWriterFactory};
        errors.clear();
        CPPUNIT_ASSERT_EQUAL(
            false, analyzer.handleRecord({"c1", "c2", "c3", "c4", "c5", ".", "."},
                                         {"10", "10", "10", "10", "10", "", "foo"}));
        LOG_DEBUG(<< core::CContainerPrinter::print(errors));
        CPPUNIT_ASSERT(errors.size() > 0);
    }

    // Test bad input
    {
        api::CDataFrameAnalyzer analyzer{outlierSpec(), outputWriterFactory};
        errors.clear();
        CPPUNIT_ASSERT_EQUAL(
            false, analyzer.handleRecord({"c1", "c2", "c3", "c4", "c5", ".", "."},
                                         {"10", "10", "10", "10", "10"}));
        LOG_DEBUG(<< core::CContainerPrinter::print(errors));
        CPPUNIT_ASSERT(errors.size() > 0);
    }

    // Test inconsistent number of rows
    {
        // Fewer rows than expected is ignored.
        api::CDataFrameAnalyzer analyzer{outlierSpec(2), outputWriterFactory};
        errors.clear();
        CPPUNIT_ASSERT_EQUAL(
            true, analyzer.handleRecord({"c1", "c2", "c3", "c4", "c5", ".", "."},
                                        {"10", "10", "10", "10", "10", "0", ""}));
        CPPUNIT_ASSERT_EQUAL(
            true, analyzer.handleRecord({"c1", "c2", "c3", "c4", "c5", ".", "."},
                                        {"", "", "", "", "", "", "$"}));
        LOG_DEBUG(<< core::CContainerPrinter::print(errors));
        CPPUNIT_ASSERT(errors.empty());
    }
    {
        api::CDataFrameAnalyzer analyzer{outlierSpec(2), outputWriterFactory};
        errors.clear();
        CPPUNIT_ASSERT_EQUAL(
            true, analyzer.handleRecord({"c1", "c2", "c3", "c4", "c5", ".", "."},
                                        {"10", "10", "10", "10", "10", "0", ""}));
        CPPUNIT_ASSERT_EQUAL(
            true, analyzer.handleRecord({"c1", "c2", "c3", "c4", "c5", ".", "."},
                                        {"10", "10", "10", "10", "10", "0", ""}));
        CPPUNIT_ASSERT_EQUAL(
            true, analyzer.handleRecord({"c1", "c2", "c3", "c4", "c5", ".", "."},
                                        {"10", "10", "10", "10", "10", "0", ""}));
        CPPUNIT_ASSERT_EQUAL(
            true, analyzer.handleRecord({"c1", "c2", "c3", "c4", "c5", ".", "."},
                                        {"", "", "", "", "", "", "$"}));
        LOG_DEBUG(<< core::CContainerPrinter::print(errors));
        CPPUNIT_ASSERT(errors.size() > 0);
    }

    // No data.
    {
        api::CDataFrameAnalyzer analyzer{outlierSpec(2), outputWriterFactory};
        errors.clear();
        CPPUNIT_ASSERT_EQUAL(
            true, analyzer.handleRecord({"c1", "c2", "c3", "c4", "c5", ".", "."},
                                        {"", "", "", "", "", "", "$"}));
        LOG_DEBUG(<< core::CContainerPrinter::print(errors));
        CPPUNIT_ASSERT(errors.size() > 0);
        CPPUNIT_ASSERT_EQUAL(std::string{"Input error: no data sent."}, errors[0]);
    }
}

void CDataFrameAnalyzerTest::testRoundTripDocHashes() {

    std::stringstream output;
    auto outputWriterFactory = [&output]() {
        return std::make_unique<core::CJsonOutputStreamWrapper>(output);
    };

    api::CDataFrameAnalyzer analyzer{outlierSpec(9), outputWriterFactory};
    for (auto i : {"1", "2", "3", "4", "5", "6", "7", "8", "9"}) {
        analyzer.handleRecord({"c1", "c2", "c3", "c4", "c5", ".", "."},
                              {i, i, i, i, i, i, ""});
    }

    analyzer.handleRecord({"c1", "c2", "c3", "c4", "c5", ".", "."},
                          {"", "", "", "", "", "", "$"});

    rapidjson::Document results;
    rapidjson::ParseResult ok(results.Parse(output.str()));
    CPPUNIT_ASSERT(static_cast<bool>(ok) == true);

    int expectedHash{0};
    for (const auto& result : results.GetArray()) {
        if (result.HasMember("row_results")) {
            LOG_DEBUG(<< "checksum = " << result["row_results"]["checksum"].GetInt());
            CPPUNIT_ASSERT_EQUAL(++expectedHash,
                                 result["row_results"]["checksum"].GetInt());
        }
    }
}

void CDataFrameAnalyzerTest::testCategoricalFields() {

    std::stringstream output;
    auto outputWriterFactory = [&output]() {
        return std::make_unique<core::CJsonOutputStreamWrapper>(output);
    };

    {
        api::CDataFrameAnalyzer analyzer{
            regressionSpec("x5", 1000, 5, 8000000, 0, 0, {"x1", "x2"}), outputWriterFactory};

        TStrVec x[]{{"x11", "x12", "x13", "x14", "x15"},
                    {"x21", "x22", "x23", "x24", "x25", "x26", "x27"}};

        for (std::size_t i = 0; i < 10; ++i) {
            analyzer.handleRecord({"x1", "x2", "x3", "x4", "x5", ".", "."},
                                  {x[0][i % x[0].size()], x[1][i % x[1].size()],
                                   std::to_string(i), std::to_string(i),
                                   std::to_string(i), std::to_string(i), ""});
        }
        analyzer.receivedAllRows();

        bool passed{true};

        const core::CDataFrame& frame{analyzer.dataFrame()};
        frame.readRows(1, [&](TRowItr beginRows, TRowItr endRows) {
            std::size_t i{0};
            for (auto row = beginRows; row != endRows; ++row, ++i) {
                core::CFloatStorage expected[]{static_cast<double>(i % x[0].size()),
                                               static_cast<double>(i % x[1].size())};
                bool wasPassed{passed};
                passed &= (expected[0] == (*row)[0]);
                passed &= (expected[1] == (*row)[1]);
                if (wasPassed && passed == false) {
                    LOG_ERROR(<< "expected " << core::CContainerPrinter::print(expected)
                              << "got [" << (*row)[0] << ", " << (*row)[1] << "]");
                }
            }
        });

        CPPUNIT_ASSERT(passed);
    }

    LOG_DEBUG(<< "Test overflow");
    {
        std::size_t rows{api::CDataFrameAnalyzer::MAX_CATEGORICAL_CARDINALITY + 3};

        api::CDataFrameAnalyzer analyzer{
            regressionSpec("x5", rows, 5, 8000000000, 0, 0, {"x1"}, 0, 0, 0, 0, 0),
            outputWriterFactory};

        TStrVec fieldNames{"x1", "x2", "x3", "x4", "x5", ".", "."};
        TStrVec fieldValues{"", "", "", "", "", "", ""};
        for (std::size_t i = 0; i < rows; ++i) {
            std::fill_n(fieldValues.begin(), 6, std::to_string(i));
            analyzer.handleRecord(fieldNames, fieldValues);
        }
        analyzer.receivedAllRows();

        bool passed{true};
        std::size_t i{0};

        const core::CDataFrame& frame{analyzer.dataFrame()};
        frame.readRows(1, [&](TRowItr beginRows, TRowItr endRows) {
            for (auto row = beginRows; row != endRows; ++row, ++i) {
                core::CFloatStorage expected{
                    i < api::CDataFrameAnalyzer::MAX_CATEGORICAL_CARDINALITY
                        ? static_cast<double>(i)
                        : static_cast<double>(api::CDataFrameAnalyzer::MAX_CATEGORICAL_CARDINALITY)};
                bool wasPassed{passed};
                passed &= (expected == (*row)[0]);
                if (wasPassed && passed == false) {
                    LOG_ERROR(<< "expected " << expected << " got " << (*row)[0]);
                }
            }
        });

        CPPUNIT_ASSERT(passed);
    }
}

CppUnit::Test* CDataFrameAnalyzerTest::suite() {
    CppUnit::TestSuite* suiteOfTests = new CppUnit::TestSuite("CDataFrameAnalyzerTest");

    suiteOfTests->addTest(new CppUnit::TestCaller<CDataFrameAnalyzerTest>(
        "CDataFrameAnalyzerTest::testWithoutControlMessages",
        &CDataFrameAnalyzerTest::testWithoutControlMessages));
    suiteOfTests->addTest(new CppUnit::TestCaller<CDataFrameAnalyzerTest>(
        "CDataFrameAnalyzerTest::testRunOutlierDetection",
        &CDataFrameAnalyzerTest::testRunOutlierDetection));
    suiteOfTests->addTest(new CppUnit::TestCaller<CDataFrameAnalyzerTest>(
        "CDataFrameAnalyzerTest::testRunOutlierDetectionPartitioned",
        &CDataFrameAnalyzerTest::testRunOutlierDetectionPartitioned));
    suiteOfTests->addTest(new CppUnit::TestCaller<CDataFrameAnalyzerTest>(
        "CDataFrameAnalyzerTest::testRunOutlierFeatureInfluences",
        &CDataFrameAnalyzerTest::testRunOutlierFeatureInfluences));
    suiteOfTests->addTest(new CppUnit::TestCaller<CDataFrameAnalyzerTest>(
        "CDataFrameAnalyzerTest::testRunOutlierDetectionWithParams",
        &CDataFrameAnalyzerTest::testRunOutlierDetectionWithParams));
    suiteOfTests->addTest(new CppUnit::TestCaller<CDataFrameAnalyzerTest>(
        "CDataFrameAnalyzerTest::testRunBoostedTreeTraining",
        &CDataFrameAnalyzerTest::testRunBoostedTreeTraining));
    suiteOfTests->addTest(new CppUnit::TestCaller<CDataFrameAnalyzerTest>(
        "CDataFrameAnalyzerTest::testRunBoostedTreeTrainingWithStateRecovery",
        &CDataFrameAnalyzerTest::testRunBoostedTreeTrainingWithStateRecovery));
    suiteOfTests->addTest(new CppUnit::TestCaller<CDataFrameAnalyzerTest>(
        "CDataFrameAnalyzerTest::testRunBoostedTreeTrainingWithParams",
        &CDataFrameAnalyzerTest::testRunBoostedTreeTrainingWithParams));
    suiteOfTests->addTest(new CppUnit::TestCaller<CDataFrameAnalyzerTest>(
        "CDataFrameAnalyzerTest::testRunBoostedTreeTrainingWithRowsMissingTargetValue",
        &CDataFrameAnalyzerTest::testRunBoostedTreeTrainingWithRowsMissingTargetValue));
    suiteOfTests->addTest(new CppUnit::TestCaller<CDataFrameAnalyzerTest>(
        "CDataFrameAnalyzerTest::testFlushMessage", &CDataFrameAnalyzerTest::testFlushMessage));
    suiteOfTests->addTest(new CppUnit::TestCaller<CDataFrameAnalyzerTest>(
        "CDataFrameAnalyzerTest::testErrors", &CDataFrameAnalyzerTest::testErrors));
    suiteOfTests->addTest(new CppUnit::TestCaller<CDataFrameAnalyzerTest>(
        "CDataFrameAnalyzerTest::testRoundTripDocHashes",
        &CDataFrameAnalyzerTest::testRoundTripDocHashes));
    suiteOfTests->addTest(new CppUnit::TestCaller<CDataFrameAnalyzerTest>(
        "CDataFrameAnalyzerTest::testCategoricalFields",
        &CDataFrameAnalyzerTest::testCategoricalFields));

    return suiteOfTests;
}

void CDataFrameAnalyzerTest::testRunBoostedTreeTrainingWithStateRecovery() {

    // no hyperparameter search
    double lambda{1.0};
    double gamma{10.0};
    double eta{0.9};
    std::size_t maximumNumberTrees{2};
    double featureBagFraction{0.3};
    std::size_t numberRoundsPerHyperparameter{5};

    TSizeVec intermediateIterations;
    std::size_t finalIteration{0};

    test::CRandomNumbers rng;

    LOG_DEBUG(<< "No hyperparameters to search")
    testRunBoostedTreeTrainingWithStateRecoverySubroutine(
        lambda, gamma, eta, maximumNumberTrees, featureBagFraction,
        numberRoundsPerHyperparameter, 0, finalIteration);

    LOG_DEBUG(<< "One hyperparameter to search")
    lambda = -1.0;
    gamma = 10.0;
    finalIteration = 1 * numberRoundsPerHyperparameter - 1;
    rng.generateUniformSamples(1, finalIteration - 1, 3, intermediateIterations);
    for (auto intermediateIteration : intermediateIterations) {
        LOG_DEBUG(<< "restart from " << intermediateIteration);
        testRunBoostedTreeTrainingWithStateRecoverySubroutine(
            lambda, gamma, eta, maximumNumberTrees, featureBagFraction,
            numberRoundsPerHyperparameter, intermediateIteration, finalIteration);
    }

    LOG_DEBUG(<< "Two hyperparameters to search")
    lambda = -1.0;
    gamma = -1.0;
    finalIteration = 2 * numberRoundsPerHyperparameter - 1;
    rng.generateUniformSamples(finalIteration / 2, finalIteration - 1, 3, intermediateIterations);
    for (auto intermediateIteration : intermediateIterations) {
        LOG_DEBUG(<< "restart from " << intermediateIteration);
        testRunBoostedTreeTrainingWithStateRecoverySubroutine(
            lambda, gamma, eta, maximumNumberTrees, featureBagFraction,
            numberRoundsPerHyperparameter, intermediateIteration, finalIteration);
    }
}

void CDataFrameAnalyzerTest::testRunBoostedTreeTrainingWithStateRecoverySubroutine(
    double lambda,
    double gamma,
    double eta,
    std::size_t maximumNumberTrees,
    double featureBagFraction,
    std::size_t numberRoundsPerHyperparameter,
    std::size_t intermediateIteration,
    std::size_t finalIteration) const {
    std::stringstream outputStream;
    std::shared_ptr<std::ostringstream> persistenceStream =
        std::make_shared<std::ostringstream>();
    auto outputWriterFactory = [&outputStream]() {
        return std::make_unique<core::CJsonOutputStreamWrapper>(outputStream);
    };
    auto persisterSupplier = [&persistenceStream]() -> std::unique_ptr<core::CDataAdder> {
        return std::make_unique<api::CSingleStreamDataAdder>(persistenceStream);
    };

    std::size_t numberExamples{200};

    TStrVec fieldNames{"c1", "c2", "c3", "c4", "c5", ".", "."};
    TStrVec fieldValues{"", "", "", "", "", "0", ""};
    TDoubleVec weights{0.1, 2.0, 0.4, -0.5};

    auto f = [](const TDoubleVec& weights_, const TPoint& regressors) {
        double result{0.0};
        for (std::size_t i = 0; i < weights_.size(); ++i) {
            result += weights_[i] * regressors(i);
        }
        return result;
    };

    api::CDataFrameAnalyzer analyzer{
<<<<<<< HEAD
        regressionSpec("c5", numberExamples, 5, 15000000,
                       numberRoundsPerHyperparameter, {}, lambda, gamma, eta,
                       maximumNumberTrees, featureBagFraction, persisterSupplier),
=======
        regressionSpec("c5", numberExamples, 5, 15000000, numberRoundsPerHyperparameter,
                       12, {}, lambda, gamma, eta, maximumNumberTrees,
                       featureBagFraction, persistStreamSupplier),
>>>>>>> 0dafa9a0
        outputWriterFactory};

    test::CRandomNumbers rng;

    TDoubleVec values;
    rng.generateUniformSamples(-10.0, 10.0, weights.size() * numberExamples, values);

    TPointVec rows;
    for (std::size_t i = 0; i < values.size(); i += weights.size()) {
        TPoint row{weights.size() + 1};
        for (std::size_t j = 0; j < weights.size(); ++j) {
            row(j) = values[i + j];
        }
        row(weights.size()) = f(weights, row);

        for (int j = 0; j < row.size(); ++j) {
            fieldValues[j] = core::CStringUtils::typeToStringPrecise(
                row(j), core::CIEEE754::E_DoublePrecision);
            double xj;
            core::CStringUtils::stringToType(fieldValues[j], xj);
            row(j) = xj;
        }
        analyzer.handleRecord(fieldNames, fieldValues);

        rows.push_back(std::move(row));
    }
    auto frame = test::CDataFrameTestUtils::toMainMemoryDataFrame(rows);
    analyzer.handleRecord(fieldNames, {"", "", "", "", "", "", "$"});

    std::vector<rapidjson::Document> persistedStates =
        stringToJsonDocumentVector(persistenceStream->str());

<<<<<<< HEAD
    std::unique_ptr<maths::CBoostedTree> intermediateTree;
    std::unique_ptr<maths::CBoostedTree> finalTree;
    // as the first doc contains index name, we need to access the second one.
    intermediateTree = createTreeFromJsonObject(frame, persistedStates[2*intermediateIteration+1]);
    finalTree = createTreeFromJsonObject(frame, persistedStates[2*finalIteration+1]);
=======
    auto intermediateTree =
        createTreeFromJsonObject(frame, persistedStates[intermediateIteration]);
    auto finalTree = createTreeFromJsonObject(frame, persistedStates[finalIteration]);
>>>>>>> 0dafa9a0

    CPPUNIT_ASSERT(intermediateTree.get() != nullptr);
    intermediateTree->train();

    rapidjson::Document expectedResults{treeToJsonDocument(*finalTree)};
    const auto& expectedHyperparameters = expectedResults["best_hyperparameters"];

    rapidjson::Document actualResults{treeToJsonDocument(*intermediateTree)};
    const auto& actualHyperparameters = actualResults["best_hyperparameters"];

    auto assertDoublesEqual = [&expectedHyperparameters,
                               &actualHyperparameters](std::string key) {
        double expected{std::stod(expectedHyperparameters[key].GetString())};
        double actual{std::stod(actualHyperparameters[key].GetString())};
        CPPUNIT_ASSERT_DOUBLES_EQUAL(expected, actual, 1e-4 * expected);
    };
    auto assertDoublesArrayEqual = [&expectedHyperparameters,
                                    &actualHyperparameters](std::string key) {
        TDoubleVec expectedVector;
        core::CPersistUtils::fromString(expectedHyperparameters[key].GetString(), expectedVector);
        TDoubleVec actualVector;
        core::CPersistUtils::fromString(actualHyperparameters[key].GetString(), actualVector);
        CPPUNIT_ASSERT_EQUAL(expectedVector.size(), actualVector.size());
        for (size_t i = 0; i < expectedVector.size(); i++) {
            CPPUNIT_ASSERT_DOUBLES_EQUAL(expectedVector[i], actualVector[i],
                                         1e-4 * expectedVector[i]);
        }
    };
    assertDoublesEqual("hyperparam_lambda");
    assertDoublesEqual("hyperparam_gamma");
    assertDoublesEqual("hyperparam_eta");
    assertDoublesEqual("hyperparam_eta_growth_rate_per_tree");
    assertDoublesEqual("hyperparam_feature_bag_fraction");
    assertDoublesArrayEqual("hyperparam_feature_sample_probabilities");
}<|MERGE_RESOLUTION|>--- conflicted
+++ resolved
@@ -1055,6 +1055,7 @@
         lambda, gamma, eta, maximumNumberTrees, featureBagFraction,
         numberRoundsPerHyperparameter, 0, finalIteration);
 
+    // one hyperparameter to search
     LOG_DEBUG(<< "One hyperparameter to search")
     lambda = -1.0;
     gamma = 10.0;
@@ -1114,15 +1115,9 @@
     };
 
     api::CDataFrameAnalyzer analyzer{
-<<<<<<< HEAD
-        regressionSpec("c5", numberExamples, 5, 15000000,
-                       numberRoundsPerHyperparameter, {}, lambda, gamma, eta,
-                       maximumNumberTrees, featureBagFraction, persisterSupplier),
-=======
         regressionSpec("c5", numberExamples, 5, 15000000, numberRoundsPerHyperparameter,
                        12, {}, lambda, gamma, eta, maximumNumberTrees,
-                       featureBagFraction, persistStreamSupplier),
->>>>>>> 0dafa9a0
+                       featureBagFraction, persisterSupplier),
         outputWriterFactory};
 
     test::CRandomNumbers rng;
@@ -1155,17 +1150,9 @@
     std::vector<rapidjson::Document> persistedStates =
         stringToJsonDocumentVector(persistenceStream->str());
 
-<<<<<<< HEAD
-    std::unique_ptr<maths::CBoostedTree> intermediateTree;
-    std::unique_ptr<maths::CBoostedTree> finalTree;
     // as the first doc contains index name, we need to access the second one.
-    intermediateTree = createTreeFromJsonObject(frame, persistedStates[2*intermediateIteration+1]);
-    finalTree = createTreeFromJsonObject(frame, persistedStates[2*finalIteration+1]);
-=======
-    auto intermediateTree =
-        createTreeFromJsonObject(frame, persistedStates[intermediateIteration]);
-    auto finalTree = createTreeFromJsonObject(frame, persistedStates[finalIteration]);
->>>>>>> 0dafa9a0
+    auto intermediateTree = createTreeFromJsonObject(frame, persistedStates[2*intermediateIteration+1]);
+    auto finalTree = createTreeFromJsonObject(frame, persistedStates[2*finalIteration+1]);
 
     CPPUNIT_ASSERT(intermediateTree.get() != nullptr);
     intermediateTree->train();
