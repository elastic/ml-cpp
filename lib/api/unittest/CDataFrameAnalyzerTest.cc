--- conflicted
+++ resolved
@@ -143,8 +143,8 @@
     return std::make_unique<api::CDataFrameAnalysisSpecification>(spec);
 }
 
-<<<<<<< HEAD
-auto regressionSpec(std::string dependentVariable,
+auto predictionSpec(std::string analysis,
+                    std::string dependentVariable,
                     std::size_t rows = 100,
                     std::size_t cols = 5,
                     std::size_t memoryLimit = 3000000,
@@ -161,23 +161,6 @@
                     double featureBagFraction = -1.0,
                     TPersisterSupplier* persisterSupplier = nullptr,
                     TRestoreSearcherSupplier* restoreSearcherSupplier = nullptr) {
-=======
-auto analysisSpec(std::string analysis,
-                  std::string dependentVariable,
-                  std::size_t rows = 100,
-                  std::size_t cols = 5,
-                  std::size_t memoryLimit = 3000000,
-                  std::size_t numberRoundsPerHyperparameter = 0,
-                  std::size_t bayesianOptimisationRestarts = 0,
-                  const TStrVec& categoricalFieldNames = TStrVec{},
-                  double lambda = -1.0,
-                  double gamma = -1.0,
-                  double eta = -1.0,
-                  std::size_t maximumNumberTrees = 0,
-                  double featureBagFraction = -1.0,
-                  CDataFrameAnalyzerTest::TPersisterSupplier* persisterSupplier = nullptr,
-                  CDataFrameAnalyzerTest::TRestoreSearcherSupplier* restoreSearcherSupplier = nullptr) {
->>>>>>> 3400c665
 
     std::string parameters = "{\n\"dependent_variable\": \"" + dependentVariable + "\"";
     if (alpha >= 0.0) {
@@ -305,11 +288,11 @@
     });
 }
 
-TDataFrameUPtr passDataToAnalyzer(const TStrVec& fieldNames,
-                                  TStrVec& fieldValues,
-                                  api::CDataFrameAnalyzer& analyzer,
-                                  const TDoubleVec& weights,
-                                  const TDoubleVec& values) {
+TDataFrameUPtr passLinearRegressionDataToAnalyzer(const TStrVec& fieldNames,
+                                                  TStrVec& fieldValues,
+                                                  api::CDataFrameAnalyzer& analyzer,
+                                                  const TDoubleVec& weights,
+                                                  const TDoubleVec& values) {
 
     auto f = [](const TDoubleVec& weights_, const TPoint& regressors) {
         double result{0.0};
@@ -363,7 +346,8 @@
     TDoubleVec values;
     rng.generateUniformSamples(-10.0, 10.0, weights.size() * numberExamples, values);
 
-    auto frame = passDataToAnalyzer(fieldNames, fieldValues, analyzer, weights, values);
+    auto frame = passLinearRegressionDataToAnalyzer(fieldNames, fieldValues,
+                                                    analyzer, weights, values);
 
     maths::CBoostedTreeFactory treeFactory{maths::CBoostedTreeFactory::constructFromParameters(
         1, std::make_unique<maths::boosted_tree::CMse>())};
@@ -433,7 +417,8 @@
     std::size_t dependentVariable(
         std::find(fieldNames.begin(), fieldNames.end(), "c5") - fieldNames.begin());
 
-    auto frame = passDataToAnalyzer(fieldNames, fieldValues, analyzer, weights, values);
+    auto frame = passLinearRegressionDataToAnalyzer(fieldNames, fieldValues,
+                                                    analyzer, weights, values);
     analyzer.handleRecord(fieldNames, {"", "", "", "", "", "", "$"});
 
     TStrVec persistedStates{
@@ -452,7 +437,8 @@
     api::CDataFrameAnalyzer restoredAnalyzer{
         makeSpec("c5", numberExamples, persisterSupplier), outputWriterFactory};
 
-    passDataToAnalyzer(fieldNames, fieldValues, restoredAnalyzer, weights, values);
+    passLinearRegressionDataToAnalyzer(fieldNames, fieldValues,
+                                       restoredAnalyzer, weights, values);
     restoredAnalyzer.handleRecord(fieldNames, {"", "", "", "", "", "", "$"});
 
     persistedStates = splitOnNull(std::stringstream{std::move(persistenceStream->str())});
@@ -739,7 +725,7 @@
 
     TStrVec fieldNames{"c1", "c2", "c3", "c4", "c5", ".", "."};
     TStrVec fieldValues{"", "", "", "", "", "0", ""};
-    api::CDataFrameAnalyzer analyzer{analysisSpec("regression", "c5"), outputWriterFactory};
+    api::CDataFrameAnalyzer analyzer{predictionSpec("regression", "c5"), outputWriterFactory};
     addRegressionTestData(fieldNames, fieldValues, analyzer, expectedPredictions);
 
     core::CStopWatch watch{true};
@@ -804,14 +790,9 @@
     };
 
     api::CDataFrameAnalyzer analyzer{
-<<<<<<< HEAD
-        regressionSpec("c5", 100, 5, 3000000, 0, 0, {}, alpha, lambda, gamma,
-                       softTreeDepthLimit, softTreeDepthTolerance, eta,
-                       maximumNumberTrees, featureBagFraction),
-=======
-        analysisSpec("regression", "c5", 100, 5, 3000000, 0, 0, {}, lambda,
-                     gamma, eta, maximumNumberTrees, featureBagFraction),
->>>>>>> 3400c665
+        predictionSpec("regression", "c5", 100, 5, 3000000, 0, 0, {}, alpha,
+                       lambda, gamma, softTreeDepthLimit, softTreeDepthTolerance,
+                       eta, maximumNumberTrees, featureBagFraction),
         outputWriterFactory};
 
     TDoubleVec expectedPredictions;
@@ -864,7 +845,7 @@
     auto target = [](double feature) { return 10.0 * feature; };
 
     api::CDataFrameAnalyzer analyzer{
-        analysisSpec("regression", "target", 50, 2, 2000000), outputWriterFactory};
+        predictionSpec("regression", "target", 50, 2, 2000000), outputWriterFactory};
 
     TDoubleVec feature;
     rng.generateUniformSamples(1.0, 3.0, 50, feature);
@@ -945,11 +926,12 @@
 
         auto makeSpec = [&](const std::string& dependentVariable, std::size_t numberExamples,
                             TPersisterSupplier persisterSupplier) {
-            return regressionSpec(dependentVariable, numberExamples, 5, 15000000,
-                                  numberRoundsPerHyperparameter, 12, {},
-                                  params.s_Alpha, params.s_Lambda, params.s_Gamma,
-                                  params.s_SoftTreeDepthLimit, params.s_SoftTreeDepthTolerance,
-                                  params.s_Eta, params.s_MaximumNumberTrees,
+            return predictionSpec("regression", dependentVariable, numberExamples,
+                                  5, 15000000, numberRoundsPerHyperparameter,
+                                  12, {}, params.s_Alpha, params.s_Lambda,
+                                  params.s_Gamma, params.s_SoftTreeDepthLimit,
+                                  params.s_SoftTreeDepthTolerance, params.s_Eta,
+                                  params.s_MaximumNumberTrees,
                                   params.s_FeatureBagFraction, &persisterSupplier);
         };
 
@@ -1136,7 +1118,7 @@
 
     {
         api::CDataFrameAnalyzer analyzer{
-            analysisSpec("regression", "x5", 1000, 5, 8000000, 0, 0, {"x1", "x2"}),
+            predictionSpec("regression", "x5", 1000, 5, 8000000, 0, 0, {"x1", "x2"}),
             outputWriterFactory};
 
         TStrVec x[]{{"x11", "x12", "x13", "x14", "x15"},
@@ -1175,14 +1157,9 @@
     {
         std::size_t rows{api::CDataFrameAnalyzer::MAX_CATEGORICAL_CARDINALITY + 3};
 
-<<<<<<< HEAD
         api::CDataFrameAnalyzer analyzer{
-            regressionSpec("x5", rows, 5, 8000000000, 0, 0, {"x1"}), outputWriterFactory};
-=======
-        api::CDataFrameAnalyzer analyzer{analysisSpec("regression", "x5", rows, 5, 8000000000,
-                                                      0, 0, {"x1"}, 0, 0, 0, 0, 0),
-                                         outputWriterFactory};
->>>>>>> 3400c665
+            predictionSpec("regression", "x5", rows, 5, 8000000000, 0, 0, {"x1"}),
+            outputWriterFactory};
 
         TStrVec fieldNames{"x1", "x2", "x3", "x4", "x5", ".", "."};
         TStrVec fieldValues{"", "", "", "", "", "", ""};
@@ -1243,8 +1220,8 @@
         return std::make_unique<core::CJsonOutputStreamWrapper>(output);
     };
 
-    api::CDataFrameAnalyzer analyzer{analysisSpec("classification", "x5", 1000, 5,
-                                                  8000000, 0, 0, {"x1", "x2", "x5"}),
+    api::CDataFrameAnalyzer analyzer{predictionSpec("classification", "x5", 1000, 5,
+                                                    8000000, 0, 0, {"x1", "x2", "x5"}),
                                      outputWriterFactory};
 
     TStrVec fieldNames{"x1", "x2", "x3", "x4", "x5", ".", "."};
@@ -1323,159 +1300,4 @@
         &CDataFrameAnalyzerTest::testCategoricalFieldsEmptyAsMissing));
 
     return suiteOfTests;
-<<<<<<< HEAD
-=======
-}
-
-void CDataFrameAnalyzerTest::testRunBoostedTreeTrainingWithStateRecovery() {
-
-    // no hyperparameter search
-    double lambda{1.0};
-    double gamma{10.0};
-    double eta{0.9};
-    std::size_t maximumNumberTrees{2};
-    double featureBagFraction{0.3};
-    std::size_t numberRoundsPerHyperparameter{5};
-
-    TSizeVec intermediateIterations;
-    std::size_t finalIteration{0};
-
-    test::CRandomNumbers rng;
-
-    // TODO reactivate this test case
-    //    LOG_DEBUG(<< "No hyperparameters to search")
-    //    testRunBoostedTreeTrainingWithStateRecoverySubroutine(
-    //        lambda, gamma, eta, maximumNumberTrees, featureBagFraction,
-    //        numberRoundsPerHyperparameter, 0, finalIteration);
-
-    LOG_DEBUG(<< "One hyperparameter to search");
-    lambda = -1.0;
-    gamma = 10.0;
-    finalIteration = 1 * numberRoundsPerHyperparameter - 1;
-    rng.generateUniformSamples(1, finalIteration - 1, 3, intermediateIterations);
-    for (auto intermediateIteration : intermediateIterations) {
-        LOG_DEBUG(<< "restart from " << intermediateIteration);
-        testRunBoostedTreeTrainingWithStateRecoverySubroutine(
-            lambda, gamma, eta, maximumNumberTrees, featureBagFraction,
-            numberRoundsPerHyperparameter, intermediateIteration);
-    }
-
-    LOG_DEBUG(<< "Two hyperparameters to search");
-    lambda = -1.0;
-    gamma = -1.0;
-    finalIteration = 2 * numberRoundsPerHyperparameter - 1;
-    rng.generateUniformSamples(finalIteration / 2, finalIteration - 1, 3, intermediateIterations);
-    for (auto intermediateIteration : intermediateIterations) {
-        LOG_DEBUG(<< "restart from " << intermediateIteration);
-        testRunBoostedTreeTrainingWithStateRecoverySubroutine(
-            lambda, gamma, eta, maximumNumberTrees, featureBagFraction,
-            numberRoundsPerHyperparameter, intermediateIteration);
-    }
-}
-
-void CDataFrameAnalyzerTest::testRunBoostedTreeTrainingWithStateRecoverySubroutine(
-    double lambda,
-    double gamma,
-    double eta,
-    std::size_t maximumNumberTrees,
-    double featureBagFraction,
-    std::size_t numberRoundsPerHyperparameter,
-    std::size_t iterationToRestartFrom) const {
-    std::stringstream outputStream;
-    auto outputWriterFactory = [&outputStream]() {
-        return std::make_unique<core::CJsonOutputStreamWrapper>(outputStream);
-    };
-
-    std::size_t numberExamples{200};
-    TStrVec fieldNames{"c1", "c2", "c3", "c4", "c5", ".", "."};
-    TStrVec fieldValues{"", "", "", "", "", "0", ""};
-    TDoubleVec weights{0.1, 2.0, 0.4, -0.5};
-    TDoubleVec values;
-    test::CRandomNumbers rng;
-    rng.generateUniformSamples(-10.0, 10.0, weights.size() * numberExamples, values);
-
-    auto persistenceStream{std::make_shared<std::ostringstream>()};
-    TPersisterSupplier persisterSupplier = [&persistenceStream]() -> TDataAdderUPtr {
-        return std::make_unique<api::CSingleStreamDataAdder>(persistenceStream);
-    };
-
-    // compute expected tree
-
-    api::CDataFrameAnalyzer analyzer{
-        analysisSpec("regression", "c5", numberExamples, 5, 15000000,
-                     numberRoundsPerHyperparameter, 12, {}, lambda, gamma, eta,
-                     maximumNumberTrees, featureBagFraction, &persisterSupplier),
-        outputWriterFactory};
-    std::size_t dependentVariable(
-        std::find(fieldNames.begin(), fieldNames.end(), "c5") - fieldNames.begin());
-
-    auto frame{passDataToAnalyzer(fieldNames, fieldValues, analyzer, weights, values)};
-    analyzer.handleRecord(fieldNames, {"", "", "", "", "", "", "$"});
-
-    TStrVec persistedStatesString{
-        streamToStringVector(std::stringstream(persistenceStream->str()))};
-
-    auto expectedTree{this->getFinalTree(persistedStatesString, frame, dependentVariable)};
-
-    // Compute actual tree
-    persistenceStream->str("");
-
-    std::istringstream intermediateStateStream{persistedStatesString[iterationToRestartFrom]};
-    TRestoreSearcherSupplier restoreSearcherSupplier = [&intermediateStateStream]() -> TDataSearcherUPtr {
-        return std::make_unique<CTestDataSearcher>(intermediateStateStream.str());
-    };
-
-    api::CDataFrameAnalyzer analyzerToRestore{
-        analysisSpec("regression", "c5", numberExamples, 5, 15000000, numberRoundsPerHyperparameter,
-                     12, {}, lambda, gamma, eta, maximumNumberTrees, featureBagFraction,
-                     &persisterSupplier, &restoreSearcherSupplier),
-        outputWriterFactory};
-
-    passDataToAnalyzer(fieldNames, fieldValues, analyzerToRestore, weights, values);
-    analyzerToRestore.handleRecord(fieldNames, {"", "", "", "", "", "", "$"});
-
-    persistedStatesString =
-        streamToStringVector(std::stringstream(persistenceStream->str()));
-    auto actualTree{this->getFinalTree(persistedStatesString, frame, dependentVariable)};
-
-    // compare hyperparameter
-
-    // TODO avoid implicit dependency on state names
-
-    rapidjson::Document expectedResults{treeToJsonDocument(*expectedTree)};
-    const auto& expectedHyperparameters = expectedResults["best_hyperparameters"];
-    const auto& expectedRegularizationHyperparameters =
-        expectedHyperparameters["hyperparam_regularization"];
-
-    rapidjson::Document actualResults{treeToJsonDocument(*actualTree)};
-    const auto& actualHyperparameters = actualResults["best_hyperparameters"];
-    const auto& actualRegularizationHyperparameters =
-        actualHyperparameters["hyperparam_regularization"];
-
-    for (const auto& key : {"hyperparam_eta", "hyperparam_eta_growth_rate_per_tree",
-                            "hyperparam_feature_bag_fraction"}) {
-        double expected{std::stod(expectedHyperparameters[key].GetString())};
-        double actual{std::stod(actualHyperparameters[key].GetString())};
-        CPPUNIT_ASSERT_DOUBLES_EQUAL(expected, actual, 1e-4 * expected);
-    }
-    for (const auto& key : {"regularization_tree_size_penalty_multiplier",
-                            "regularization_leaf_weight_penalty_multiplier"}) {
-        double expected{std::stod(expectedRegularizationHyperparameters[key].GetString())};
-        double actual{std::stod(actualRegularizationHyperparameters[key].GetString())};
-        CPPUNIT_ASSERT_DOUBLES_EQUAL(expected, actual, 1e-4 * expected);
-    }
-}
-
-maths::CBoostedTreeFactory::TBoostedTreeUPtr
-CDataFrameAnalyzerTest::getFinalTree(const TStrVec& persistedStates,
-                                     std::unique_ptr<core::CDataFrame>& frame,
-                                     std::size_t dependentVariable) const {
-    CTestDataSearcher dataSearcher(persistedStates.back());
-    auto decompressor{std::make_unique<core::CStateDecompressor>(dataSearcher)};
-    decompressor->setStateRestoreSearch(api::ML_STATE_INDEX,
-                                        api::getRegressionStateId("testJob"));
-    auto stream{decompressor->search(1, 1)};
-    return maths::CBoostedTreeFactory::constructFromString(*stream).buildFor(
-        *frame, dependentVariable);
->>>>>>> 3400c665
 }