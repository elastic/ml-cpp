--- conflicted
+++ resolved
@@ -19,20 +19,10 @@
 
 class CBaseTokenListDataTyperTest : public CppUnit::TestFixture {
 public:
-    void testMinMatchingWeights(void);
-    void testMaxMatchingWeights(void);
+    void testMinMatchingWeights();
+    void testMaxMatchingWeights();
 
-<<<<<<< HEAD
     static CppUnit::Test* suite();
-=======
-class CBaseTokenListDataTyperTest : public CppUnit::TestFixture
-{
-    public:
-        void testMinMatchingWeights();
-        void testMaxMatchingWeights();
-
-        static CppUnit::Test *suite();
->>>>>>> d4e4cca7
 };
 
 #endif // INCLUDED_CBaseTokenListDataTyperTest_h