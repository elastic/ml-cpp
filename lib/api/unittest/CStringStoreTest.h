/*
 * ELASTICSEARCH CONFIDENTIAL
 *
 * Copyright (c) 2016 Elasticsearch BV. All Rights Reserved.
 *
 * Notice: this software, and all information contained
 * therein, is the exclusive property of Elasticsearch BV
 * and its licensors, if any, and is protected under applicable
 * domestic and foreign law, and international treaties.
 *
 * Reproduction, republication or distribution without the
 * express written consent of Elasticsearch BV is
 * strictly prohibited.
 */
#ifndef INCLUDED_CStringStoreTest_h
#define INCLUDED_CStringStoreTest_h

#include <core/CoreTypes.h>

#include <cppunit/extensions/HelperMacros.h>

<<<<<<< HEAD
class CStringStoreTest : public CppUnit::TestFixture {
public:
    void testPersonStringPruning(void);
    void testAttributeStringPruning(void);
    void testInfluencerStringPruning(void);
=======
class CStringStoreTest : public CppUnit::TestFixture
{
    public:
        void testPersonStringPruning();
        void testAttributeStringPruning();
        void testInfluencerStringPruning();
>>>>>>> d4e4cca7

    static CppUnit::Test* suite();

private:
    bool nameExists(const std::string& string);
    bool influencerExists(const std::string& string);
};

#endif // INCLUDED_CStringStoreTest_h<|MERGE_RESOLUTION|>--- conflicted
+++ resolved
@@ -19,20 +19,11 @@
 
 #include <cppunit/extensions/HelperMacros.h>
 
-<<<<<<< HEAD
 class CStringStoreTest : public CppUnit::TestFixture {
 public:
-    void testPersonStringPruning(void);
-    void testAttributeStringPruning(void);
-    void testInfluencerStringPruning(void);
-=======
-class CStringStoreTest : public CppUnit::TestFixture
-{
-    public:
-        void testPersonStringPruning();
-        void testAttributeStringPruning();
-        void testInfluencerStringPruning();
->>>>>>> d4e4cca7
+    void testPersonStringPruning();
+    void testAttributeStringPruning();
+    void testInfluencerStringPruning();
 
     static CppUnit::Test* suite();
 
