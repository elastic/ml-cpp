/*
 * ELASTICSEARCH CONFIDENTIAL
 *
 * Copyright (c) 2016 Elasticsearch BV. All Rights Reserved.
 *
 * Notice: this software, and all information contained
 * therein, is the exclusive property of Elasticsearch BV
 * and its licensors, if any, and is protected under applicable
 * domestic and foreign law, and international treaties.
 *
 * Reproduction, republication or distribution without the
 * express written consent of Elasticsearch BV is
 * strictly prohibited.
 */
#ifndef INCLUDED_CLineifiedJsonInputParserTest_h
#define INCLUDED_CLineifiedJsonInputParserTest_h

#include <cppunit/extensions/HelperMacros.h>

class CLineifiedJsonInputParserTest : public CppUnit::TestFixture {
public:
    void testThroughputArbitrary(void);
    void testThroughputCommon(void);

<<<<<<< HEAD
    static CppUnit::Test* suite();
=======
class CLineifiedJsonInputParserTest : public CppUnit::TestFixture
{
    public:
        void testThroughputArbitrary();
        void testThroughputCommon();
>>>>>>> d4e4cca7

private:
    void runTest(bool allDocsSameStructure);
};

#endif // INCLUDED_CLineifiedJsonInputParserTest_h<|MERGE_RESOLUTION|>--- conflicted
+++ resolved
@@ -19,18 +19,10 @@
 
 class CLineifiedJsonInputParserTest : public CppUnit::TestFixture {
 public:
-    void testThroughputArbitrary(void);
-    void testThroughputCommon(void);
+    void testThroughputArbitrary();
+    void testThroughputCommon();
 
-<<<<<<< HEAD
     static CppUnit::Test* suite();
-=======
-class CLineifiedJsonInputParserTest : public CppUnit::TestFixture
-{
-    public:
-        void testThroughputArbitrary();
-        void testThroughputCommon();
->>>>>>> d4e4cca7
 
 private:
     void runTest(bool allDocsSameStructure);
