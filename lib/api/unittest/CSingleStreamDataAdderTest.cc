--- conflicted
+++ resolved
@@ -47,25 +47,12 @@
 
 namespace {
 
-<<<<<<< HEAD
-void reportPersistComplete(ml::core_t::TTime /*snapshotTimestamp*/,
-                           const std::string& description,
-                           const std::string& snapshotIdIn,
-                           size_t numDocsIn,
+void reportPersistComplete(ml::api::CModelSnapshotJsonWriter::SModelSnapshotReport modelSnapshotReport,
                            std::string& snapshotIdOut,
                            size_t& numDocsOut) {
-    LOG_DEBUG("Persist complete with description: " << description);
-    snapshotIdOut = snapshotIdIn;
-    numDocsOut = numDocsIn;
-=======
-void reportPersistComplete(ml::api::CModelSnapshotJsonWriter::SModelSnapshotReport modelSnapshotReport,
-                           std::string &snapshotIdOut,
-                           size_t &numDocsOut)
-{
     LOG_INFO("Persist complete with description: " << modelSnapshotReport.s_Description);
     snapshotIdOut = modelSnapshotReport.s_SnapshotId;
     numDocsOut = modelSnapshotReport.s_NumDocs;
->>>>>>> d4e4cca7
 }
 }
 
@@ -86,74 +73,28 @@
     return suiteOfTests;
 }
 
-<<<<<<< HEAD
-void CSingleStreamDataAdderTest::testDetectorPersistBy(void) {
+void CSingleStreamDataAdderTest::testDetectorPersistBy() {
     this->detectorPersistHelper("testfiles/new_mlfields.conf", "testfiles/big_ascending.txt", 0, "%d/%b/%Y:%T %z");
 }
 
-void CSingleStreamDataAdderTest::testDetectorPersistOver(void) {
+void CSingleStreamDataAdderTest::testDetectorPersistOver() {
     this->detectorPersistHelper("testfiles/new_mlfields_over.conf", "testfiles/big_ascending.txt", 0, "%d/%b/%Y:%T %z");
 }
 
-void CSingleStreamDataAdderTest::testDetectorPersistPartition(void) {
+void CSingleStreamDataAdderTest::testDetectorPersistPartition() {
     this->detectorPersistHelper("testfiles/new_mlfields_partition.conf", "testfiles/big_ascending.txt", 0, "%d/%b/%Y:%T %z");
 }
 
-void CSingleStreamDataAdderTest::testDetectorPersistDc(void) {
+void CSingleStreamDataAdderTest::testDetectorPersistDc() {
     this->detectorPersistHelper("testfiles/new_persist_dc.conf", "testfiles/files_users_programs.csv", 5);
 }
 
-void CSingleStreamDataAdderTest::testDetectorPersistCount(void) {
+void CSingleStreamDataAdderTest::testDetectorPersistCount() {
     this->detectorPersistHelper("testfiles/new_persist_count.conf", "testfiles/files_users_programs.csv", 5);
 }
 
-void CSingleStreamDataAdderTest::testDetectorPersistCategorization(void) {
+void CSingleStreamDataAdderTest::testDetectorPersistCategorization() {
     this->detectorPersistHelper("testfiles/new_persist_categorization.conf", "testfiles/time_messages.csv", 0);
-=======
-void CSingleStreamDataAdderTest::testDetectorPersistBy()
-{
-    this->detectorPersistHelper("testfiles/new_mlfields.conf",
-                                "testfiles/big_ascending.txt",
-                                0,
-                                "%d/%b/%Y:%T %z");
-}
-
-void CSingleStreamDataAdderTest::testDetectorPersistOver()
-{
-    this->detectorPersistHelper("testfiles/new_mlfields_over.conf",
-                                "testfiles/big_ascending.txt",
-                                0,
-                                "%d/%b/%Y:%T %z");
-}
-
-void CSingleStreamDataAdderTest::testDetectorPersistPartition()
-{
-    this->detectorPersistHelper("testfiles/new_mlfields_partition.conf",
-                                "testfiles/big_ascending.txt",
-                                0,
-                                "%d/%b/%Y:%T %z");
-}
-
-void CSingleStreamDataAdderTest::testDetectorPersistDc()
-{
-    this->detectorPersistHelper("testfiles/new_persist_dc.conf",
-                                "testfiles/files_users_programs.csv",
-                                5);
-}
-
-void CSingleStreamDataAdderTest::testDetectorPersistCount()
-{
-    this->detectorPersistHelper("testfiles/new_persist_count.conf",
-                                "testfiles/files_users_programs.csv",
-                                5);
-}
-
-void CSingleStreamDataAdderTest::testDetectorPersistCategorization()
-{
-    this->detectorPersistHelper("testfiles/new_persist_categorization.conf",
-                                "testfiles/time_messages.csv",
-                                0);
->>>>>>> d4e4cca7
 }
 
 void CSingleStreamDataAdderTest::detectorPersistHelper(const std::string& configFileName,
@@ -188,14 +129,7 @@
                                  fieldConfig,
                                  modelConfig,
                                  wrappedOutputStream,
-<<<<<<< HEAD
-                                 boost::bind(&reportPersistComplete, _1, _2, _3, _4, boost::ref(origSnapshotId), boost::ref(numOrigDocs)),
-=======
-                                 boost::bind(&reportPersistComplete,
-                                             _1,
-                                             boost::ref(origSnapshotId),
-                                             boost::ref(numOrigDocs)),
->>>>>>> d4e4cca7
+                                 boost::bind(&reportPersistComplete, _1, boost::ref(origSnapshotId), boost::ref(numOrigDocs)),
                                  nullptr,
                                  -1,
                                  "time",
@@ -239,25 +173,12 @@
 
     std::string restoredSnapshotId;
     std::size_t numRestoredDocs(0);
-<<<<<<< HEAD
-    ml::api::CAnomalyJob restoredJob(
-        JOB_ID,
-        limits,
-        fieldConfig,
-        modelConfig,
-        wrappedOutputStream,
-        boost::bind(&reportPersistComplete, _1, _2, _3, _4, boost::ref(restoredSnapshotId), boost::ref(numRestoredDocs)));
-=======
     ml::api::CAnomalyJob restoredJob(JOB_ID,
                                      limits,
                                      fieldConfig,
                                      modelConfig,
                                      wrappedOutputStream,
-                                     boost::bind(&reportPersistComplete,
-                                                 _1,
-                                                 boost::ref(restoredSnapshotId),
-                                                 boost::ref(numRestoredDocs)));
->>>>>>> d4e4cca7
+                                     boost::bind(&reportPersistComplete, _1, boost::ref(restoredSnapshotId), boost::ref(numRestoredDocs)));
 
     ml::api::CDataProcessor* restoredFirstProcessor(&restoredJob);
 
