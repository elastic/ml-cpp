/*
 * ELASTICSEARCH CONFIDENTIAL
 *
 * Copyright (c) 2016 Elasticsearch BV. All Rights Reserved.
 *
 * Notice: this software, and all information contained
 * therein, is the exclusive property of Elasticsearch BV
 * and its licensors, if any, and is protected under applicable
 * domestic and foreign law, and international treaties.
 *
 * Reproduction, republication or distribution without the
 * express written consent of Elasticsearch BV is
 * strictly prohibited.
 */
#include <test/CTestRunner.h>

#include "CAnomalyJobLimitTest.h"
#include "CAnomalyJobTest.h"
#include "CBackgroundPersisterTest.h"
#include "CBaseTokenListDataTyperTest.h"
#include "CCategoryExamplesCollectorTest.h"
#include "CConfigUpdaterTest.h"
#include "CCsvInputParserTest.h"
#include "CCsvOutputWriterTest.h"
#include "CDetectionRulesJsonParserTest.h"
#include "CFieldConfigTest.h"
#include "CFieldDataTyperTest.h"
#include "CForecastRunnerTest.h"
#include "CIoManagerTest.h"
#include "CJsonOutputWriterTest.h"
#include "CLengthEncodedInputParserTest.h"
#include "CLineifiedJsonInputParserTest.h"
#include "CLineifiedJsonOutputWriterTest.h"
#include "CLineifiedXmlInputParserTest.h"
#include "CModelPlotDataJsonWriterTest.h"
#include "CModelSnapshotJsonWriterTest.h"
#include "CMultiFileDataAdderTest.h"
#include "COutputChainerTest.h"
#include "CRestorePreviousStateTest.h"
#include "CResultNormalizerTest.h"
#include "CSingleStreamDataAdderTest.h"
#include "CStateRestoreStreamFilterTest.h"
#include "CStringStoreTest.h"
#include "CTokenListDataTyperTest.h"
#include "CTokenListReverseSearchCreatorTest.h"

int main(int argc, const char** argv) {
    ml::test::CTestRunner runner(argc, argv);

<<<<<<< HEAD
    runner.addTest(CAnomalyJobLimitTest::suite());
    runner.addTest(CAnomalyJobTest::suite());
    runner.addTest(CBackgroundPersisterTest::suite());
    runner.addTest(CBaseTokenListDataTyperTest::suite());
    runner.addTest(CCategoryExamplesCollectorTest::suite());
    runner.addTest(CConfigUpdaterTest::suite());
    runner.addTest(CCsvInputParserTest::suite());
    runner.addTest(CCsvOutputWriterTest::suite());
    runner.addTest(CDetectionRulesJsonParserTest::suite());
    runner.addTest(CFieldConfigTest::suite());
    runner.addTest(CFieldDataTyperTest::suite());
    runner.addTest(CForecastRunnerTest::suite());
    runner.addTest(CIoManagerTest::suite());
    runner.addTest(CJsonOutputWriterTest::suite());
    runner.addTest(CLengthEncodedInputParserTest::suite());
    runner.addTest(CLineifiedJsonInputParserTest::suite());
    runner.addTest(CLineifiedJsonOutputWriterTest::suite());
    runner.addTest(CLineifiedXmlInputParserTest::suite());
    runner.addTest(CModelPlotDataJsonWriterTest::suite());
    runner.addTest(CMultiFileDataAdderTest::suite());
    runner.addTest(COutputChainerTest::suite());
    runner.addTest(CRestorePreviousStateTest::suite());
    runner.addTest(CResultNormalizerTest::suite());
    runner.addTest(CSingleStreamDataAdderTest::suite());
    runner.addTest(CStringStoreTest::suite());
    runner.addTest(CTokenListDataTyperTest::suite());
    runner.addTest(CTokenListReverseSearchCreatorTest::suite());
=======
    runner.addTest( CAnomalyJobLimitTest::suite() );
    runner.addTest( CAnomalyJobTest::suite() );
    runner.addTest( CBackgroundPersisterTest::suite() );
    runner.addTest( CBaseTokenListDataTyperTest::suite() );
    runner.addTest( CCategoryExamplesCollectorTest::suite() );
    runner.addTest( CConfigUpdaterTest::suite() );
    runner.addTest( CCsvInputParserTest::suite() );
    runner.addTest( CCsvOutputWriterTest::suite() );
    runner.addTest( CDetectionRulesJsonParserTest::suite() );
    runner.addTest( CFieldConfigTest::suite() );
    runner.addTest( CFieldDataTyperTest::suite() );
    runner.addTest( CForecastRunnerTest::suite() );
    runner.addTest( CIoManagerTest::suite() );
    runner.addTest( CJsonOutputWriterTest::suite() );
    runner.addTest( CLengthEncodedInputParserTest::suite() );
    runner.addTest( CLineifiedJsonInputParserTest::suite() );
    runner.addTest( CLineifiedJsonOutputWriterTest::suite() );
    runner.addTest( CLineifiedXmlInputParserTest::suite() );
    runner.addTest( CModelPlotDataJsonWriterTest::suite() );
    runner.addTest( CModelSnapshotJsonWriterTest::suite() );
    runner.addTest( CMultiFileDataAdderTest::suite() );
    runner.addTest( COutputChainerTest::suite() );
    runner.addTest( CRestorePreviousStateTest::suite() );
    runner.addTest( CResultNormalizerTest::suite() );
    runner.addTest( CSingleStreamDataAdderTest::suite() );
    runner.addTest( CStringStoreTest::suite() );
    runner.addTest( CTokenListDataTyperTest::suite() );
    runner.addTest( CTokenListReverseSearchCreatorTest::suite() );
>>>>>>> d4e4cca7

    return !runner.runTests();
}<|MERGE_RESOLUTION|>--- conflicted
+++ resolved
@@ -47,7 +47,6 @@
 int main(int argc, const char** argv) {
     ml::test::CTestRunner runner(argc, argv);
 
-<<<<<<< HEAD
     runner.addTest(CAnomalyJobLimitTest::suite());
     runner.addTest(CAnomalyJobTest::suite());
     runner.addTest(CBackgroundPersisterTest::suite());
@@ -67,6 +66,7 @@
     runner.addTest(CLineifiedJsonOutputWriterTest::suite());
     runner.addTest(CLineifiedXmlInputParserTest::suite());
     runner.addTest(CModelPlotDataJsonWriterTest::suite());
+    runner.addTest(CModelSnapshotJsonWriterTest::suite());
     runner.addTest(CMultiFileDataAdderTest::suite());
     runner.addTest(COutputChainerTest::suite());
     runner.addTest(CRestorePreviousStateTest::suite());
@@ -75,36 +75,6 @@
     runner.addTest(CStringStoreTest::suite());
     runner.addTest(CTokenListDataTyperTest::suite());
     runner.addTest(CTokenListReverseSearchCreatorTest::suite());
-=======
-    runner.addTest( CAnomalyJobLimitTest::suite() );
-    runner.addTest( CAnomalyJobTest::suite() );
-    runner.addTest( CBackgroundPersisterTest::suite() );
-    runner.addTest( CBaseTokenListDataTyperTest::suite() );
-    runner.addTest( CCategoryExamplesCollectorTest::suite() );
-    runner.addTest( CConfigUpdaterTest::suite() );
-    runner.addTest( CCsvInputParserTest::suite() );
-    runner.addTest( CCsvOutputWriterTest::suite() );
-    runner.addTest( CDetectionRulesJsonParserTest::suite() );
-    runner.addTest( CFieldConfigTest::suite() );
-    runner.addTest( CFieldDataTyperTest::suite() );
-    runner.addTest( CForecastRunnerTest::suite() );
-    runner.addTest( CIoManagerTest::suite() );
-    runner.addTest( CJsonOutputWriterTest::suite() );
-    runner.addTest( CLengthEncodedInputParserTest::suite() );
-    runner.addTest( CLineifiedJsonInputParserTest::suite() );
-    runner.addTest( CLineifiedJsonOutputWriterTest::suite() );
-    runner.addTest( CLineifiedXmlInputParserTest::suite() );
-    runner.addTest( CModelPlotDataJsonWriterTest::suite() );
-    runner.addTest( CModelSnapshotJsonWriterTest::suite() );
-    runner.addTest( CMultiFileDataAdderTest::suite() );
-    runner.addTest( COutputChainerTest::suite() );
-    runner.addTest( CRestorePreviousStateTest::suite() );
-    runner.addTest( CResultNormalizerTest::suite() );
-    runner.addTest( CSingleStreamDataAdderTest::suite() );
-    runner.addTest( CStringStoreTest::suite() );
-    runner.addTest( CTokenListDataTyperTest::suite() );
-    runner.addTest( CTokenListReverseSearchCreatorTest::suite() );
->>>>>>> d4e4cca7
 
     return !runner.runTests();
 }