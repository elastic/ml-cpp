/*
 * ELASTICSEARCH CONFIDENTIAL
 *
 * Copyright (c) 2016 Elasticsearch BV. All Rights Reserved.
 *
 * Notice: this software, and all information contained
 * therein, is the exclusive property of Elasticsearch BV
 * and its licensors, if any, and is protected under applicable
 * domestic and foreign law, and international treaties.
 *
 * Reproduction, republication or distribution without the
 * express written consent of Elasticsearch BV is
 * strictly prohibited.
 */
#ifndef INCLUDED_CAnomalyJobLimitTest_h
#define INCLUDED_CAnomalyJobLimitTest_h

#include <cppunit/extensions/HelperMacros.h>

<<<<<<< HEAD
class CAnomalyJobLimitTest : public CppUnit::TestFixture {
public:
    void testLimit(void);
    void testAccuracy(void);
=======
class CAnomalyJobLimitTest : public CppUnit::TestFixture
{
    public:
        void testLimit();
        void testAccuracy();

        static CppUnit::Test *suite();

>>>>>>> d4e4cca7

    static CppUnit::Test* suite();
};

#endif // INCLUDED_CAnomalyJobLimitTest_h<|MERGE_RESOLUTION|>--- conflicted
+++ resolved
@@ -17,21 +17,10 @@
 
 #include <cppunit/extensions/HelperMacros.h>
 
-<<<<<<< HEAD
 class CAnomalyJobLimitTest : public CppUnit::TestFixture {
 public:
-    void testLimit(void);
-    void testAccuracy(void);
-=======
-class CAnomalyJobLimitTest : public CppUnit::TestFixture
-{
-    public:
-        void testLimit();
-        void testAccuracy();
-
-        static CppUnit::Test *suite();
-
->>>>>>> d4e4cca7
+    void testLimit();
+    void testAccuracy();
 
     static CppUnit::Test* suite();
 };
