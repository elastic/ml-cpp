--- conflicted
+++ resolved
@@ -26,31 +26,16 @@
 
 namespace {
 
-<<<<<<< HEAD
-typedef ml::api::CTokenListDataTyper<true,  // Warping
-                                     true,  // Underscores
-                                     true,  // Dots
-                                     true,  // Dashes
-                                     true,  // Ignore leading digit
-                                     true,  // Ignore hex
-                                     true,  // Ignore date words
-                                     false, // Ignore field names
-                                     2,     // Min dictionary word length
-                                     ml::core::CWordDictionary::TWeightVerbs5Other2>
-    TTokenListDataTyperKeepsFields;
-=======
-using TTokenListDataTyperKeepsFields =
-           ml::api::CTokenListDataTyper<true,  // Warping
-                                        true,  // Underscores
-                                        true,  // Dots
-                                        true,  // Dashes
-                                        true,  // Ignore leading digit
-                                        true,  // Ignore hex
-                                        true,  // Ignore date words
-                                        false, // Ignore field names
-                                        2,     // Min dictionary word length
-                                        ml::core::CWordDictionary::TWeightVerbs5Other2>;
->>>>>>> d4e4cca7
+using TTokenListDataTyperKeepsFields = ml::api::CTokenListDataTyper<true,  // Warping
+                                                                    true,  // Underscores
+                                                                    true,  // Dots
+                                                                    true,  // Dashes
+                                                                    true,  // Ignore leading digit
+                                                                    true,  // Ignore hex
+                                                                    true,  // Ignore date words
+                                                                    false, // Ignore field names
+                                                                    2,     // Min dictionary word length
+                                                                    ml::core::CWordDictionary::TWeightVerbs5Other2>;
 
 const TTokenListDataTyperKeepsFields::TTokenListReverseSearchCreatorIntfCPtr NO_REVERSE_SEARCH_CREATOR;
 }
@@ -88,32 +73,17 @@
     return suiteOfTests;
 }
 
-<<<<<<< HEAD
-void CTokenListDataTyperTest::setUp(void) {
-=======
-void CTokenListDataTyperTest::setUp()
-{
->>>>>>> d4e4cca7
+void CTokenListDataTyperTest::setUp() {
     // Enable trace level logging for these unit tests
     ml::core::CLogger::instance().setLoggingLevel(ml::core::CLogger::E_Trace);
 }
 
-<<<<<<< HEAD
-void CTokenListDataTyperTest::tearDown(void) {
-=======
-void CTokenListDataTyperTest::tearDown()
-{
->>>>>>> d4e4cca7
+void CTokenListDataTyperTest::tearDown() {
     // Revert to debug level logging for any subsequent unit tests
     ml::core::CLogger::instance().setLoggingLevel(ml::core::CLogger::E_Debug);
 }
 
-<<<<<<< HEAD
-void CTokenListDataTyperTest::testHexData(void) {
-=======
-void CTokenListDataTyperTest::testHexData()
-{
->>>>>>> d4e4cca7
+void CTokenListDataTyperTest::testHexData() {
     TTokenListDataTyperKeepsFields typer(NO_REVERSE_SEARCH_CREATOR, 0.7, "whatever");
 
     CPPUNIT_ASSERT_EQUAL(1, typer.computeType(false, "[0x0000000800000000 ", 500));
@@ -123,12 +93,7 @@
     CPPUNIT_ASSERT_EQUAL(1, typer.computeType(false, " 0x0000000800000000,", 500));
 }
 
-<<<<<<< HEAD
-void CTokenListDataTyperTest::testRmdsData(void) {
-=======
-void CTokenListDataTyperTest::testRmdsData()
-{
->>>>>>> d4e4cca7
+void CTokenListDataTyperTest::testRmdsData() {
     TTokenListDataTyperKeepsFields typer(NO_REVERSE_SEARCH_CREATOR, 0.7, "whatever");
 
     CPPUNIT_ASSERT_EQUAL(1, typer.computeType(false, "<ml13-4608.1.p2ps: Info: > Source ML_SERVICE2 on 13122:867 has shut down.", 500));
@@ -143,12 +108,7 @@
     CPPUNIT_ASSERT_EQUAL(4, typer.computeType(false, "<ml00-4201.1.p2ps: Info: > Service CUBE_CHIX has shut down.", 500));
 }
 
-<<<<<<< HEAD
-void CTokenListDataTyperTest::testProxyData(void) {
-=======
-void CTokenListDataTyperTest::testProxyData()
-{
->>>>>>> d4e4cca7
+void CTokenListDataTyperTest::testProxyData() {
     TTokenListDataTyperKeepsFields typer(NO_REVERSE_SEARCH_CREATOR, 0.7, "whatever");
 
     CPPUNIT_ASSERT_EQUAL(1,
@@ -163,61 +123,53 @@
                                            500));
     CPPUNIT_ASSERT_EQUAL(2,
                          typer.computeType(false,
-                                           " [1094662464] INFO  transactionuser <6508700927200972648@10.10.18.82> - "
-                                           "---------------- DESTROYING RegistrationServer ---------------",
-                                           500));
-    CPPUNIT_ASSERT_EQUAL(3,
-                         typer.computeType(false,
-                                           " [1111529792] INFO  proxy <45409105041220090733@192.168.251.123> - "
-                                           "+++++++++++++++ CREATING ProxyCore ++++++++++++++++",
-                                           500));
-    CPPUNIT_ASSERT_EQUAL(4,
-                         typer.computeType(false,
-                                           " [1091504448] INFO  transactionuser <3c26709ab9f0-iih26eh8pxxa> - "
-                                           "+++++++++++++++ CREATING PresenceAgent ++++++++++++++++",
-                                           500));
+                                           " [1094662464] INFO  transactionuser <6508700927200972648@10.10.18.82> - ---------------- "
+                                           "DESTROYING RegistrationServer ---------------",
+                                           500));
+    CPPUNIT_ASSERT_EQUAL(
+        3,
+        typer.computeType(
+            false,
+            " [1111529792] INFO  proxy <45409105041220090733@192.168.251.123> - +++++++++++++++ CREATING ProxyCore ++++++++++++++++",
+            500));
+    CPPUNIT_ASSERT_EQUAL(
+        4,
+        typer.computeType(
+            false,
+            " [1091504448] INFO  transactionuser <3c26709ab9f0-iih26eh8pxxa> - +++++++++++++++ CREATING PresenceAgent ++++++++++++++++",
+            500));
     CPPUNIT_ASSERT_EQUAL(5,
                          typer.computeType(false,
-                                           " [1111529792] INFO  session <45409105041220090733@192.168.251.123> - "
-                                           "----------------- PROXY Session DESTROYED --------------------",
+                                           " [1111529792] INFO  session <45409105041220090733@192.168.251.123> - ----------------- PROXY "
+                                           "Session DESTROYED --------------------",
                                            500));
     CPPUNIT_ASSERT_EQUAL(5,
                          typer.computeType(false,
-                                           " [1094662464] INFO  session <ch6z1bho8xeprb3z4ty604iktl6c@dave.proxy.uk> - "
-                                           "----------------- PROXY Session DESTROYED --------------------",
-                                           500));
-}
-
-<<<<<<< HEAD
-void CTokenListDataTyperTest::testFxData(void) {
-=======
-void CTokenListDataTyperTest::testFxData()
-{
->>>>>>> d4e4cca7
-    TTokenListDataTyperKeepsFields typer(NO_REVERSE_SEARCH_CREATOR, 0.7, "whatever");
-
-    CPPUNIT_ASSERT_EQUAL(1,
-                         typer.computeType(false,
-                                           "<L_MSG MN=\"ml12220\" PID=\"ml010_managed4\" TID=\"asyncDelivery41\" "
-                                           "DT=\"\" PT=\"ERROR\" AP=\"wts\" DN=\"\" SN=\"\" "
-                                           "SR=\"co.elastic.session.ejb.FxCoverSessionBean\">javax.ejb.FinderException "
-                                           "- findFxCover([]): null</L_MSG>",
-                                           500));
-    CPPUNIT_ASSERT_EQUAL(1,
-                         typer.computeType(false,
-                                           "<L_MSG MN=\"ml12213\" PID=\"ml010_managed2\" TID=\"asyncDelivery44\" "
-                                           "DT=\"\" PT=\"ERROR\" AP=\"wts\" DN=\"\" SN=\"\" "
-                                           "SR=\"co.elastic.session.ejb.FxCoverSessionBean\">javax.ejb.FinderException "
-                                           "- findFxCover([]): null</L_MSG>",
-                                           500));
-}
-
-<<<<<<< HEAD
-void CTokenListDataTyperTest::testApacheData(void) {
-=======
-void CTokenListDataTyperTest::testApacheData()
-{
->>>>>>> d4e4cca7
+                                           " [1094662464] INFO  session <ch6z1bho8xeprb3z4ty604iktl6c@dave.proxy.uk> - ----------------- "
+                                           "PROXY Session DESTROYED --------------------",
+                                           500));
+}
+
+void CTokenListDataTyperTest::testFxData() {
+    TTokenListDataTyperKeepsFields typer(NO_REVERSE_SEARCH_CREATOR, 0.7, "whatever");
+
+    CPPUNIT_ASSERT_EQUAL(
+        1,
+        typer.computeType(false,
+                          "<L_MSG MN=\"ml12220\" PID=\"ml010_managed4\" TID=\"asyncDelivery41\" DT=\"\" PT=\"ERROR\" AP=\"wts\" DN=\"\" "
+                          "SN=\"\" SR=\"co.elastic.session.ejb.FxCoverSessionBean\">javax.ejb.FinderException - findFxCover([]): "
+                          "null</L_MSG>",
+                          500));
+    CPPUNIT_ASSERT_EQUAL(
+        1,
+        typer.computeType(false,
+                          "<L_MSG MN=\"ml12213\" PID=\"ml010_managed2\" TID=\"asyncDelivery44\" DT=\"\" PT=\"ERROR\" AP=\"wts\" DN=\"\" "
+                          "SN=\"\" SR=\"co.elastic.session.ejb.FxCoverSessionBean\">javax.ejb.FinderException - findFxCover([]): "
+                          "null</L_MSG>",
+                          500));
+}
+
+void CTokenListDataTyperTest::testApacheData() {
     TTokenListDataTyperKeepsFields typer(NO_REVERSE_SEARCH_CREATOR, 0.7, "whatever");
 
     CPPUNIT_ASSERT_EQUAL(1, typer.computeType(false, " org.apache.coyote.http11.Http11BaseProtocol destroy", 500));
@@ -226,86 +178,69 @@
     CPPUNIT_ASSERT_EQUAL(4, typer.computeType(false, " org.apache.coyote.http11.Http11BaseProtocol stop", 500));
 }
 
-<<<<<<< HEAD
-void CTokenListDataTyperTest::testBrokerageData(void) {
-=======
-void CTokenListDataTyperTest::testBrokerageData()
-{
->>>>>>> d4e4cca7
+void CTokenListDataTyperTest::testBrokerageData() {
+    TTokenListDataTyperKeepsFields typer(NO_REVERSE_SEARCH_CREATOR, 0.7, "whatever");
+
+    CPPUNIT_ASSERT_EQUAL(
+        1,
+        typer.computeType(false,
+                          "AUDIT  ; tomcat-http--16; ee96c0c4567c0c11d6b90f9bc8b54aaa77; REQ4e42023e0a0328d020003e460005aa33; "
+                          "applnx911.elastic.co; ; Request Complete: /mlgw/mlb/ofsummary/summary "
+                          "[T=283ms,CUSTPREF-WEB_ACCOUNT_PREFERENCES=95,MAUI-ETSPROF2=155,NBMSG-NB_MESSAGING_SERVICE=164,CustAcctProfile="
+                          "BRK=2;NB=0;FILI=0;CESG=0;CC=0;AcctTotal=2,migrated=2]",
+                          500));
+    CPPUNIT_ASSERT_EQUAL(
+        2,
+        typer.computeType(false,
+                          "AUDIT  ; tomcat-http--39; ee763e95747c0b11d6b90f9bc8b54aaa77; REQ4e42023e0a0429a020000c6f0002aa33; "
+                          "applnx811.elastic.co; ; Request Complete: /mlgw/mlb/ofaccounts/brokerageAccountHistory "
+                          "[T=414ms,CUSTPREF-INS_PERSON_WEB_ACCT_PREFERENCES=298,MAUI-PSL04XD=108]",
+                          500));
+    CPPUNIT_ASSERT_EQUAL(
+        3,
+        typer.computeType(false,
+                          "AUDIT  ; tomcat-http--39; ee256201da7c0c11d6b90f9bc8b54aaa77; REQ4e42023b0a022925200027180002aa33; "
+                          "applnx711.elastic.co; ; Request Complete: /mlgw/mlb/ofpositions/brokerageAccountPositionsIframe "
+                          "[T=90ms,CacheStore-GetAttribute=5,MAUI-ECAPPOS=50,RR-QUOTE_TRANSACTION=11]",
+                          500));
+}
+
+void CTokenListDataTyperTest::testVmwareData() {
+    TTokenListDataTyperKeepsFields typer(NO_REVERSE_SEARCH_CREATOR, 0.7, "whatever");
+
+    CPPUNIT_ASSERT_EQUAL(
+        1,
+        typer.computeType(
+            false, "Vpxa: [49EC0B90 verbose 'VpxaHalCnxHostagent' opID=WFU-ddeadb59] [WaitForUpdatesDone] Received callback", 103));
+    CPPUNIT_ASSERT_EQUAL(
+        2,
+        typer.computeType(
+            false, "Vpxa: [49EC0B90 verbose 'Default' opID=WFU-ddeadb59] [VpxaHalVmHostagent] 11: GuestInfo changed 'guest.disk", 107));
+    CPPUNIT_ASSERT_EQUAL(
+        3,
+        typer.computeType(
+            false, "Vpxa: [49EC0B90 verbose 'VpxaHalCnxHostagent' opID=WFU-ddeadb59] [WaitForUpdatesDone] Completed callback", 104));
+    CPPUNIT_ASSERT_EQUAL(
+        1,
+        typer.computeType(
+            false, "Vpxa: [49EC0B90 verbose 'VpxaHalCnxHostagent' opID=WFU-35689729] [WaitForUpdatesDone] Received callback", 103));
+    CPPUNIT_ASSERT_EQUAL(
+        2,
+        typer.computeType(
+            false, "Vpxa: [49EC0B90 verbose 'Default' opID=WFU-35689729] [VpxaHalVmHostagent] 15: GuestInfo changed 'guest.disk", 107));
+    CPPUNIT_ASSERT_EQUAL(
+        3,
+        typer.computeType(
+            false, "Vpxa: [49EC0B90 verbose 'VpxaHalCnxHostagent' opID=WFU-35689729] [WaitForUpdatesDone] Completed callback", 104));
+}
+
+void CTokenListDataTyperTest::testBankData() {
     TTokenListDataTyperKeepsFields typer(NO_REVERSE_SEARCH_CREATOR, 0.7, "whatever");
 
     CPPUNIT_ASSERT_EQUAL(1,
                          typer.computeType(false,
-                                           "AUDIT  ; tomcat-http--16; ee96c0c4567c0c11d6b90f9bc8b54aaa77; "
-                                           "REQ4e42023e0a0328d020003e460005aa33; applnx911.elastic.co; ; Request Complete: "
-                                           "/mlgw/mlb/ofsummary/summary "
-                                           "[T=283ms,CUSTPREF-WEB_ACCOUNT_PREFERENCES=95,MAUI-ETSPROF2=155,NBMSG-NB_MESSAGING_SERVICE="
-                                           "164,CustAcctProfile=BRK=2;NB=0;FILI=0;CESG=0;CC=0;AcctTotal=2,migrated=2]",
-                                           500));
-    CPPUNIT_ASSERT_EQUAL(2,
-                         typer.computeType(false,
-                                           "AUDIT  ; tomcat-http--39; ee763e95747c0b11d6b90f9bc8b54aaa77; "
-                                           "REQ4e42023e0a0429a020000c6f0002aa33; applnx811.elastic.co; ; Request "
-                                           "Complete: /mlgw/mlb/ofaccounts/brokerageAccountHistory "
-                                           "[T=414ms,CUSTPREF-INS_PERSON_WEB_ACCT_PREFERENCES=298,MAUI-PSL04XD=108]",
-                                           500));
-    CPPUNIT_ASSERT_EQUAL(3,
-                         typer.computeType(false,
-                                           "AUDIT  ; tomcat-http--39; ee256201da7c0c11d6b90f9bc8b54aaa77; "
-                                           "REQ4e42023b0a022925200027180002aa33; applnx711.elastic.co; ; Request "
-                                           "Complete: /mlgw/mlb/ofpositions/brokerageAccountPositionsIframe "
-                                           "[T=90ms,CacheStore-GetAttribute=5,MAUI-ECAPPOS=50,RR-QUOTE_TRANSACTION=11]",
-                                           500));
-}
-
-<<<<<<< HEAD
-void CTokenListDataTyperTest::testVmwareData(void) {
-=======
-void CTokenListDataTyperTest::testVmwareData()
-{
->>>>>>> d4e4cca7
-    TTokenListDataTyperKeepsFields typer(NO_REVERSE_SEARCH_CREATOR, 0.7, "whatever");
-
-    CPPUNIT_ASSERT_EQUAL(
-        1,
-        typer.computeType(
-            false, "Vpxa: [49EC0B90 verbose 'VpxaHalCnxHostagent' opID=WFU-ddeadb59] [WaitForUpdatesDone] Received callback", 103));
-    CPPUNIT_ASSERT_EQUAL(2,
-                         typer.computeType(false,
-                                           "Vpxa: [49EC0B90 verbose 'Default' opID=WFU-ddeadb59] [VpxaHalVmHostagent] "
-                                           "11: GuestInfo changed 'guest.disk",
-                                           107));
-    CPPUNIT_ASSERT_EQUAL(
-        3,
-        typer.computeType(
-            false, "Vpxa: [49EC0B90 verbose 'VpxaHalCnxHostagent' opID=WFU-ddeadb59] [WaitForUpdatesDone] Completed callback", 104));
-    CPPUNIT_ASSERT_EQUAL(
-        1,
-        typer.computeType(
-            false, "Vpxa: [49EC0B90 verbose 'VpxaHalCnxHostagent' opID=WFU-35689729] [WaitForUpdatesDone] Received callback", 103));
-    CPPUNIT_ASSERT_EQUAL(2,
-                         typer.computeType(false,
-                                           "Vpxa: [49EC0B90 verbose 'Default' opID=WFU-35689729] [VpxaHalVmHostagent] "
-                                           "15: GuestInfo changed 'guest.disk",
-                                           107));
-    CPPUNIT_ASSERT_EQUAL(
-        3,
-        typer.computeType(
-            false, "Vpxa: [49EC0B90 verbose 'VpxaHalCnxHostagent' opID=WFU-35689729] [WaitForUpdatesDone] Completed callback", 104));
-}
-
-<<<<<<< HEAD
-void CTokenListDataTyperTest::testBankData(void) {
-=======
-void CTokenListDataTyperTest::testBankData()
-{
->>>>>>> d4e4cca7
-    TTokenListDataTyperKeepsFields typer(NO_REVERSE_SEARCH_CREATOR, 0.7, "whatever");
-
-    CPPUNIT_ASSERT_EQUAL(1,
-                         typer.computeType(false,
-                                           "INFO  [co.elastic.settlement.synchronization.PaymentFlowProcessorImpl] "
-                                           "Process payment flow for tradeId=80894728 and backOfficeId=9354474",
+                                           "INFO  [co.elastic.settlement.synchronization.PaymentFlowProcessorImpl] Process payment flow "
+                                           "for tradeId=80894728 and backOfficeId=9354474",
                                            500));
     CPPUNIT_ASSERT_EQUAL(2,
                          typer.computeType(false,
@@ -317,17 +252,12 @@
     // first type
     CPPUNIT_ASSERT_EQUAL(1,
                          typer.computeType(false,
-                                           "INFO  [co.elastic.settlement.synchronization.PaymentFlowProcessorImpl] "
-                                           "Synchronize payment flow for tradeId=80894721 and backOfficeId=9354469",
-                                           500));
-}
-
-<<<<<<< HEAD
-void CTokenListDataTyperTest::testJavaGcData(void) {
-=======
-void CTokenListDataTyperTest::testJavaGcData()
-{
->>>>>>> d4e4cca7
+                                           "INFO  [co.elastic.settlement.synchronization.PaymentFlowProcessorImpl] Synchronize payment "
+                                           "flow for tradeId=80894721 and backOfficeId=9354469",
+                                           500));
+}
+
+void CTokenListDataTyperTest::testJavaGcData() {
     TTokenListDataTyperKeepsFields typer(NO_REVERSE_SEARCH_CREATOR, 0.7, "whatever");
 
     CPPUNIT_ASSERT_EQUAL(1, typer.computeType(false, "2016-04-27T19:57:43.644-0700: 1922084.903: [GC", 46));
@@ -344,49 +274,37 @@
     CPPUNIT_ASSERT_EQUAL(1, typer.computeType(false, "2016-04-30T19:57:43.646-0700: 1922087.906: [GC", 46));
     CPPUNIT_ASSERT_EQUAL(1, typer.computeType(false, "2016-04-30T19:57:43.647-0700: 1922087.906: [GC", 46));
 
-    CPPUNIT_ASSERT_EQUAL(2,
-                         typer.computeType(false,
-                                           "PSYoungGen      total 2572800K, used 1759355K [0x0000000759500000, "
-                                           "0x0000000800000000, 0x0000000800000000)",
-                                           106));
-    CPPUNIT_ASSERT_EQUAL(2,
-                         typer.computeType(false,
-                                           "PSYoungGen      total 2572801K, used 1759355K [0x0000000759500000, "
-                                           "0x0000000800000000, 0x0000000800000000)",
-                                           106));
-    CPPUNIT_ASSERT_EQUAL(2,
-                         typer.computeType(false,
-                                           "PSYoungGen      total 2572802K, used 1759355K [0x0000000759500000, "
-                                           "0x0000000800000000, 0x0000000800000000)",
-                                           106));
-    CPPUNIT_ASSERT_EQUAL(2,
-                         typer.computeType(false,
-                                           "PSYoungGen      total 2572803K, used 1759355K [0x0000000759500000, "
-                                           "0x0000000800000000, 0x0000000800000000)",
-                                           106));
-    CPPUNIT_ASSERT_EQUAL(2,
-                         typer.computeType(false,
-                                           "PSYoungGen      total 2572803K, used 1759355K [0x0000000759600000, "
-                                           "0x0000000800000000, 0x0000000800000000)",
-                                           106));
-    CPPUNIT_ASSERT_EQUAL(2,
-                         typer.computeType(false,
-                                           "PSYoungGen      total 2572803K, used 1759355K [0x0000000759700000, "
-                                           "0x0000000800000000, 0x0000000800000000)",
-                                           106));
-    CPPUNIT_ASSERT_EQUAL(2,
-                         typer.computeType(false,
-                                           "PSYoungGen      total 2572803K, used 1759355K [0x0000000759800000, "
-                                           "0x0000000800000000, 0x0000000800000000)",
-                                           106));
-}
-
-<<<<<<< HEAD
-void CTokenListDataTyperTest::testPersist(void) {
-=======
-void CTokenListDataTyperTest::testPersist()
-{
->>>>>>> d4e4cca7
+    CPPUNIT_ASSERT_EQUAL(
+        2,
+        typer.computeType(
+            false, "PSYoungGen      total 2572800K, used 1759355K [0x0000000759500000, 0x0000000800000000, 0x0000000800000000)", 106));
+    CPPUNIT_ASSERT_EQUAL(
+        2,
+        typer.computeType(
+            false, "PSYoungGen      total 2572801K, used 1759355K [0x0000000759500000, 0x0000000800000000, 0x0000000800000000)", 106));
+    CPPUNIT_ASSERT_EQUAL(
+        2,
+        typer.computeType(
+            false, "PSYoungGen      total 2572802K, used 1759355K [0x0000000759500000, 0x0000000800000000, 0x0000000800000000)", 106));
+    CPPUNIT_ASSERT_EQUAL(
+        2,
+        typer.computeType(
+            false, "PSYoungGen      total 2572803K, used 1759355K [0x0000000759500000, 0x0000000800000000, 0x0000000800000000)", 106));
+    CPPUNIT_ASSERT_EQUAL(
+        2,
+        typer.computeType(
+            false, "PSYoungGen      total 2572803K, used 1759355K [0x0000000759600000, 0x0000000800000000, 0x0000000800000000)", 106));
+    CPPUNIT_ASSERT_EQUAL(
+        2,
+        typer.computeType(
+            false, "PSYoungGen      total 2572803K, used 1759355K [0x0000000759700000, 0x0000000800000000, 0x0000000800000000)", 106));
+    CPPUNIT_ASSERT_EQUAL(
+        2,
+        typer.computeType(
+            false, "PSYoungGen      total 2572803K, used 1759355K [0x0000000759800000, 0x0000000800000000, 0x0000000800000000)", 106));
+}
+
+void CTokenListDataTyperTest::testPersist() {
     TTokenListDataTyperKeepsFields origTyper(NO_REVERSE_SEARCH_CREATOR, 0.7, "whatever");
 
     origTyper.computeType(false, "<ml13-4608.1.p2ps: Info: > Source ML_SERVICE2 on 13122:867 has shut down.", 500);
@@ -429,16 +347,9 @@
     CPPUNIT_ASSERT_EQUAL(origXml, newXml);
 }
 
-<<<<<<< HEAD
-void CTokenListDataTyperTest::testLongReverseSearch(void) {
+void CTokenListDataTyperTest::testLongReverseSearch() {
     TTokenListDataTyperKeepsFields::TTokenListReverseSearchCreatorIntfCPtr reverseSearchCreator(
         new ml::api::CTokenListReverseSearchCreator("_raw"));
-=======
-void CTokenListDataTyperTest::testLongReverseSearch()
-{
-    TTokenListDataTyperKeepsFields::TTokenListReverseSearchCreatorIntfCPtr
-            reverseSearchCreator(new ml::api::CTokenListReverseSearchCreator("_raw"));
->>>>>>> d4e4cca7
     TTokenListDataTyperKeepsFields typer(reverseSearchCreator, 0.7, "_raw");
 
     // Create a long message with lots of junk that will create a ridiculous
@@ -483,12 +394,7 @@
     CPPUNIT_ASSERT(terms.find("off") != std::string::npos);
 }
 
-<<<<<<< HEAD
-void CTokenListDataTyperTest::testPreTokenised(void) {
-=======
-void CTokenListDataTyperTest::testPreTokenised()
-{
->>>>>>> d4e4cca7
+void CTokenListDataTyperTest::testPreTokenised() {
     TTokenListDataTyperKeepsFields typer(NO_REVERSE_SEARCH_CREATOR, 0.7, "whatever");
 
     CPPUNIT_ASSERT_EQUAL(1, typer.computeType(false, "<ml13-4608.1.p2ps: Info: > Source ML_SERVICE2 on 13122:867 has shut down.", 500));
@@ -525,12 +431,7 @@
     CPPUNIT_ASSERT_EQUAL(5, typer.computeType(false, fields, "<ml00-4201.1.p2ps: Info: > Service CUBE_CHIX has shut down.", 500));
 }
 
-<<<<<<< HEAD
-void CTokenListDataTyperTest::testPreTokenisedPerformance(void) {
-=======
-void CTokenListDataTyperTest::testPreTokenisedPerformance()
-{
->>>>>>> d4e4cca7
+void CTokenListDataTyperTest::testPreTokenisedPerformance() {
     static const size_t TEST_SIZE(100000);
     ml::core::CStopWatch stopWatch;
 
@@ -542,11 +443,10 @@
 
         stopWatch.start();
         for (size_t count = 0; count < TEST_SIZE; ++count) {
-            CPPUNIT_ASSERT_EQUAL(1,
-                                 typer.computeType(false,
-                                                   "Vpxa: [49EC0B90 verbose 'VpxaHalCnxHostagent' opID=WFU-ddeadb59] "
-                                                   "[WaitForUpdatesDone] Received callback",
-                                                   103));
+            CPPUNIT_ASSERT_EQUAL(
+                1,
+                typer.computeType(
+                    false, "Vpxa: [49EC0B90 verbose 'VpxaHalCnxHostagent' opID=WFU-ddeadb59] [WaitForUpdatesDone] Received callback", 103));
         }
         inlineTokenisationTime = stopWatch.stop();
 
@@ -568,12 +468,12 @@
 
         stopWatch.start();
         for (size_t count = 0; count < TEST_SIZE; ++count) {
-            CPPUNIT_ASSERT_EQUAL(1,
-                                 typer.computeType(false,
-                                                   fields,
-                                                   "Vpxa: [49EC0B90 verbose 'VpxaHalCnxHostagent' opID=WFU-ddeadb59] "
-                                                   "[WaitForUpdatesDone] Received callback",
-                                                   103));
+            CPPUNIT_ASSERT_EQUAL(
+                1,
+                typer.computeType(false,
+                                  fields,
+                                  "Vpxa: [49EC0B90 verbose 'VpxaHalCnxHostagent' opID=WFU-ddeadb59] [WaitForUpdatesDone] Received callback",
+                                  103));
         }
         preTokenisationTime = stopWatch.stop();
 
