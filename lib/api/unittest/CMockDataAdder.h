/*
 * ELASTICSEARCH CONFIDENTIAL
 *
 * Copyright (c) 2016 Elasticsearch BV. All Rights Reserved.
 *
 * Notice: this software, and all information contained
 * therein, is the exclusive property of Elasticsearch BV
 * and its licensors, if any, and is protected under applicable
 * domestic and foreign law, and international treaties.
 *
 * Reproduction, republication or distribution without the
 * express written consent of Elasticsearch BV is
 * strictly prohibited.
 */
#ifndef INCLUDED_CMockDataAdder_h
#define INCLUDED_CMockDataAdder_h

#include <core/CDataAdder.h>

#include <map>
#include <string>
#include <vector>

//! \brief
//! Mock data adder for unit testing.
//!
//! DESCRIPTION:\n
//! The CDataAdder class can add data into a live ES instance,
//! but for unit testing it's desirable to mock this class.
//!
//! IMPLEMENTATION DECISIONS:\n
//!
<<<<<<< HEAD
class CMockDataAdder : public ml::core::CDataAdder {
public:
    typedef std::vector<std::string> TStrVec;
    typedef std::map<std::string, TStrVec> TStrStrVecMap;
    typedef TStrStrVecMap::const_iterator TStrStrVecMapCItr;
    typedef std::map<std::string, TOStreamP> TStrOStreamPMap;
    typedef TStrOStreamPMap::const_iterator TStrOStreamPMapCItr;
    typedef TStrOStreamPMap::iterator TStrOStreamPMapItr;

public:
    CMockDataAdder(void);
=======
class CMockDataAdder : public ml::core::CDataAdder
{
    public:
        using TStrVec = std::vector<std::string>;
        using TStrStrVecMap = std::map<std::string, TStrVec>;
        using TStrStrVecMapCItr = TStrStrVecMap::const_iterator;
        using TStrOStreamPMap = std::map<std::string, TOStreamP>;
        using TStrOStreamPMapCItr = TStrOStreamPMap::const_iterator;
        using TStrOStreamPMapItr = TStrOStreamPMap::iterator;

    public:
        CMockDataAdder();
>>>>>>> d4e4cca7

    //! Add streamed data - return of NULL stream indicates failure.
    //! Since the data to be written isn't known at the time this function
    //! returns it is not possible to detect all error conditions
    //! immediately.  If the stream goes bad whilst being written to then
    //! this also indicates failure.
    virtual TOStreamP addStreamed(const std::string& index, const std::string& id);

    //! Clients that get a stream using addStreamed() must call this
    //! method one they've finished sending data to the stream.
    //! They should set force to true when the very last stream is
    //! complete, in case the persister needs to close off some
    //! sort of cached data structure.
    virtual bool streamComplete(TOStreamP& strm, bool force);

<<<<<<< HEAD
    //! Access persisted events
    const TStrStrVecMap& events(void) const;

    //! Wipe the contents of the data store
    void clear(void);
=======
        //! Access persisted events
        const TStrStrVecMap &events() const;

        //! Wipe the contents of the data store
        void clear();
>>>>>>> d4e4cca7

private:
    //! Persisted events
    TStrStrVecMap m_Events;

    TStrOStreamPMap m_Streams;
};

#endif // INCLUDED_CMockDataAdder_h<|MERGE_RESOLUTION|>--- conflicted
+++ resolved
@@ -30,32 +30,17 @@
 //!
 //! IMPLEMENTATION DECISIONS:\n
 //!
-<<<<<<< HEAD
 class CMockDataAdder : public ml::core::CDataAdder {
 public:
-    typedef std::vector<std::string> TStrVec;
-    typedef std::map<std::string, TStrVec> TStrStrVecMap;
-    typedef TStrStrVecMap::const_iterator TStrStrVecMapCItr;
-    typedef std::map<std::string, TOStreamP> TStrOStreamPMap;
-    typedef TStrOStreamPMap::const_iterator TStrOStreamPMapCItr;
-    typedef TStrOStreamPMap::iterator TStrOStreamPMapItr;
+    using TStrVec = std::vector<std::string>;
+    using TStrStrVecMap = std::map<std::string, TStrVec>;
+    using TStrStrVecMapCItr = TStrStrVecMap::const_iterator;
+    using TStrOStreamPMap = std::map<std::string, TOStreamP>;
+    using TStrOStreamPMapCItr = TStrOStreamPMap::const_iterator;
+    using TStrOStreamPMapItr = TStrOStreamPMap::iterator;
 
 public:
-    CMockDataAdder(void);
-=======
-class CMockDataAdder : public ml::core::CDataAdder
-{
-    public:
-        using TStrVec = std::vector<std::string>;
-        using TStrStrVecMap = std::map<std::string, TStrVec>;
-        using TStrStrVecMapCItr = TStrStrVecMap::const_iterator;
-        using TStrOStreamPMap = std::map<std::string, TOStreamP>;
-        using TStrOStreamPMapCItr = TStrOStreamPMap::const_iterator;
-        using TStrOStreamPMapItr = TStrOStreamPMap::iterator;
-
-    public:
-        CMockDataAdder();
->>>>>>> d4e4cca7
+    CMockDataAdder();
 
     //! Add streamed data - return of NULL stream indicates failure.
     //! Since the data to be written isn't known at the time this function
@@ -71,19 +56,11 @@
     //! sort of cached data structure.
     virtual bool streamComplete(TOStreamP& strm, bool force);
 
-<<<<<<< HEAD
     //! Access persisted events
-    const TStrStrVecMap& events(void) const;
+    const TStrStrVecMap& events() const;
 
     //! Wipe the contents of the data store
-    void clear(void);
-=======
-        //! Access persisted events
-        const TStrStrVecMap &events() const;
-
-        //! Wipe the contents of the data store
-        void clear();
->>>>>>> d4e4cca7
+    void clear();
 
 private:
     //! Persisted events
