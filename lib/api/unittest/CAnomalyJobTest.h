/*
 * ELASTICSEARCH CONFIDENTIAL
 *
 * Copyright (c) 2016 Elasticsearch BV. All Rights Reserved.
 *
 * Notice: this software, and all information contained
 * therein, is the exclusive property of Elasticsearch BV
 * and its licensors, if any, and is protected under applicable
 * domestic and foreign law, and international treaties.
 *
 * Reproduction, republication or distribution without the
 * express written consent of Elasticsearch BV is
 * strictly prohibited.
 */
#ifndef INCLUDED_CAnomalyJobTest_h
#define INCLUDED_CAnomalyJobTest_h

#include <core/CoreTypes.h>

#include <cppunit/extensions/HelperMacros.h>

<<<<<<< HEAD
class CAnomalyJobTest : public CppUnit::TestFixture {
public:
    void testLicense(void);
    void testBadTimes(void);
    void testOutOfSequence(void);
    void testControlMessages(void);
    void testSkipTimeControlMessage(void);
    void testOutOfPhase(void);
    void testBucketSelection(void);
    void testModelPlot(void);
    void testInterimResultEdgeCases(void);
    void testRestoreFailsWithEmptyStream(void);
=======
class CAnomalyJobTest : public CppUnit::TestFixture
{
    public:
        void testLicense();
        void testBadTimes();
        void testOutOfSequence();
        void testControlMessages();
        void testSkipTimeControlMessage();
        void testOutOfPhase();
        void testBucketSelection();
        void testModelPlot();
        void testInterimResultEdgeCases();
        void testRestoreFailsWithEmptyStream();

        static CppUnit::Test *suite();
>>>>>>> d4e4cca7

    static CppUnit::Test* suite(void);
};

#endif // INCLUDED_CAnomalyJobTest_h<|MERGE_RESOLUTION|>--- conflicted
+++ resolved
@@ -19,38 +19,20 @@
 
 #include <cppunit/extensions/HelperMacros.h>
 
-<<<<<<< HEAD
 class CAnomalyJobTest : public CppUnit::TestFixture {
 public:
-    void testLicense(void);
-    void testBadTimes(void);
-    void testOutOfSequence(void);
-    void testControlMessages(void);
-    void testSkipTimeControlMessage(void);
-    void testOutOfPhase(void);
-    void testBucketSelection(void);
-    void testModelPlot(void);
-    void testInterimResultEdgeCases(void);
-    void testRestoreFailsWithEmptyStream(void);
-=======
-class CAnomalyJobTest : public CppUnit::TestFixture
-{
-    public:
-        void testLicense();
-        void testBadTimes();
-        void testOutOfSequence();
-        void testControlMessages();
-        void testSkipTimeControlMessage();
-        void testOutOfPhase();
-        void testBucketSelection();
-        void testModelPlot();
-        void testInterimResultEdgeCases();
-        void testRestoreFailsWithEmptyStream();
+    void testLicense();
+    void testBadTimes();
+    void testOutOfSequence();
+    void testControlMessages();
+    void testSkipTimeControlMessage();
+    void testOutOfPhase();
+    void testBucketSelection();
+    void testModelPlot();
+    void testInterimResultEdgeCases();
+    void testRestoreFailsWithEmptyStream();
 
-        static CppUnit::Test *suite();
->>>>>>> d4e4cca7
-
-    static CppUnit::Test* suite(void);
+    static CppUnit::Test* suite();
 };
 
 #endif // INCLUDED_CAnomalyJobTest_h