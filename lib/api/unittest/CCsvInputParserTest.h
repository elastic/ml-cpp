/*
 * ELASTICSEARCH CONFIDENTIAL
 *
 * Copyright (c) 2016 Elasticsearch BV. All Rights Reserved.
 *
 * Notice: this software, and all information contained
 * therein, is the exclusive property of Elasticsearch BV
 * and its licensors, if any, and is protected under applicable
 * domestic and foreign law, and international treaties.
 *
 * Reproduction, republication or distribution without the
 * express written consent of Elasticsearch BV is
 * strictly prohibited.
 */
#ifndef INCLUDED_CCsvInputParserTest_h
#define INCLUDED_CCsvInputParserTest_h

#include <cppunit/extensions/HelperMacros.h>

class CCsvInputParserTest : public CppUnit::TestFixture {
public:
    void testSimpleDelims(void);
    void testComplexDelims(void);
    void testThroughput(void);
    void testDateParse(void);
    void testQuoteParsing(void);
    void testLineParser(void);

<<<<<<< HEAD
    static CppUnit::Test* suite();
=======
class CCsvInputParserTest : public CppUnit::TestFixture
{
    public:
        void testSimpleDelims();
        void testComplexDelims();
        void testThroughput();
        void testDateParse();
        void testQuoteParsing();
        void testLineParser();

        static CppUnit::Test *suite();
>>>>>>> d4e4cca7
};

#endif // INCLUDED_CCsvInputParserTest_h<|MERGE_RESOLUTION|>--- conflicted
+++ resolved
@@ -19,28 +19,14 @@
 
 class CCsvInputParserTest : public CppUnit::TestFixture {
 public:
-    void testSimpleDelims(void);
-    void testComplexDelims(void);
-    void testThroughput(void);
-    void testDateParse(void);
-    void testQuoteParsing(void);
-    void testLineParser(void);
+    void testSimpleDelims();
+    void testComplexDelims();
+    void testThroughput();
+    void testDateParse();
+    void testQuoteParsing();
+    void testLineParser();
 
-<<<<<<< HEAD
     static CppUnit::Test* suite();
-=======
-class CCsvInputParserTest : public CppUnit::TestFixture
-{
-    public:
-        void testSimpleDelims();
-        void testComplexDelims();
-        void testThroughput();
-        void testDateParse();
-        void testQuoteParsing();
-        void testLineParser();
-
-        static CppUnit::Test *suite();
->>>>>>> d4e4cca7
 };
 
 #endif // INCLUDED_CCsvInputParserTest_h