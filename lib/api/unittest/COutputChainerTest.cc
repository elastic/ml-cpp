--- conflicted
+++ resolved
@@ -39,12 +39,7 @@
     return suiteOfTests;
 }
 
-<<<<<<< HEAD
-void COutputChainerTest::testChaining(void) {
-=======
-void COutputChainerTest::testChaining()
-{
->>>>>>> d4e4cca7
+void COutputChainerTest::testChaining() {
     static const ml::core_t::TTime BUCKET_SIZE(3600);
 
     std::string inputFileName("testfiles/big_ascending.txt");
