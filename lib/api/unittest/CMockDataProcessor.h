--- conflicted
+++ resolved
@@ -42,21 +42,12 @@
 public:
     CMockDataProcessor(ml::api::COutputHandler& outputHandler);
 
-<<<<<<< HEAD
     //! We're going to be writing to a new output stream
-    virtual void newOutputStream(void);
-=======
-        //! We're going to be writing to a new output stream
-        virtual void newOutputStream();
->>>>>>> d4e4cca7
+    virtual void newOutputStream();
 
     virtual bool handleRecord(const TStrStrUMap& dataRowFields);
 
-<<<<<<< HEAD
-    virtual void finalise(void);
-=======
-        virtual void finalise();
->>>>>>> d4e4cca7
+    virtual void finalise();
 
     //! Restore previously saved state
     virtual bool restoreState(ml::core::CDataSearcher& restoreSearcher, ml::core_t::TTime& completeToTime);
@@ -64,19 +55,11 @@
     //! Persist current state
     virtual bool persistState(ml::core::CDataAdder& persister);
 
-<<<<<<< HEAD
     //! How many records did we handle?
-    virtual uint64_t numRecordsHandled(void) const;
+    virtual uint64_t numRecordsHandled() const;
 
     //! Access the output handler
-    virtual ml::api::COutputHandler& outputHandler(void);
-=======
-        //! How many records did we handle?
-        virtual uint64_t numRecordsHandled() const;
-
-        //! Access the output handler
-        virtual ml::api::COutputHandler &outputHandler();
->>>>>>> d4e4cca7
+    virtual ml::api::COutputHandler& outputHandler();
 
 private:
     ml::api::COutputHandler& m_OutputHandler;
