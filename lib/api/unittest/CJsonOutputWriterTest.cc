--- conflicted
+++ resolved
@@ -84,12 +84,7 @@
     return suiteOfTests;
 }
 
-<<<<<<< HEAD
-void CJsonOutputWriterTest::testSimpleWrite(void) {
-=======
-void CJsonOutputWriterTest::testSimpleWrite()
-{
->>>>>>> d4e4cca7
+void CJsonOutputWriterTest::testSimpleWrite() {
     // Data isn't grouped by bucket/detector record it
     // is written straight through and everything is a string
     ml::api::CJsonOutputWriter::TStrStrUMap dataFields;
@@ -156,12 +151,7 @@
     CPPUNIT_ASSERT_EQUAL(std::string("responsetime"), std::string(object2["field_name"].GetString()));
 }
 
-<<<<<<< HEAD
-void CJsonOutputWriterTest::testWriteNonAnomalousBucket(void) {
-=======
-void CJsonOutputWriterTest::testWriteNonAnomalousBucket()
-{
->>>>>>> d4e4cca7
+void CJsonOutputWriterTest::testWriteNonAnomalousBucket() {
     std::ostringstream sstream;
 
     std::string function("mean");
@@ -229,12 +219,7 @@
     CPPUNIT_ASSERT_DOUBLES_EQUAL(0.0, bucket["anomaly_score"].GetDouble(), 0.00001);
 }
 
-<<<<<<< HEAD
-void CJsonOutputWriterTest::testFlush(void) {
-=======
-void CJsonOutputWriterTest::testFlush()
-{
->>>>>>> d4e4cca7
+void CJsonOutputWriterTest::testFlush() {
     std::string testId("testflush");
     ml::core_t::TTime lastFinalizedBucketEnd(123456789);
     std::ostringstream sstream;
@@ -270,12 +255,7 @@
     CPPUNIT_ASSERT_EQUAL(lastFinalizedBucketEnd * 1000, static_cast<ml::core_t::TTime>(flush["last_finalized_bucket_end"].GetInt64()));
 }
 
-<<<<<<< HEAD
-void CJsonOutputWriterTest::testWriteCategoryDefinition(void) {
-=======
-void CJsonOutputWriterTest::testWriteCategoryDefinition()
-{
->>>>>>> d4e4cca7
+void CJsonOutputWriterTest::testWriteCategoryDefinition() {
     int categoryId(42);
     std::string terms("foo bar");
     std::string regex(".*?foo.+?bar.*");
@@ -332,39 +312,19 @@
     CPPUNIT_ASSERT(writtenExamplesSet == examples);
 }
 
-<<<<<<< HEAD
-void CJsonOutputWriterTest::testBucketWrite(void) {
+void CJsonOutputWriterTest::testBucketWrite() {
     this->testBucketWriteHelper(false);
 }
 
-void CJsonOutputWriterTest::testBucketWriteInterim(void) {
+void CJsonOutputWriterTest::testBucketWriteInterim() {
     this->testBucketWriteHelper(true);
 }
 
-void CJsonOutputWriterTest::testLimitedRecordsWrite(void) {
+void CJsonOutputWriterTest::testLimitedRecordsWrite() {
     this->testLimitedRecordsWriteHelper(false);
 }
 
-void CJsonOutputWriterTest::testLimitedRecordsWriteInterim(void) {
-=======
-void CJsonOutputWriterTest::testBucketWrite()
-{
-    this->testBucketWriteHelper(false);
-}
-
-void CJsonOutputWriterTest::testBucketWriteInterim()
-{
-    this->testBucketWriteHelper(true);
-}
-
-void CJsonOutputWriterTest::testLimitedRecordsWrite()
-{
-    this->testLimitedRecordsWriteHelper(false);
-}
-
-void CJsonOutputWriterTest::testLimitedRecordsWriteInterim()
-{
->>>>>>> d4e4cca7
+void CJsonOutputWriterTest::testLimitedRecordsWriteInterim() {
     this->testLimitedRecordsWriteHelper(true);
 }
 
@@ -1777,12 +1737,7 @@
     return node;
 }
 
-<<<<<<< HEAD
-void CJsonOutputWriterTest::testWriteInfluencers(void) {
-=======
-void CJsonOutputWriterTest::testWriteInfluencers()
-{
->>>>>>> d4e4cca7
+void CJsonOutputWriterTest::testWriteInfluencers() {
     std::ostringstream sstream;
 
     {
@@ -1846,12 +1801,7 @@
     CPPUNIT_ASSERT(bucket.HasMember("influencers") == false);
 }
 
-<<<<<<< HEAD
-void CJsonOutputWriterTest::testWriteInfluencersWithLimit(void) {
-=======
-void CJsonOutputWriterTest::testWriteInfluencersWithLimit()
-{
->>>>>>> d4e4cca7
+void CJsonOutputWriterTest::testWriteInfluencersWithLimit() {
     std::ostringstream sstream;
 
     {
@@ -1991,12 +1941,7 @@
     CPPUNIT_ASSERT_DOUBLES_EQUAL(1.0, binf3["raw_anomaly_score"].GetDouble(), 0.001);
 }
 
-<<<<<<< HEAD
-void CJsonOutputWriterTest::testWriteWithInfluences(void) {
-=======
-void CJsonOutputWriterTest::testWriteWithInfluences()
-{
->>>>>>> d4e4cca7
+void CJsonOutputWriterTest::testWriteWithInfluences() {
     std::ostringstream sstream;
 
     {
@@ -2132,12 +2077,7 @@
     }
 }
 
-<<<<<<< HEAD
-void CJsonOutputWriterTest::testPersistNormalizer(void) {
-=======
-void CJsonOutputWriterTest::testPersistNormalizer()
-{
->>>>>>> d4e4cca7
+void CJsonOutputWriterTest::testPersistNormalizer() {
     ml::model::CAnomalyDetectorModelConfig modelConfig = ml::model::CAnomalyDetectorModelConfig::defaultConfig();
 
     std::ostringstream sstream;
@@ -2168,12 +2108,7 @@
     CPPUNIT_ASSERT(quantileState.HasMember("timestamp"));
 }
 
-<<<<<<< HEAD
-void CJsonOutputWriterTest::testPartitionScores(void) {
-=======
-void CJsonOutputWriterTest::testPartitionScores()
-{
->>>>>>> d4e4cca7
+void CJsonOutputWriterTest::testPartitionScores() {
     ml::model::CAnomalyDetectorModelConfig modelConfig = ml::model::CAnomalyDetectorModelConfig::defaultConfig();
 
     std::ostringstream sstream;
@@ -2257,12 +2192,7 @@
     }
 }
 
-<<<<<<< HEAD
-void CJsonOutputWriterTest::testReportMemoryUsage(void) {
-=======
-void CJsonOutputWriterTest::testReportMemoryUsage()
-{
->>>>>>> d4e4cca7
+void CJsonOutputWriterTest::testReportMemoryUsage() {
     std::ostringstream sstream;
     {
         ml::core::CJsonOutputStreamWrapper outputStream(sstream);
@@ -2312,12 +2242,7 @@
     CPPUNIT_ASSERT(nowMs + 1000ll >= sizeStats["log_time"].GetInt64());
 }
 
-<<<<<<< HEAD
-void CJsonOutputWriterTest::testWriteScheduledEvent(void) {
-=======
-void CJsonOutputWriterTest::testWriteScheduledEvent()
-{
->>>>>>> d4e4cca7
+void CJsonOutputWriterTest::testWriteScheduledEvent() {
     std::ostringstream sstream;
 
     {
@@ -2418,21 +2343,11 @@
     CPPUNIT_ASSERT_EQUAL(std::string("event-bar"), std::string(events[rapidjson::SizeType(1)].GetString()));
 }
 
-<<<<<<< HEAD
-void CJsonOutputWriterTest::testThroughputWithScopedAllocator(void) {
+void CJsonOutputWriterTest::testThroughputWithScopedAllocator() {
     this->testThroughputHelper(true);
 }
 
-void CJsonOutputWriterTest::testThroughputWithoutScopedAllocator(void) {
-=======
-void CJsonOutputWriterTest::testThroughputWithScopedAllocator()
-{
-    this->testThroughputHelper(true);
-}
-
-void CJsonOutputWriterTest::testThroughputWithoutScopedAllocator()
-{
->>>>>>> d4e4cca7
+void CJsonOutputWriterTest::testThroughputWithoutScopedAllocator() {
     this->testThroughputHelper(false);
 }
 
@@ -2588,17 +2503,9 @@
     ml::core_t::TTime start(ml::core::CTimeUtils::now());
     LOG_INFO("Starting throughput test at " << ml::core::CTimeUtils::toTimeString(start));
 
-<<<<<<< HEAD
     for (size_t count = 0; count < TEST_SIZE; ++count) {
         if (useScopedAllocator) {
-            typedef ml::core::CScopedRapidJsonPoolAllocator<ml::api::CJsonOutputWriter> TScopedAllocator;
-=======
-    for (size_t count = 0; count < TEST_SIZE; ++count)
-    {
-        if (useScopedAllocator)
-        {
             using TScopedAllocator = ml::core::CScopedRapidJsonPoolAllocator<ml::api::CJsonOutputWriter>;
->>>>>>> d4e4cca7
             static const std::string ALLOCATOR_ID("CAnomalyJob::writeOutResults");
             TScopedAllocator scopedAllocator(ALLOCATOR_ID, writer);
 
