--- conflicted
+++ resolved
@@ -19,26 +19,14 @@
 
 class CMultiFileDataAdderTest : public CppUnit::TestFixture {
 public:
-    void testSimpleWrite(void);
-    void testDetectorPersistBy(void);
-    void testDetectorPersistOver(void);
-    void testDetectorPersistPartition(void);
-    void testDetectorPersistDc(void);
-    void testDetectorPersistCount(void);
+    void testSimpleWrite();
+    void testDetectorPersistBy();
+    void testDetectorPersistOver();
+    void testDetectorPersistPartition();
+    void testDetectorPersistDc();
+    void testDetectorPersistCount();
 
-<<<<<<< HEAD
     static CppUnit::Test* suite();
-=======
-class CMultiFileDataAdderTest : public CppUnit::TestFixture
-{
-    public:
-        void testSimpleWrite();
-        void testDetectorPersistBy();
-        void testDetectorPersistOver();
-        void testDetectorPersistPartition();
-        void testDetectorPersistDc();
-        void testDetectorPersistCount();
->>>>>>> d4e4cca7
 
 private:
     void detectorPersistHelper(const std::string& configFileName,
