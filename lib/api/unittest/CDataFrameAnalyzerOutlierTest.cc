--- conflicted
+++ resolved
@@ -524,184 +524,4 @@
     }
 }
 
-<<<<<<< HEAD
-BOOST_AUTO_TEST_CASE(testCategoricalFields) {
-
-    std::stringstream output;
-    auto outputWriterFactory = [&output]() {
-        return std::make_unique<core::CJsonOutputStreamWrapper>(output);
-    };
-
-    {
-        api::CDataFrameAnalyzer analyzer{
-            test::CDataFrameAnalysisSpecificationFactory::predictionSpec(
-                "regression", "x5", 1000, 5, 10000000, 0, 0, {"x1", "x2"}),
-            outputWriterFactory};
-
-        TStrVec x[]{{"x11", "x12", "x13", "x14", "x15"},
-                    {"x21", "x22", "x23", "x24", "x25", "x26", "x27"}};
-
-        for (std::size_t i = 0; i < 10; ++i) {
-            analyzer.handleRecord({"x1", "x2", "x3", "x4", "x5", ".", "."},
-                                  {x[0][i % x[0].size()], x[1][i % x[1].size()],
-                                   std::to_string(i), std::to_string(i),
-                                   std::to_string(i), std::to_string(i), ""});
-        }
-        analyzer.receivedAllRows();
-
-        bool passed{true};
-
-        const core::CDataFrame& frame{analyzer.dataFrame()};
-        frame.readRows(1, [&](TRowItr beginRows, TRowItr endRows) {
-            std::size_t i{0};
-            for (auto row = beginRows; row != endRows; ++row, ++i) {
-                core::CFloatStorage expected[]{static_cast<double>(i % x[0].size()),
-                                               static_cast<double>(i % x[1].size())};
-                bool wasPassed{passed};
-                passed &= (expected[0] == (*row)[0]);
-                passed &= (expected[1] == (*row)[1]);
-                if (wasPassed && passed == false) {
-                    LOG_ERROR(<< "expected " << core::CContainerPrinter::print(expected)
-                              << ", got [" << (*row)[0] << ", " << (*row)[1] << "]");
-                }
-            }
-        });
-
-        BOOST_TEST_REQUIRE(passed);
-    }
-
-    LOG_DEBUG(<< "Test overflow");
-    {
-        std::size_t rows{core::CDataFrame::MAX_CATEGORICAL_CARDINALITY + 3};
-
-        api::CDataFrameAnalyzer analyzer{
-            test::CDataFrameAnalysisSpecificationFactory::predictionSpec(
-                "regression", "x5", rows, 5, 8000000000, 0, 0, {"x1"}),
-            outputWriterFactory};
-
-        TStrVec fieldNames{"x1", "x2", "x3", "x4", "x5", ".", "."};
-        TStrVec fieldValues{"", "", "", "", "", "", ""};
-        for (std::size_t i = 0; i < rows; ++i) {
-            std::fill_n(fieldValues.begin(), 6, std::to_string(i));
-            analyzer.handleRecord(fieldNames, fieldValues);
-        }
-        analyzer.receivedAllRows();
-
-        bool passed{true};
-        std::size_t i{0};
-
-        const core::CDataFrame& frame{analyzer.dataFrame()};
-        frame.readRows(1, [&](TRowItr beginRows, TRowItr endRows) {
-            for (auto row = beginRows; row != endRows; ++row, ++i) {
-                core::CFloatStorage expected{
-                    i < core::CDataFrame::MAX_CATEGORICAL_CARDINALITY
-                        ? static_cast<double>(i)
-                        : static_cast<double>(core::CDataFrame::MAX_CATEGORICAL_CARDINALITY)};
-                bool wasPassed{passed};
-                passed &= (expected == (*row)[0]);
-                if (wasPassed && passed == false) {
-                    LOG_ERROR(<< "expected " << expected << ", got " << (*row)[0]);
-                }
-            }
-        });
-
-        BOOST_TEST_REQUIRE(passed);
-    }
-}
-
-BOOST_AUTO_TEST_CASE(testCategoricalFieldsEmptyAsMissing) {
-
-    auto eq = [](double expected) {
-        return [expected](double actual) { return expected == actual; };
-    };
-
-    auto missing = []() {
-        return [](double actual) {
-            return maths::CDataFrameUtils::isMissing(actual);
-        };
-    };
-
-    auto assertRow = [&](const std::size_t row_i,
-                         const std::vector<std::function<bool(double)>>& matchers,
-                         const TRowRef& row) {
-        BOOST_REQUIRE_MESSAGE(matchers.size() == row.numberColumns(),
-                              "row " + std::to_string(row_i));
-        for (std::size_t i = 0; i < row.numberColumns(); ++i) {
-            BOOST_REQUIRE_MESSAGE(matchers[i](row[i]), "row " + std::to_string(row_i) + ", column " +
-                                                           std::to_string(i));
-        }
-    };
-
-    std::stringstream output;
-    auto outputWriterFactory = [&output]() {
-        return std::make_unique<core::CJsonOutputStreamWrapper>(output);
-    };
-
-    api::CDataFrameAnalyzer analyzer{
-        test::CDataFrameAnalysisSpecificationFactory::predictionSpec(
-            "classification", "x5", 1000, 5, 10000000, 0, 0, {"x1", "x2", "x5"}),
-        outputWriterFactory};
-
-    TStrVec fieldNames{"x1", "x2", "x3", "x4", "x5", ".", "."};
-    analyzer.handleRecord(fieldNames, {"x11", "x21", "0", "0", "x51", "0", ""});
-    analyzer.handleRecord(fieldNames, {"x12", "x22", "1", "1", "x52", "1", ""});
-    analyzer.handleRecord(fieldNames, {"", "x23", "2", "2", "x51", "2", ""});
-    analyzer.handleRecord(fieldNames, {"x14", "x24", "3", "3", "", "3", ""});
-    analyzer.handleRecord(fieldNames, {"x15", "x25", "4", "4", "x51", "4", ""});
-    analyzer.handleRecord(fieldNames, {"x11", "x26", "5", "5", "x52", "5", ""});
-    analyzer.handleRecord(fieldNames, {"x12", "", "6", "6", "", "6", ""});
-    analyzer.handleRecord(fieldNames, {"x13", "x21", "7", "7", "", "7", ""});
-    analyzer.handleRecord(fieldNames, {"x14", "x22", "8", "8", "x51", "8", ""});
-    analyzer.handleRecord(fieldNames, {"", "x23", "9", "9", "x52", "9", ""});
-    analyzer.receivedAllRows();
-
-    const core::CDataFrame& frame{analyzer.dataFrame()};
-    frame.readRows(1, [&](TRowItr beginRows, TRowItr endRows) {
-        std::vector<TRowRef> rows;
-        std::copy(beginRows, endRows, std::back_inserter(rows));
-        BOOST_REQUIRE_EQUAL(std::size_t{10}, rows.size());
-        assertRow(0, {eq(0.0), eq(0.0), eq(0.0), eq(0.0), eq(0.0)}, rows[0]);
-        assertRow(1, {eq(1.0), eq(1.0), eq(1.0), eq(1.0), eq(1.0)}, rows[1]);
-        assertRow(2, {eq(2.0), eq(2.0), eq(2.0), eq(2.0), eq(0.0)}, rows[2]);
-        assertRow(3, {eq(3.0), eq(3.0), eq(3.0), eq(3.0), missing()}, rows[3]);
-        assertRow(4, {eq(4.0), eq(4.0), eq(4.0), eq(4.0), eq(0.0)}, rows[4]);
-        assertRow(5, {eq(0.0), eq(5.0), eq(5.0), eq(5.0), eq(1.0)}, rows[5]);
-        assertRow(6, {eq(1.0), eq(6.0), eq(6.0), eq(6.0), missing()}, rows[6]);
-        assertRow(7, {eq(5.0), eq(0.0), eq(7.0), eq(7.0), missing()}, rows[7]);
-        assertRow(8, {eq(3.0), eq(1.0), eq(8.0), eq(8.0), eq(0.0)}, rows[8]);
-        assertRow(9, {eq(2.0), eq(2.0), eq(9.0), eq(9.0), eq(1.0)}, rows[9]);
-    });
-}
-
-BOOST_AUTO_TEST_SUITE_END()
-=======
-CppUnit::Test* CDataFrameAnalyzerOutlierTest::suite() {
-    CppUnit::TestSuite* suiteOfTests = new CppUnit::TestSuite("CDataFrameAnalyzerOutlierTest");
-
-    suiteOfTests->addTest(new CppUnit::TestCaller<CDataFrameAnalyzerOutlierTest>(
-        "CDataFrameAnalyzerOutlierTest::testWithoutControlMessages",
-        &CDataFrameAnalyzerOutlierTest::testWithoutControlMessages));
-    suiteOfTests->addTest(new CppUnit::TestCaller<CDataFrameAnalyzerOutlierTest>(
-        "CDataFrameAnalyzerOutlierTest::testRunOutlierDetection",
-        &CDataFrameAnalyzerOutlierTest::testRunOutlierDetection));
-    suiteOfTests->addTest(new CppUnit::TestCaller<CDataFrameAnalyzerOutlierTest>(
-        "CDataFrameAnalyzerOutlierTest::testRunOutlierDetectionPartitioned",
-        &CDataFrameAnalyzerOutlierTest::testRunOutlierDetectionPartitioned));
-    suiteOfTests->addTest(new CppUnit::TestCaller<CDataFrameAnalyzerOutlierTest>(
-        "CDataFrameAnalyzerOutlierTest::testRunOutlierFeatureInfluences",
-        &CDataFrameAnalyzerOutlierTest::testRunOutlierFeatureInfluences));
-    suiteOfTests->addTest(new CppUnit::TestCaller<CDataFrameAnalyzerOutlierTest>(
-        "CDataFrameAnalyzerOutlierTest::testRunOutlierDetectionWithParams",
-        &CDataFrameAnalyzerOutlierTest::testRunOutlierDetectionWithParams));
-    suiteOfTests->addTest(new CppUnit::TestCaller<CDataFrameAnalyzerOutlierTest>(
-        "CDataFrameAnalyzerOutlierTest::testFlushMessage",
-        &CDataFrameAnalyzerOutlierTest::testFlushMessage));
-    suiteOfTests->addTest(new CppUnit::TestCaller<CDataFrameAnalyzerOutlierTest>(
-        "CDataFrameAnalyzerOutlierTest::testErrors", &CDataFrameAnalyzerOutlierTest::testErrors));
-    suiteOfTests->addTest(new CppUnit::TestCaller<CDataFrameAnalyzerOutlierTest>(
-        "CDataFrameAnalyzerOutlierTest::testRoundTripDocHashes",
-        &CDataFrameAnalyzerOutlierTest::testRoundTripDocHashes));
-
-    return suiteOfTests;
-}
->>>>>>> 5cf4933d
+BOOST_AUTO_TEST_SUITE_END()