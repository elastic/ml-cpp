/*
 * ELASTICSEARCH CONFIDENTIAL
 *
 * Copyright (c) 2016 Elasticsearch BV. All Rights Reserved.
 *
 * Notice: this software, and all information contained
 * therein, is the exclusive property of Elasticsearch BV
 * and its licensors, if any, and is protected under applicable
 * domestic and foreign law, and international treaties.
 *
 * Reproduction, republication or distribution without the
 * express written consent of Elasticsearch BV is
 * strictly prohibited.
 */
#include <api/CTokenListReverseSearchCreator.h>

#include <core/CRegex.h>

namespace ml {
namespace api {

CTokenListReverseSearchCreator::CTokenListReverseSearchCreator(const std::string& fieldName)
    : CTokenListReverseSearchCreatorIntf(fieldName) {
}

<<<<<<< HEAD
size_t CTokenListReverseSearchCreator::availableCost(void) const {
=======
size_t CTokenListReverseSearchCreator::availableCost() const
{
>>>>>>> d4e4cca7
    // This is pretty arbitrary, but MUST be less than the maximum length of a
    // field in ES (currently 32766 bytes), and ideally should be quite a lot
    // less as a huge reverse search is pretty unwieldy
    return 10000;
}

size_t CTokenListReverseSearchCreator::costOfToken(const std::string& token, size_t numOccurrences) const {
    size_t tokenLength = token.length();
    return (1 + tokenLength + // length of what we add to the terms (part 1)
            3 + tokenLength   // length of what we add to the regex (part 2)
            ) *
           numOccurrences;
}

bool CTokenListReverseSearchCreator::createNullSearch(std::string& part1, std::string& part2) const {
    part1.clear();
    part2.clear();
    return true;
}

bool CTokenListReverseSearchCreator::createNoUniqueTokenSearch(int /*type*/,
                                                               const std::string& /*example*/,
                                                               size_t /*maxMatchingStringLen*/,
                                                               std::string& part1,
                                                               std::string& part2) const {
    part1.clear();
    part2.clear();
    return true;
}

void CTokenListReverseSearchCreator::initStandardSearch(int /*type*/,
                                                        const std::string& /*example*/,
                                                        size_t /*maxMatchingStringLen*/,
                                                        std::string& part1,
                                                        std::string& part2) const {
    part1.clear();
    part2.clear();
}

void CTokenListReverseSearchCreator::addCommonUniqueToken(const std::string& /*token*/,
                                                          std::string& /*part1*/,
                                                          std::string& /*part2*/) const {
}

void CTokenListReverseSearchCreator::addInOrderCommonToken(const std::string& token,
                                                           bool first,
                                                           std::string& part1,
                                                           std::string& part2) const {
    if (first) {
        part2 += ".*?";
    } else {
        part1 += ' ';
        part2 += ".+?";
    }
    part1 += token;
    part2 += core::CRegex::escapeRegexSpecial(token);
}

void CTokenListReverseSearchCreator::closeStandardSearch(std::string& /*part1*/, std::string& part2) const {
    part2 += ".*";
}
}
}<|MERGE_RESOLUTION|>--- conflicted
+++ resolved
@@ -23,12 +23,7 @@
     : CTokenListReverseSearchCreatorIntf(fieldName) {
 }
 
-<<<<<<< HEAD
-size_t CTokenListReverseSearchCreator::availableCost(void) const {
-=======
-size_t CTokenListReverseSearchCreator::availableCost() const
-{
->>>>>>> d4e4cca7
+size_t CTokenListReverseSearchCreator::availableCost() const {
     // This is pretty arbitrary, but MUST be less than the maximum length of a
     // field in ES (currently 32766 bytes), and ideally should be quite a lot
     // less as a huge reverse search is pretty unwieldy
