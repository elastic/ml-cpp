--- conflicted
+++ resolved
@@ -20,11 +20,8 @@
 
 SRCS= \
     $(OS_SRCS) \
-<<<<<<< HEAD
     CBoostTestJUnitOutput.cc \
-=======
     CDataFrameAnalysisSpecificationFactory.cc \
->>>>>>> c3361eb1
     CMultiFileDataAdder.cc \
     CMultiFileSearcher.cc \
     CRandomNumbers.cc \
