--- conflicted
+++ resolved
@@ -21,23 +21,9 @@
 namespace ml {
 namespace test {
 
-<<<<<<< HEAD
-std::string CTestTmpDir::tmpDir(void) {
+std::string CTestTmpDir::tmpDir() {
     const char* temp(::getenv("TEMP"));
     if (temp == 0) {
-=======
-namespace ml
-{
-namespace test
-{
-
-
-std::string CTestTmpDir::tmpDir()
-{
-    const char *temp(::getenv("TEMP"));
-    if (temp == 0)
-    {
->>>>>>> d4e4cca7
         LOG_ERROR("%TEMP% environment variable not set");
         return ".";
     }
