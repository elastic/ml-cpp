{
  "jobs": [
    {
      "enabled": true,
      "pipeline_slug": "ml-cpp-pr-builds",
      "allow_org_users": true,
      "allowed_repo_permissions": ["admin", "write"],
      "set_commit_status": false,
      "commit_status_context": "ml-cpp-ci",
      "build_on_commit": true,
      "build_on_comment": true,
<<<<<<< HEAD
      "trigger_comment_regex": "^(?:(?:buildkite +)(?<action>build|debug|run_qa_tests) *(?: *on *(?<platform>(?:[ ,]*(?:windows|linux|mac(os)?))+))?)$",
      "always_trigger_comment_regex": "^(?:(?:buildkitxxxe\\W+)?(?:build|test)\\W+(?:this|it))",
=======
      "trigger_comment_regex": "^(?:(?:buildkite +)(?<action>build|debug|run_qa_tests|run_pytorch_tests) *(?: *on *(?<platform>(?:[ ,]*(?:windows|linux|mac(os)?))+))?) *(?<arch>(?:[ ,]*aarch64|x86_64)+)?$",
      "always_trigger_comment_regex": "^(?:(?:buildkite\\W+)?(?:build|test)\\W+(?:this|it))",
>>>>>>> a1cbfb37
      "skip_ci_labels": ["skip-ci", "jenkins-ci", ">test-mute", ">docs"],
      "skip_target_branches": ["6.8", "7.11", "7.12"],
      "skip_ci_on_only_changed": ["^docs/", "^3rd_party/licenses/", "README.*", "\\.md$", "\\.mdx$", "^\\.buildkite/pull-requests\\.json$"],
      "buildkite_branch_name_separator": "+"
    }
  ]
}<|MERGE_RESOLUTION|>--- conflicted
+++ resolved
@@ -9,13 +9,8 @@
       "commit_status_context": "ml-cpp-ci",
       "build_on_commit": true,
       "build_on_comment": true,
-<<<<<<< HEAD
-      "trigger_comment_regex": "^(?:(?:buildkite +)(?<action>build|debug|run_qa_tests) *(?: *on *(?<platform>(?:[ ,]*(?:windows|linux|mac(os)?))+))?)$",
-      "always_trigger_comment_regex": "^(?:(?:buildkitxxxe\\W+)?(?:build|test)\\W+(?:this|it))",
-=======
       "trigger_comment_regex": "^(?:(?:buildkite +)(?<action>build|debug|run_qa_tests|run_pytorch_tests) *(?: *on *(?<platform>(?:[ ,]*(?:windows|linux|mac(os)?))+))?) *(?<arch>(?:[ ,]*aarch64|x86_64)+)?$",
       "always_trigger_comment_regex": "^(?:(?:buildkite\\W+)?(?:build|test)\\W+(?:this|it))",
->>>>>>> a1cbfb37
       "skip_ci_labels": ["skip-ci", "jenkins-ci", ">test-mute", ">docs"],
       "skip_target_branches": ["6.8", "7.11", "7.12"],
       "skip_ci_on_only_changed": ["^docs/", "^3rd_party/licenses/", "README.*", "\\.md$", "\\.mdx$", "^\\.buildkite/pull-requests\\.json$"],
