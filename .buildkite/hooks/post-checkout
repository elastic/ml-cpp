#!/bin/bash
# Copyright Elasticsearch B.V. and/or licensed to Elasticsearch B.V. under one
# or more contributor license agreements. Licensed under the Elastic License
# 2.0 and the following additional limitation. Functionality enabled by the
# files subject to the Elastic License 2.0 may only be used in production when
# invoked by an Elasticsearch process with a license key installed that permits
# use of machine learning features. You may not use this file except in
# compliance with the Elastic License 2.0 and the foregoing additional
# limitation.
#
# This gets sourced right after checkout

export REPO_ROOT="$(pwd -P)"
export PATH=$PATH:~/google-cloud-sdk/bin

if [[ "$BUILDKITE_PIPELINE_SLUG" == ml-cpp* ]]; then
<<<<<<< HEAD
  # Put any step dependent commands here - such as setting environment variables etc
  export BUILDKITE_ANALYTICS_TOKEN=$(vault read secret/ci/elastic-ml-cpp/buildkite/test_analytics | awk '/^token/ {print $2;}')
fi
=======
  # Put any step dependent commands in the appropriate section - such as setting environment variables etc.
  if [[ "$BUILDKITE_STEP_KEY" == "build_test_linux-x86_64-RelWithDebInfo" ]]; then
    export BUILDKITE_ANALYTICS_TOKEN=$(vault read secret/ci/elastic-ml-cpp/buildkite/test_analytics/linux_x86_64 | awk '/^token/ {print $2;}')
  elif [[ "$BUILDKITE_STEP_KEY" == "build_test_linux-aarch64-RelWithDebInfo" ]]; then
    export BUILDKITE_ANALYTICS_TOKEN=$(vault read secret/ci/elastic-ml-cpp/buildkite/test_analytics/linux_aarch64 | awk '/^token/ {print $2;}')
  else [[ "$BUILDKITE_STEP_KEY" == "build_test_Windows-x86_64-RelWithDebInfo" ]]
    export BUILDKITE_ANALYTICS_TOKEN=$(vault read secret/ci/elastic-ml-cpp/buildkite/test_analytics/windows_x86_64 | awk '/^token/ {print $2;}')
  fi
fi
>>>>>>> 8a1c9b10
<|MERGE_RESOLUTION|>--- conflicted
+++ resolved
@@ -14,11 +14,6 @@
 export PATH=$PATH:~/google-cloud-sdk/bin
 
 if [[ "$BUILDKITE_PIPELINE_SLUG" == ml-cpp* ]]; then
-<<<<<<< HEAD
-  # Put any step dependent commands here - such as setting environment variables etc
-  export BUILDKITE_ANALYTICS_TOKEN=$(vault read secret/ci/elastic-ml-cpp/buildkite/test_analytics | awk '/^token/ {print $2;}')
-fi
-=======
   # Put any step dependent commands in the appropriate section - such as setting environment variables etc.
   if [[ "$BUILDKITE_STEP_KEY" == "build_test_linux-x86_64-RelWithDebInfo" ]]; then
     export BUILDKITE_ANALYTICS_TOKEN=$(vault read secret/ci/elastic-ml-cpp/buildkite/test_analytics/linux_x86_64 | awk '/^token/ {print $2;}')
@@ -27,5 +22,4 @@
   else [[ "$BUILDKITE_STEP_KEY" == "build_test_Windows-x86_64-RelWithDebInfo" ]]
     export BUILDKITE_ANALYTICS_TOKEN=$(vault read secret/ci/elastic-ml-cpp/buildkite/test_analytics/windows_x86_64 | awk '/^token/ {print $2;}')
   fi
-fi
->>>>>>> 8a1c9b10
+fi