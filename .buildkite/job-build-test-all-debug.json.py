#!/usr/bin/env python
# Copyright Elasticsearch B.V. and/or licensed to Elasticsearch B.V. under one
# or more contributor license agreements. Licensed under the Elastic License
# 2.0 and the following additional limitation. Functionality enabled by the
# files subject to the Elastic License 2.0 may only be used in production when
# invoked by an Elasticsearch process with a license key installed that permits
# use of machine learning features. You may not use this file except in
# compliance with the Elastic License 2.0 and the foregoing additional
# limitation.
#
# This script generates a pipeline JSON for the ml-cpp-debug-build pipeline
# which is triggered nightly on a schedule. The build itself runs with
# full debug and assertions enabled.
#
# The basic logic of this script is very simple.
# It either parses the github label or the triggering PR comment.
# If a PR comment is present, the script ignores the github label.
#

import json

from ml_pipeline import (
    step,
    config as buildConfig,
)

env = {
  "BUILD_SNAPSHOT": "yes",
  "VERSION_QUALIFIER": ""
}

def main():
    pipeline = {}
<<<<<<< HEAD
    pipeline_steps = step.PipelineStep([])
    # TBD
    #pipeline_steps.append(pipeline_steps.generate_step("Queue a :slack: notification for the pipeline", ".buildkite/scripts/steps/send_slack_notification.sh"))
    #pipeline_steps.append(pipeline_steps.generate_step("Queue a :email: notification for the pipeline", ".buildkite/scripts/steps/send_email_notification.sh"))
    pipeline_steps.append(pipeline_steps.generate_step("Upload clang-format validation",
=======
    pipeline_steps = step.PipelineStep([
        step.email_notification,
        step.slack_notification,
        step.format_and_validation,
    ])  
>>>>>>> 4e7e6857

    config = buildConfig.Config()
    config.parse()
    if config.build_windows:
        debug_windows = pipeline_steps.generate_step_template("Windows", "debug", config.snapshot, config.candidate)
        pipeline_steps.append(debug_windows)
    if config.build_macos:
        debug_macos = pipeline_steps.generate_step_template("MacOS", "debug", config.snapshot, config.candidate)
        pipeline_steps.append(debug_macos)
    if config.build_linux:
        debug_linux = pipeline_steps.generate_step_template("Linux", "debug", config.snapshot, config.candidate)
        pipeline_steps.append(debug_linux)

    pipeline["env"] = env
    pipeline["steps"] = pipeline_steps
    print(json.dumps(pipeline, indent=2))

if __name__ == "__main__":
    try:
        main()
    except KeyboardInterrupt:
        pass<|MERGE_RESOLUTION|>--- conflicted
+++ resolved
@@ -31,19 +31,12 @@
 
 def main():
     pipeline = {}
-<<<<<<< HEAD
     pipeline_steps = step.PipelineStep([])
-    # TBD
-    #pipeline_steps.append(pipeline_steps.generate_step("Queue a :slack: notification for the pipeline", ".buildkite/scripts/steps/send_slack_notification.sh"))
-    #pipeline_steps.append(pipeline_steps.generate_step("Queue a :email: notification for the pipeline", ".buildkite/scripts/steps/send_email_notification.sh"))
+    pipeline_steps.append(pipeline_steps.generate_step("Queue a :slack: notification for the pipeline",
+                                                       ".buildkite/pipelines/send_slack_notification.sh"))
+    pipeline_steps.append(pipeline_steps.generate_step("Queue a :email: notification for the pipeline",
+                                                       ".buildkite/s/send_email_notification.sh"))
     pipeline_steps.append(pipeline_steps.generate_step("Upload clang-format validation",
-=======
-    pipeline_steps = step.PipelineStep([
-        step.email_notification,
-        step.slack_notification,
-        step.format_and_validation,
-    ])  
->>>>>>> 4e7e6857
 
     config = buildConfig.Config()
     config.parse()
