#!/usr/bin/env python
# Copyright Elasticsearch B.V. and/or licensed to Elasticsearch B.V. under one
# or more contributor license agreements. Licensed under the Elastic License
# 2.0 and the following additional limitation. Functionality enabled by the
# files subject to the Elastic License 2.0 may only be used in production when
# invoked by an Elasticsearch process with a license key installed that permits
# use of machine learning features. You may not use this file except in
# compliance with the Elastic License 2.0 and the foregoing additional
# limitation.
#
# This script generates a pipeline JSON for the ml-cpp-debug-build pipeline
# which is triggered nightly on a schedule. The build itself runs with
# full debug and assertions enabled.
#
# The basic logic of this script is very simple.
# It either parses the github label or the triggering PR comment.
# If a PR comment is present, the script ignores the github label.
#

import json

from ml_pipeline import (
    step,
    config as buildConfig,
)

env = {
  "BUILD_SNAPSHOT": "true",
  "VERSION_QUALIFIER": ""
}

def main():
    pipeline = {}
    pipeline_steps = step.PipelineStep([])
    pipeline_steps.append(pipeline_steps.generate_step("Queue a :slack: notification for the pipeline",
                                                       ".buildkite/pipelines/send_slack_notification.sh"))
    pipeline_steps.append(pipeline_steps.generate_step("Queue a :email: notification for the pipeline",
<<<<<<< HEAD
                                                       ".buildkite/s/send_email_notification.sh"))
    pipeline_steps.append(pipeline_steps.generate_step("Upload clang-format validation",

    config = buildConfig.Config()
    config.parse()
    if config.build_windows:
        debug_windows = pipeline_steps.generate_step_template("Windows", "debug", config.snapshot, config.candidate)
        pipeline_steps.append(debug_windows)
    if config.build_macos:
        debug_macos = pipeline_steps.generate_step_template("MacOS", "debug", config.snapshot, config.candidate)
        pipeline_steps.append(debug_macos)
    if config.build_linux:
        debug_linux = pipeline_steps.generate_step_template("Linux", "debug", config.snapshot, config.candidate)
=======
                                                       ".buildkite/pipelines/send_email_notification.sh"))
    pipeline_steps.append(pipeline_steps.generate_step("Upload clang-format validation",
                                                       ".buildkite/pipelines/format_and_validation.yml.sh"))
    config = buildConfig.Config()
    config.parse()
    if config.build_windows:
        debug_windows = pipeline_steps.generate_step_template("Windows", "debug", config.snapshot, config.version_qualifier)
        pipeline_steps.append(debug_windows)
    if config.build_macos:
        debug_macos = pipeline_steps.generate_step_template("MacOS", "debug", config.snapshot, config.version_qualifier)
        pipeline_steps.append(debug_macos)
    if config.build_linux:
        debug_linux = pipeline_steps.generate_step_template("Linux", "debug", config.snapshot, config.version_qualifier)
>>>>>>> 8a1c9b10
        pipeline_steps.append(debug_linux)

    pipeline["env"] = env
    pipeline["steps"] = pipeline_steps
    print(json.dumps(pipeline, indent=2))

if __name__ == "__main__":
    try:
        main()
    except KeyboardInterrupt:
        pass<|MERGE_RESOLUTION|>--- conflicted
+++ resolved
@@ -35,21 +35,6 @@
     pipeline_steps.append(pipeline_steps.generate_step("Queue a :slack: notification for the pipeline",
                                                        ".buildkite/pipelines/send_slack_notification.sh"))
     pipeline_steps.append(pipeline_steps.generate_step("Queue a :email: notification for the pipeline",
-<<<<<<< HEAD
-                                                       ".buildkite/s/send_email_notification.sh"))
-    pipeline_steps.append(pipeline_steps.generate_step("Upload clang-format validation",
-
-    config = buildConfig.Config()
-    config.parse()
-    if config.build_windows:
-        debug_windows = pipeline_steps.generate_step_template("Windows", "debug", config.snapshot, config.candidate)
-        pipeline_steps.append(debug_windows)
-    if config.build_macos:
-        debug_macos = pipeline_steps.generate_step_template("MacOS", "debug", config.snapshot, config.candidate)
-        pipeline_steps.append(debug_macos)
-    if config.build_linux:
-        debug_linux = pipeline_steps.generate_step_template("Linux", "debug", config.snapshot, config.candidate)
-=======
                                                        ".buildkite/pipelines/send_email_notification.sh"))
     pipeline_steps.append(pipeline_steps.generate_step("Upload clang-format validation",
                                                        ".buildkite/pipelines/format_and_validation.yml.sh"))
@@ -63,7 +48,6 @@
         pipeline_steps.append(debug_macos)
     if config.build_linux:
         debug_linux = pipeline_steps.generate_step_template("Linux", "debug", config.snapshot, config.version_qualifier)
->>>>>>> 8a1c9b10
         pipeline_steps.append(debug_linux)
 
     pipeline["env"] = env
