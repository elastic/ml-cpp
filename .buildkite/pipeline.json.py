--- conflicted
+++ resolved
@@ -30,21 +30,13 @@
 
 def main():
     pipeline = {}
-<<<<<<< HEAD
     pipeline_steps = step.PipelineStep([])
-    # TBD
-    #pipeline_steps.append(pipeline_steps.generate_step("Queue a :slack: notification for the pipeline", ".buildkite/scripts/steps/send_slack_notification.sh"))
-    #pipeline_steps.append(pipeline_steps.generate_step("Queue a :email: notification for the pipeline", ".buildkite/scripts/steps/send_email_notification.sh"))
+    pipeline_steps.append(pipeline_steps.generate_step("Queue a :slack: notification for the pipeline",
+                                                       ".buildkite/pipelines/send_slack_notification.sh"))
+    pipeline_steps.append(pipeline_steps.generate_step("Queue a :email: notification for the pipeline",
+                                                       ".buildkite/pipelines/send_email_notification.sh"))
     pipeline_steps.append(pipeline_steps.generate_step("Upload clang-format validation",
                                                        ".buildkite/pipelines/format_and_validation.yml.sh"))
-=======
-    pipeline_steps = step.PipelineStep([
-        step.email_notification,
-        step.slack_notification,
-        step.format_and_validation,
-    ])  
-
->>>>>>> 4e7e6857
     config = buildConfig.Config()
     config.parse()
     if config.build_windows:
