--- conflicted
+++ resolved
@@ -40,15 +40,6 @@
     config = buildConfig.Config()
     config.parse()
     if config.build_windows:
-<<<<<<< HEAD
-        build_windows = pipeline_steps.generate_step_template("Windows", config.action, config.snapshot, config.candidate)
-        pipeline_steps.append(build_windows)
-    if config.build_macos:
-        build_macos = pipeline_steps.generate_step_template("MacOS", config.action, config.snapshot, config.candidate)
-        pipeline_steps.append(build_macos)
-    if config.build_linux:
-        build_linux = pipeline_steps.generate_step_template("Linux", config.action, config.snapshot, config.candidate)
-=======
         build_windows = pipeline_steps.generate_step_template("Windows", config.action, config.snapshot, config.version_qualifier)
         pipeline_steps.append(build_windows)
     if config.build_macos:
@@ -56,7 +47,6 @@
         pipeline_steps.append(build_macos)
     if config.build_linux:
         build_linux = pipeline_steps.generate_step_template("Linux", config.action, config.snapshot, config.version_qualifier)
->>>>>>> 8a1c9b10
         pipeline_steps.append(build_linux)
     pipeline_steps.append(pipeline_steps.generate_step("Upload ES tests runner pipeline",
                                                        ".buildkite/pipelines/run_es_tests.yml.sh"))
