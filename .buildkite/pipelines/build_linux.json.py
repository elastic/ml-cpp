--- conflicted
+++ resolved
@@ -65,11 +65,7 @@
             "commands": [
               f'if [[ "{args.action}" == "debug" ]]; then export ML_DEBUG=1; fi',
               f'if [[ "{args.snapshot}" != "None" ]]; then export BUILD_SNAPSHOT={args.snapshot}; fi',
-<<<<<<< HEAD
-              f'if [[ "{args.candidate}" != "None" ]]; then export VERSION_QUALIFIER={args.candidate}; fi',
-=======
               f'if [[ "{args.version_qualifier}" != "None" ]]; then export VERSION_QUALIFIER={args.version_qualifier}; fi',
->>>>>>> 8a1c9b10
               "env",
               ".buildkite/scripts/steps/build_and_test.sh"
             ],
@@ -153,17 +149,10 @@
                         choices=build_snapshot,
                         default=None,
                         help="Specify if a snapshot build is wanted.")
-<<<<<<< HEAD
-    parser.add_argument("--candidate",
-                        required=False,
-                        default=None,
-                        help="Specify a build candidate string.")
-=======
     parser.add_argument("--version_qualifier",
                         required=False,
                         default=None,
                         help="Specify a version qualifier.")
->>>>>>> 8a1c9b10
 
     args = parser.parse_args()
 
