--- conflicted
+++ resolved
@@ -45,11 +45,8 @@
               "provider": "gcp",
               "machineType": "c2-standard-16",
               "minCpuPlatform": "Intel Cascade Lake",
-<<<<<<< HEAD
               "image": "family/ml-cpp-3-windows-2022",
-=======
               "image": "family/ml-cpp-2-windows-2022",
->>>>>>> 6776b9c6
             },
             "commands": [
               f'if ( "{args.action}" -eq "debug" ) {{\$Env:ML_DEBUG="1"}}',
