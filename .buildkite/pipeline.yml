--- conflicted
+++ resolved
@@ -45,7 +45,6 @@
           files: "lib/*/unittest/boost_test_results.junit"
           format: "junit"
   
-<<<<<<< HEAD
   - label: "Build & test :cpp: for linux-aarch64-RelWithDebInfo"
     timeout_in_minutes: 180
     agents:
@@ -73,10 +72,7 @@
       - test-collector#v1.2.0:
           files: "lib/*/unittest/boost_test_results.junit"
           format: "junit"
-
-  - wait
   
-=======
   - label: "Build :cpp: for linux_aarch64_cross-RelWithDebInfo"
     timeout_in_minutes: 180
     agents:
@@ -111,7 +107,6 @@
       CMAKE_FLAGS: "-DCMAKE_TOOLCHAIN_FILE=cmake/darwin-x86_64.cmake"
       RUN_TESTS: "false"
 
->>>>>>> 976a2a29
   - label: "Java Integration Tests"
     key: "java_integration_tests"
     command: 
