<<<<<<< HEAD
# Note: Don't use top-level "agents:" entries as they get inherited
# by any pipelines called from here.  Always use "agents:" inside of
# a "steps:" entry

steps:
  - label: "Upload Dynamic configuration"
    command: "python .buildkite/pipeline.json.py | buildkite-agent pipeline upload"
=======
## 🏠/.buildkite/pipeline.yml
# Copyright Elasticsearch B.V. and/or licensed to Elasticsearch B.V. under one
# or more contributor license agreements. Licensed under the Elastic License
# 2.0 and the following additional limitation. Functionality enabled by the
# files subject to the Elastic License 2.0 may only be used in production when
# invoked by an Elasticsearch process with a license key installed that permits
# use of machine learning features. You may not use this file except in
# compliance with the Elastic License 2.0 and the foregoing additional
# limitation.
env:
  BUILD_SNAPSHOT: "yes"
  VERSION_QUALIFIER: ""
steps:

  - label: "Validate formatting with clang-format :white_check_mark:"
    key: "check_style"
    command: ".buildkite/scripts/steps/check-style.sh --all"
    agents:
      image: "docker.elastic.co/ml-dev/ml-check-style:2"

  - label: "Build & test :cpp: for linux-x86_64-RelWithDebInfo :linux:"
    timeout_in_minutes: 180
    agents:
      cpu: "6"
      ephemeralStorage: "20G"
      memory: "64G"
      image: "docker.elastic.co/ml-dev/ml-linux-build:25"
    commands:
      - ".buildkite/scripts/steps/build_and_test.sh"
    depends_on: "check_style"
    key: "build_test_linux-x86_64-RelWithDebInfo"
    artifact_paths:
      - "*/*/unittest/boost_test_results.junit"
    env:
      CPP_CROSS_COMPILE: ""
      CMAKE_FLAGS: "-DCMAKE_TOOLCHAIN_FILE=cmake/linux-x86_64.cmake"
      RUN_TESTS: "true"
      BOOST_TEST_OUTPUT_FORMAT_FLAGS: "--logger=JUNIT,error,boost_test_results.junit"
    plugins:
      - test-collector#v1.2.0:
          files: "*/*/unittest/boost_test_results.junit"
          format: "junit"

  - label: "Build & test :cpp: for linux-aarch64-RelWithDebInfo :linux: :aws:"
    timeout_in_minutes: 180
    agents:
      provider: aws
      instanceType: m6g.2xlarge
      imagePrefix: ci-amazonlinux-2-aarch64
      diskSizeGb: 100
      diskName: '/dev/xvda'
    commands:
      - ".buildkite/scripts/steps/build_and_test.sh"
    depends_on: "check_style"
    key: "build_test_linux-aarch64-RelWithDebInfo"
    artifact_paths:
      - "*/*/unittest/boost_test_results.junit"
    env:
      CMAKE_FLAGS: "-DCMAKE_TOOLCHAIN_FILE=/ml-cpp/cmake/linux-aarch64.cmake"
      CPP_CROSS_COMPILE: ""
      RUN_TESTS: "true"
      BOOST_TEST_OUTPUT_FORMAT_FLAGS: "--logger=JUNIT,error,boost_test_results.junit"
    plugins:
      - test-collector#v1.2.0:
          files: "*/*/unittest/boost_test_results.junit"
          format: "junit"

  - label: "Build :cpp: for linux_aarch64_cross-RelWithDebInfo :linux:"
    timeout_in_minutes: 180
    agents:
      cpu: "6"
      ephemeralStorage: "20G"
      memory: "64G"
      image: "docker.elastic.co/ml-dev/ml-linux-aarch64-cross-build:10"
    commands:
      - ".buildkite/scripts/steps/build_and_test.sh"
    depends_on: "check_style"
    key: "build_linux_aarch64_cross-RelWithDebInfo"
    env:
      CPP_CROSS_COMPILE: "aarch64"
      CMAKE_FLAGS: "-DCMAKE_TOOLCHAIN_FILE=cmake/linux-aarch64.cmake"
      RUN_TESTS: "false"

  - label: "Build :cpp: for macos_aarch64_cross-RelWithDebInfo :macos:"
    timeout_in_minutes: 180
    agents:
      cpu: "6"
      ephemeralStorage: "20G"
      memory: "64G"
      image: "docker.elastic.co/ml-dev/ml-macosx-build:16"
    commands:
      - ".buildkite/scripts/steps/build_and_test.sh"
    depends_on: "check_style"
    key: "build_macos_aarch64_cross-RelWithDebInfo"
    env:
      CPP_CROSS_COMPILE: "macosx"
      CMAKE_FLAGS: "-DCMAKE_TOOLCHAIN_FILE=cmake/darwin-x86_64.cmake"
      RUN_TESTS: "false"

  - label: "Build & test :cpp: for Windows_x86_64-RelWithDebInfo :windows:"
    timeout_in_minutes: 180
    agents:
      provider: gcp
      machineType: "c2-standard-16"
      minCpuPlatform: "Intel Cascade Lake"
      image: family/ml-cpp-1-windows-2016
    commands:
      - 'echo "checkout succeeded"'
      - "& .buildkite\\scripts\\steps\\build_and_test.ps1"
    depends_on: "check_style"
    key: "build_test_Windows-x86_64-RelWithDebInfo"
    artifact_paths:
      - "*/*/unittest/boost_test_results.junit"
    env:
      CPP_CROSS_COMPILE: ""
      CMAKE_FLAGS: "-DCMAKE_TOOLCHAIN_FILE=cmake/windows-x86_64.cmake"
      RUN_TESTS: "true"
      BOOST_TEST_OUTPUT_FORMAT_FLAGS: "--logger=JUNIT,error,boost_test_results.junit"
    plugins:
      - test-collector#v1.2.0:
          files: "*/*/unittest/boost_test_results.junit"
          format: "junit"

  - label: "Java :java: Integration Tests :hammer:"
    key: "java_integration_tests"
    command: 
      - "sudo yum -y install java-17-amazon-corretto-devel"
      - "java -version"
      - 'buildkite-agent artifact download "build/*" . --step build_test_linux-aarch64-RelWithDebInfo'
      - '.buildkite/scripts/steps/run_es_tests.sh || (cd ../elasticsearch && find x-pack -name logs | xargs tar cvzf logs.tgz && buildkite-agent artifact upload logs.tgz && false)'
    depends_on: "build_test_linux-aarch64-RelWithDebInfo"
    agents:
      provider: aws
      instanceType: m6g.2xlarge
      imagePrefix: ci-amazonlinux-2-aarch64
      diskSizeGb: 100
      diskName: '/dev/xvda'
    env:
      IVY_REPO: "../ivy"
      GRADLE_JVM_OPTS: "-Dorg.gradle.jvmargs=-Xmx16g"

  - wait

  - label: "Upload artefacts to S3 :s3:"
    key: "upload_artefacts"
    depends_on: "java_integration_tests"
    command:
      - 'echo "Upload to S3 is not implemented yet. Awaiting CI BuildKite support."'
        #- 'buildkite-agent artifact download "build/*" .'
        #- "./.buildkite/scripts/steps/upload_to_s3.sh"
>>>>>>> 72c8a45b
    agents:
      image: "python"<|MERGE_RESOLUTION|>--- conflicted
+++ resolved
@@ -1,12 +1,3 @@
-<<<<<<< HEAD
-# Note: Don't use top-level "agents:" entries as they get inherited
-# by any pipelines called from here.  Always use "agents:" inside of
-# a "steps:" entry
-
-steps:
-  - label: "Upload Dynamic configuration"
-    command: "python .buildkite/pipeline.json.py | buildkite-agent pipeline upload"
-=======
 ## 🏠/.buildkite/pipeline.yml
 # Copyright Elasticsearch B.V. and/or licensed to Elasticsearch B.V. under one
 # or more contributor license agreements. Licensed under the Elastic License
@@ -16,147 +7,9 @@
 # use of machine learning features. You may not use this file except in
 # compliance with the Elastic License 2.0 and the foregoing additional
 # limitation.
-env:
-  BUILD_SNAPSHOT: "yes"
-  VERSION_QUALIFIER: ""
+
 steps:
-
-  - label: "Validate formatting with clang-format :white_check_mark:"
-    key: "check_style"
-    command: ".buildkite/scripts/steps/check-style.sh --all"
-    agents:
-      image: "docker.elastic.co/ml-dev/ml-check-style:2"
-
-  - label: "Build & test :cpp: for linux-x86_64-RelWithDebInfo :linux:"
-    timeout_in_minutes: 180
-    agents:
-      cpu: "6"
-      ephemeralStorage: "20G"
-      memory: "64G"
-      image: "docker.elastic.co/ml-dev/ml-linux-build:25"
-    commands:
-      - ".buildkite/scripts/steps/build_and_test.sh"
-    depends_on: "check_style"
-    key: "build_test_linux-x86_64-RelWithDebInfo"
-    artifact_paths:
-      - "*/*/unittest/boost_test_results.junit"
-    env:
-      CPP_CROSS_COMPILE: ""
-      CMAKE_FLAGS: "-DCMAKE_TOOLCHAIN_FILE=cmake/linux-x86_64.cmake"
-      RUN_TESTS: "true"
-      BOOST_TEST_OUTPUT_FORMAT_FLAGS: "--logger=JUNIT,error,boost_test_results.junit"
-    plugins:
-      - test-collector#v1.2.0:
-          files: "*/*/unittest/boost_test_results.junit"
-          format: "junit"
-
-  - label: "Build & test :cpp: for linux-aarch64-RelWithDebInfo :linux: :aws:"
-    timeout_in_minutes: 180
-    agents:
-      provider: aws
-      instanceType: m6g.2xlarge
-      imagePrefix: ci-amazonlinux-2-aarch64
-      diskSizeGb: 100
-      diskName: '/dev/xvda'
-    commands:
-      - ".buildkite/scripts/steps/build_and_test.sh"
-    depends_on: "check_style"
-    key: "build_test_linux-aarch64-RelWithDebInfo"
-    artifact_paths:
-      - "*/*/unittest/boost_test_results.junit"
-    env:
-      CMAKE_FLAGS: "-DCMAKE_TOOLCHAIN_FILE=/ml-cpp/cmake/linux-aarch64.cmake"
-      CPP_CROSS_COMPILE: ""
-      RUN_TESTS: "true"
-      BOOST_TEST_OUTPUT_FORMAT_FLAGS: "--logger=JUNIT,error,boost_test_results.junit"
-    plugins:
-      - test-collector#v1.2.0:
-          files: "*/*/unittest/boost_test_results.junit"
-          format: "junit"
-
-  - label: "Build :cpp: for linux_aarch64_cross-RelWithDebInfo :linux:"
-    timeout_in_minutes: 180
-    agents:
-      cpu: "6"
-      ephemeralStorage: "20G"
-      memory: "64G"
-      image: "docker.elastic.co/ml-dev/ml-linux-aarch64-cross-build:10"
-    commands:
-      - ".buildkite/scripts/steps/build_and_test.sh"
-    depends_on: "check_style"
-    key: "build_linux_aarch64_cross-RelWithDebInfo"
-    env:
-      CPP_CROSS_COMPILE: "aarch64"
-      CMAKE_FLAGS: "-DCMAKE_TOOLCHAIN_FILE=cmake/linux-aarch64.cmake"
-      RUN_TESTS: "false"
-
-  - label: "Build :cpp: for macos_aarch64_cross-RelWithDebInfo :macos:"
-    timeout_in_minutes: 180
-    agents:
-      cpu: "6"
-      ephemeralStorage: "20G"
-      memory: "64G"
-      image: "docker.elastic.co/ml-dev/ml-macosx-build:16"
-    commands:
-      - ".buildkite/scripts/steps/build_and_test.sh"
-    depends_on: "check_style"
-    key: "build_macos_aarch64_cross-RelWithDebInfo"
-    env:
-      CPP_CROSS_COMPILE: "macosx"
-      CMAKE_FLAGS: "-DCMAKE_TOOLCHAIN_FILE=cmake/darwin-x86_64.cmake"
-      RUN_TESTS: "false"
-
-  - label: "Build & test :cpp: for Windows_x86_64-RelWithDebInfo :windows:"
-    timeout_in_minutes: 180
-    agents:
-      provider: gcp
-      machineType: "c2-standard-16"
-      minCpuPlatform: "Intel Cascade Lake"
-      image: family/ml-cpp-1-windows-2016
-    commands:
-      - 'echo "checkout succeeded"'
-      - "& .buildkite\\scripts\\steps\\build_and_test.ps1"
-    depends_on: "check_style"
-    key: "build_test_Windows-x86_64-RelWithDebInfo"
-    artifact_paths:
-      - "*/*/unittest/boost_test_results.junit"
-    env:
-      CPP_CROSS_COMPILE: ""
-      CMAKE_FLAGS: "-DCMAKE_TOOLCHAIN_FILE=cmake/windows-x86_64.cmake"
-      RUN_TESTS: "true"
-      BOOST_TEST_OUTPUT_FORMAT_FLAGS: "--logger=JUNIT,error,boost_test_results.junit"
-    plugins:
-      - test-collector#v1.2.0:
-          files: "*/*/unittest/boost_test_results.junit"
-          format: "junit"
-
-  - label: "Java :java: Integration Tests :hammer:"
-    key: "java_integration_tests"
-    command: 
-      - "sudo yum -y install java-17-amazon-corretto-devel"
-      - "java -version"
-      - 'buildkite-agent artifact download "build/*" . --step build_test_linux-aarch64-RelWithDebInfo'
-      - '.buildkite/scripts/steps/run_es_tests.sh || (cd ../elasticsearch && find x-pack -name logs | xargs tar cvzf logs.tgz && buildkite-agent artifact upload logs.tgz && false)'
-    depends_on: "build_test_linux-aarch64-RelWithDebInfo"
-    agents:
-      provider: aws
-      instanceType: m6g.2xlarge
-      imagePrefix: ci-amazonlinux-2-aarch64
-      diskSizeGb: 100
-      diskName: '/dev/xvda'
-    env:
-      IVY_REPO: "../ivy"
-      GRADLE_JVM_OPTS: "-Dorg.gradle.jvmargs=-Xmx16g"
-
-  - wait
-
-  - label: "Upload artefacts to S3 :s3:"
-    key: "upload_artefacts"
-    depends_on: "java_integration_tests"
-    command:
-      - 'echo "Upload to S3 is not implemented yet. Awaiting CI BuildKite support."'
-        #- 'buildkite-agent artifact download "build/*" .'
-        #- "./.buildkite/scripts/steps/upload_to_s3.sh"
->>>>>>> 72c8a45b
+  - label: "Upload Dynamic configuration"
+    command: "python .buildkite/pipeline.json.py | buildkite-agent pipeline upload"
     agents:
       image: "python"