--- conflicted
+++ resolved
@@ -140,11 +140,7 @@
     key: "upload_artefacts"
     depends_on: "java_integration_tests"
     command:
-<<<<<<< HEAD
-      - 'echo "Uploading to S3 not supported. Awaiting fix or workaround for CI vault"'
-=======
       - 'echo "Upload to S3 is not implemented yet. Awaiting CI BuildKite support."'
->>>>>>> 2945ef34
         #- 'buildkite-agent artifact download "build/*" .'
         #- "./.buildkite/scripts/steps/upload_to_s3.sh"
     agents:
