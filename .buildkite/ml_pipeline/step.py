--- conflicted
+++ resolved
@@ -21,17 +21,9 @@
     }
     return step
 
-<<<<<<< HEAD
-  def generate_step_template(self, platform, action, snapshot, candidate):
-    platform_lower = platform.lower()
-    platform_emoji = ":"+platform_lower+":"
-    label = f"Upload {action} pipeline for {platform} {platform_emoji}"
-    command = f"python3 .buildkite/pipelines/build_{platform_lower}.json.py --action={action} --snapshot={snapshot} --candidate={candidate}"
-=======
   def generate_step_template(self, platform, action, snapshot, version_qualifier):
     platform_lower = platform.lower()
     platform_emoji = ":"+platform_lower+":"
     label = f"Upload {action} pipeline for {platform} {platform_emoji}"
     command = f"python3 .buildkite/pipelines/build_{platform_lower}.json.py --action={action} --snapshot={snapshot} --version_qualifier={version_qualifier}"
->>>>>>> 8a1c9b10
     return self.generate_step(label, command)