#!/usr/bin/env python
# Copyright Elasticsearch B.V. and/or licensed to Elasticsearch B.V. under one
# or more contributor license agreements. Licensed under the Elastic License
# 2.0 and the following additional limitation. Functionality enabled by the
# files subject to the Elastic License 2.0 may only be used in production when
# invoked by an Elasticsearch process with a license key installed that permits
# use of machine learning features. You may not use this file except in
# compliance with the Elastic License 2.0 and the foregoing additional
# limitation.

import os

class Config:
    build_windows: bool = False
    build_macos: bool = False
    build_linux: bool = False
    action: str = "build"
    snapshot: str = "true"
<<<<<<< HEAD
    candidate: str = None
=======
    version_qualifier: str = None
>>>>>>> 8a1c9b10

    def parse_comment(self):
        if "GITHUB_PR_COMMENT_VAR_ACTION" in os.environ:
            self.action = os.environ["GITHUB_PR_COMMENT_VAR_ACTION"]
<<<<<<< HEAD
            if os.environ["GITHUB_PR_COMMENT_VAR_ACTION"] == "debug":
              os.environ["ML_DEBUG"] = 1

        if "GITHUB_PR_COMMENT_VAR_SNAPSHOT" in os.environ:
            self.snapshot = os.environ["GITHUB_PR_COMMENT_VAR_SNAPSHOT"]
            os.environ["BUILD_SNAPSHOT"] = os.environ["GITHUB_PR_COMMENT_VAR_SNAPSHOT"]

        if "GITHUB_PR_COMMENT_VAR_CANDIDATE" in os.environ:
            self.candidate = os.environ["GITHUB_PR_COMMENT_VAR_CANDIDATE"]
            os.environ["VERSION_QUALIFIER"] = os.environ["GITHUB_PR_COMMENT_VAR_CANDIDATE"]
=======

        if "GITHUB_PR_COMMENT_VAR_SNAPSHOT" in os.environ:
            self.snapshot = os.environ["GITHUB_PR_COMMENT_VAR_SNAPSHOT"]

        if "GITHUB_PR_COMMENT_VAR_VERSION_QUALIFIER" in os.environ:
            self.version_qualifier = os.environ["GITHUB_PR_COMMENT_VAR_VERSION_QUALIFIER"]
>>>>>>> 8a1c9b10

        if "GITHUB_PR_COMMENT_VAR_PLATFORM" in os.environ:
            csv_platform = os.environ["GITHUB_PR_COMMENT_VAR_PLATFORM"]
            for each in [ x.strip().lower() for x in csv_platform.split(",")]:
                if each == "windows":
                    self.build_windows = True
                elif each == "macos" or each == "mac":
                    self.build_macos = True
                elif each == "linux":
                    self.build_linux = True
        else:
            self.build_windows = True
            self.build_macos = True
            self.build_linux = True

    def parse_label(self):
        for label in [x.strip().lower() for x in os.environ["GITHUB_PR_LABELS"].split(",")]:
            if "ci:build-windows" == label:
                self.build_windows = True
            elif "ci:build-macos" == label:
                self.build_macos = True
            elif "ci:build-linux" == label:
                self.build_linux = True
            elif "ci:test-all" == label:
                self.build_windows = True
                self.build_macos = True
                self.build_linux = True

    def parse(self):
        """Parse Github label or Github comment passed through buildkite-pr-bot."""

        if "GITHUB_PR_TRIGGER_COMMENT" in os.environ:
            self.parse_comment()
        elif "GITHUB_PR_LABELS" in os.environ:
            self.parse_label()
        else:
            self.build_windows = True
            self.build_macos = True
            self.build_linux = True
<|MERGE_RESOLUTION|>--- conflicted
+++ resolved
@@ -16,34 +16,17 @@
     build_linux: bool = False
     action: str = "build"
     snapshot: str = "true"
-<<<<<<< HEAD
-    candidate: str = None
-=======
     version_qualifier: str = None
->>>>>>> 8a1c9b10
 
     def parse_comment(self):
         if "GITHUB_PR_COMMENT_VAR_ACTION" in os.environ:
             self.action = os.environ["GITHUB_PR_COMMENT_VAR_ACTION"]
-<<<<<<< HEAD
-            if os.environ["GITHUB_PR_COMMENT_VAR_ACTION"] == "debug":
-              os.environ["ML_DEBUG"] = 1
-
-        if "GITHUB_PR_COMMENT_VAR_SNAPSHOT" in os.environ:
-            self.snapshot = os.environ["GITHUB_PR_COMMENT_VAR_SNAPSHOT"]
-            os.environ["BUILD_SNAPSHOT"] = os.environ["GITHUB_PR_COMMENT_VAR_SNAPSHOT"]
-
-        if "GITHUB_PR_COMMENT_VAR_CANDIDATE" in os.environ:
-            self.candidate = os.environ["GITHUB_PR_COMMENT_VAR_CANDIDATE"]
-            os.environ["VERSION_QUALIFIER"] = os.environ["GITHUB_PR_COMMENT_VAR_CANDIDATE"]
-=======
 
         if "GITHUB_PR_COMMENT_VAR_SNAPSHOT" in os.environ:
             self.snapshot = os.environ["GITHUB_PR_COMMENT_VAR_SNAPSHOT"]
 
         if "GITHUB_PR_COMMENT_VAR_VERSION_QUALIFIER" in os.environ:
             self.version_qualifier = os.environ["GITHUB_PR_COMMENT_VAR_VERSION_QUALIFIER"]
->>>>>>> 8a1c9b10
 
         if "GITHUB_PR_COMMENT_VAR_PLATFORM" in os.environ:
             csv_platform = os.environ["GITHUB_PR_COMMENT_VAR_PLATFORM"]
