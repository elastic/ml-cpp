#!/bin/bash
# Copyright Elasticsearch B.V. and/or licensed to Elasticsearch B.V. under one
# or more contributor license agreements. Licensed under the Elastic License
# 2.0 and the following additional limitation. Functionality enabled by the
# files subject to the Elastic License 2.0 may only be used in production when
# invoked by an Elasticsearch process with a license key installed that permits
# use of machine learning features. You may not use this file except in
# compliance with the Elastic License 2.0 and the foregoing additional
# limitation.

set -euo pipefail

# Default to a snapshot build
if [ -z "$BUILD_SNAPSHOT" ] ; then
    BUILD_SNAPSHOT=true
fi

# Default to running tests.
# Not every build step will be able to run the tests
# e.g. cross compilations.
if [ -z "$RUN_TESTS" ] ; then
    RUN_TESTS=true
fi

if [ "$BUILD_SNAPSHOT" = false ] ; then
    export SNAPSHOT=no
else
    export SNAPSHOT=yes
fi

# Version qualifier shouldn't be used in PR builds
if [[ x"$BUILDKITE_PULL_REQUEST" != xfalse && -n "$VERSION_QUALIFIER" ]] ; then
    echo "VERSION_QUALIFIER should not be set in PR builds: was $VERSION_QUALIFIER"
    exit 2
fi

<<<<<<< HEAD
VERSION=$(cat ${REPO_ROOT}/gradle.properties | grep '^elasticsearchVersion' | awk -F= '{ print $2 }' | xargs echo)
HARDWARE_ARCH=$(uname -m | sed 's/arm64/aarch64/')

echo "environment variables:"
env

if [[ "$HARDWARE_ARCH" = aarch64 && -z "$CPP_CROSS_COMPILE" ]] ; then 
  # On Linux native aarch64 build using Docker
  
  # The Docker version is helpful to identify version-specific Docker bugs
  docker --version
  
  KERNEL_VERSION=`uname -r`
  GLIBC_VERSION=`ldconfig --version | head -1 | sed 's/ldconfig//'`

  if [ "$RUN_TESTS" = false ] ; then
    ${REPO_ROOT}/dev-tools/docker_build.sh linux_aarch64_native
  else
    ${REPO_ROOT}/dev-tools/docker_test.sh --extract-unit-tests linux_aarch64_native
    echo "Re-running seccomp unit tests outside of Docker container - kernel: $KERNEL_VERSION glibc: $GLIBC_VERSION"
    (cd ${REPO_ROOT}/cmake-build-docker/test/lib/seccomp/unittest && LD_LIBRARY_PATH=`cd ../../../../../build/distribution/platform/linux-aarch64/lib && pwd` ./ml_test_seccomp)
  fi
  exit $?
fi

=======
# If this is a PR build then it's redundant to cross compile aarch64 (as
# we build and test aarch64 natively for PR builds) but there's a benefit
# to building one platform with debug enabled to detect code that only
# compiles with optimisation
if [[ x"$BUILDKITE_PULL_REQUEST" != xfalse && "$CPP_CROSS_COMPILE" = "aarch64" ]] ; then
    export ML_DEBUG=1
fi

>>>>>>> 976a2a29
# For now, re-use our existing CI scripts based on Docker
if [ "$RUN_TESTS" = "true" ]; then
    ${REPO_ROOT}/dev-tools/docker/docker_entrypoint.sh --test
else
    ${REPO_ROOT}/dev-tools/docker/docker_entrypoint.sh
fi

buildkite-agent artifact upload "build/distributions/*"<|MERGE_RESOLUTION|>--- conflicted
+++ resolved
@@ -34,12 +34,8 @@
     exit 2
 fi
 
-<<<<<<< HEAD
 VERSION=$(cat ${REPO_ROOT}/gradle.properties | grep '^elasticsearchVersion' | awk -F= '{ print $2 }' | xargs echo)
 HARDWARE_ARCH=$(uname -m | sed 's/arm64/aarch64/')
-
-echo "environment variables:"
-env
 
 if [[ "$HARDWARE_ARCH" = aarch64 && -z "$CPP_CROSS_COMPILE" ]] ; then 
   # On Linux native aarch64 build using Docker
@@ -60,7 +56,6 @@
   exit $?
 fi
 
-=======
 # If this is a PR build then it's redundant to cross compile aarch64 (as
 # we build and test aarch64 natively for PR builds) but there's a benefit
 # to building one platform with debug enabled to detect code that only
@@ -69,7 +64,6 @@
     export ML_DEBUG=1
 fi
 
->>>>>>> 976a2a29
 # For now, re-use our existing CI scripts based on Docker
 if [ "$RUN_TESTS" = "true" ]; then
     ${REPO_ROOT}/dev-tools/docker/docker_entrypoint.sh --test
