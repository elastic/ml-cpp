--- conflicted
+++ resolved
@@ -61,13 +61,9 @@
 else
 BOOSTARCH=a64
 endif
-<<<<<<< HEAD
-BOOSTCLANGVER:=$(shell $(CXX) --version | grep ' version ' | sed 's/.* version //' | awk -F. '{ print $$1; }')
-=======
 # The clang version used to build Boost may be overridden if the
 # compiler on the build machine is upgraded without rebuilding Boost
-BOOSTCLANGVER?=$(shell $(CXX) --version | grep ' version ' | sed 's/.* version //' | awk -F. '{ print $$1$$2; }')
->>>>>>> 309d322c
+BOOSTCLANGVER?=$(shell $(CXX) --version | grep ' version ' | sed 's/.* version //' | awk -F. '{ print $$1; }')
 # Use -isystem instead of -I for Boost headers to suppress warnings from Boost
 BOOSTINCLUDES=-isystem /usr/local/include/boost-$(BOOSTVER)
 BOOSTCPPFLAGS=-DBOOST_ALL_DYN_LINK -DBOOST_MATH_NO_LONG_DOUBLE_MATH_FUNCTIONS
