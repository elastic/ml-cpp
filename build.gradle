apply plugin: 'base'

description = 'Builds the Machine Learning native binaries'

import org.elastic.gradle.UploadS3Task
import org.gradle.internal.os.OperatingSystem
import org.gradle.plugins.ide.eclipse.model.SourceFolder
import org.gradle.util.DistributionLocator
import org.gradle.util.GradleVersion

import java.util.zip.ZipFile

import static org.gradle.api.tasks.wrapper.Wrapper.DistributionType

String versionQualifier = System.getProperty("build.version_qualifier", "")
boolean isSnapshot = "true".equals(System.getProperty("build.snapshot", "true"))
String mlDebug = System.getProperty("build.ml_debug", "")

boolean isWindows = OperatingSystem.current().isWindows()
boolean isLinux = OperatingSystem.current().isLinux()
boolean isMacOsX = OperatingSystem.current().isMacOsX()

allprojects {
  group = 'org.elasticsearch.ml'
  version = elasticsearchVersion
  if (versionQualifier != "") {
    version += '-' + versionQualifier
  }
  if (isSnapshot) {
    version += '-SNAPSHOT'
  }
}

// Secret key and access key are only needed when
// using the upload tasks near the end of this file.
String envMlAwsAccessKey = System.env.ML_AWS_ACCESS_KEY
if (envMlAwsAccessKey != null) {
  project.ext.mlAwsAccessKey = envMlAwsAccessKey
} else if (project.hasProperty('ML_AWS_ACCESS_KEY')) {
  project.ext.mlAwsAccessKey = ML_AWS_ACCESS_KEY
}

String envMlAwsSecretKey = System.env.ML_AWS_SECRET_KEY
if (envMlAwsSecretKey != null) {
  project.ext.mlAwsSecretKey = envMlAwsSecretKey
} else if (project.hasProperty('ML_AWS_SECRET_KEY')) {
  project.ext.mlAwsSecretKey = ML_AWS_SECRET_KEY
}

String cppCrossCompile = System.env.CPP_CROSS_COMPILE
if (cppCrossCompile == null) {
  if (project.hasProperty('CPP_CROSS_COMPILE')) {
    cppCrossCompile = CPP_CROSS_COMPILE
  } else {
    cppCrossCompile = ''
  }
}
if (cppCrossCompile != '' && cppCrossCompile != 'macosx' && cppCrossCompile != 'aarch64') {
  throw new GradleException("CPP_CROSS_COMPILE property must be empty, 'macosx' or 'aarch64'")
}

String osArch = System.properties['os.arch']
// Some versions of Java report hardware architectures that
// don't match other tools - these need to be normalized
if (osArch == 'amd64') {
  osArch = 'x86_64'
} else if (osArch == 'arm64') {
  osArch = 'aarch64'
}
String artifactClassifier
if (isWindows) {
  artifactClassifier = 'windows-x86_64'
} else if (isMacOsX || cppCrossCompile == 'macosx') {
  artifactClassifier = 'darwin-' + osArch
} else if (cppCrossCompile != '') {
  artifactClassifier = 'linux-' + cppCrossCompile
} else {
  artifactClassifier = 'linux-' + osArch
}

// Ensure we have a consistent combination of build config type and build directory
// based on whether we want a debug build or not.
// By default a "Release" build is performed.
// Note that we are catering for single-config CMake generators - such as 'Unix Makefiles' -
// where the build type is specified at configuration time as well as multi-config generators - such as Visual Studio -
// where the desired build type is specified at build time with the '--config' option. (It's safe to always specify the
// '--config' option as it will simply be ignored by a single-config generated build system)
String cmakeFlags = '--no-warn-unused-cli -D CMAKE_TOOLCHAIN_FILE=cmake/' + artifactClassifier + '.cmake'
project.ext.cmakeBuildDir = "cmake-build-release"
project.ext.cmakeBuildType = "Release"
if (mlDebug.toBoolean()) {
  project.ext.cmakeBuildDir = "cmake-build-debug"
  project.ext.cmakeBuildType = "Debug"
}

String msystem = "$System.env.MSYSTEM"
<<<<<<< HEAD
if (isWindows && msystem != 'MINGW64') {
  project.ext.shell = "cmd.exe"
  project.ext.setEnv = ".\\set_env.bat"
  project.ext.shellFlag = "/c"
  project.ext.cleanCmd = "if exist cmake-build-release\\ (rmdir /s /q cmake-build-release) && if exist 3rd_party\\eigen (rmdir /s /q 3rd_party\\eigen)"
  // Stripping the binaries is not necessary on Windows, execute a no-op command instead
  project.ext.stripCmd = "cd ."
} else {
  // Use the bash shell for the C++ build (Git bash when on Windows using MinGW)
  project.ext.shell = isWindows ? "C:\\Program Files\\Git\\bin\\bash" : "/bin/bash"
  project.ext.setEnv = "source ./set_env.sh"
  project.ext.shellFlag = "-c"
  project.ext.cleanCmd = "rm -rf cmake-build-release 3rd_party/eigen"
  // Stripping the binaries is not necessary on Windows, execute a no-op command instead
  project.ext.stripCmd = isWindows ? 'true' : "dev-tools/strip_binaries.sh"
=======
if ((isWindows && msystem == 'MINGW64') || isMacOsX || isLinux) 
{
  // Always do the C++ build using bash (Git bash on Windows using MinGW)
  project.ext.shell = isWindows ? "C:\\Program Files\\Git\\bin\\bash" : "/bin/bash"
  project.ext.set_env = "source ./set_env.sh"
  project.ext.shell_flag = "-c"
  project.ext.clean_cmd = "rm -rf ${cmakeBuildDir} 3rd_party/eigen"
  // Stripping the binaries is not necessary on windows, execute a no-op command instead
  project.ext.strip_cmd = isWindows ? true : "dev-tools/strip_binaries.sh"
} else {
  project.ext.shell = "cmd.exe"
  project.ext.set_env = ".\\set_env.bat"
  project.ext.shell_flag = "/c"
  project.ext.clean_cmd = "if exist ${cmakeBuildDir}\\ (rmdir /s /q ${cmakeBuildDir}) && if exist 3rd_party\\eigen (rmdir /s /q 3rd_party\\eigen)"
  // Stripping the binaries is not necessary on windows, execute a no-op command instead
  project.ext.strip_cmd = "cd ."
>>>>>>> 7880b954
}

project.ext.numCpus = Runtime.runtime.availableProcessors()
project.ext.makeEnvironment = [ 'CPP_CROSS_COMPILE': cppCrossCompile,
                                'VERSION_QUALIFIER': versionQualifier,
                                'SNAPSHOT': (isSnapshot ? 'yes' : 'no'),
                                'ML_DEBUG': mlDebug ]

configurations.all {
  // Check for updates every build
  resolutionStrategy.cacheChangingModulesFor 0, 'seconds'
}

clean {
  doLast {
    exec {
      environment makeEnvironment
      commandLine shell
      args shellFlag, "${setEnv} && ${cleanCmd}"
      workingDir "${projectDir}"
    }
  }
}

task configure(type: Exec) {
  environment makeEnvironment
  commandLine shell
<<<<<<< HEAD
  args shellFlag, "${setEnv} && cmake -B cmake-build-release ${cmakeFlags}"
=======
  args shell_flag, "${set_env} && ${cmake} -B ${cmakeBuildDir} ${cmakeFlags}"
>>>>>>> 7880b954
  workingDir "${projectDir}"
}

task compile(type: Exec) {
  environment makeEnvironment
  commandLine shell
<<<<<<< HEAD
  args shellFlag, "${setEnv} && cmake --build cmake-build-release --config Release -t install -v -j ${numCpus}"
=======
  args shell_flag, "${set_env} && ${cmake} --build ${cmakeBuildDir} --config ${cmakeBuildType} -t install -v -j ${numCpus}"
>>>>>>> 7880b954
  workingDir "${projectDir}"
  dependsOn 'configure'
}

task strip(type: Exec) {
  environment makeEnvironment
  commandLine shell
  args shellFlag, "${setEnv} && ${stripCmd}"
  workingDir "${projectDir}"
  dependsOn 'compile'
}

task format(type: Exec) {
  commandLine shell
  args shellFlag, "${setEnv} && cmake -P cmake/clang-format.cmake"
  workingDir "${projectDir}"
}

task buildZip(type: Zip) {
  dependsOn strip
  archiveClassifier = artifactClassifier
  from("${buildDir}/distribution") {
    // Don't copy Windows import libraries
    exclude "**/*.lib"
    // Don't copy the test support libraries
    exclude "**/*unit_test_framework*"
    exclude "**/libMlTest.*"
    // Don't copy debug files
    exclude "**/*-debug"
    exclude "**/*.pdb"
    exclude "**/*.dSYM/**"
    // Don't copy core dumps
    exclude "**/core*"
    includeEmptyDirs = false
  }
}

task buildZipSymbols(type: Zip) {
  dependsOn strip
  archiveClassifier = "debug-${artifactClassifier}"
  from("${buildDir}/distribution") {
    // only take debug files
    include "**/*-debug"
    include "**/*.pdb"
    include "**/*.dSYM/**"
    includeEmptyDirs = false
  }
}

task buildUberZip(type: Zip) {
  dependsOn strip

  with buildZip
  // We might also have binaries for other platforms (e.g. if they've been built in Docker)
  def localZips = fileTree("${buildDir}/distributions").matching {
      include "${artifactName}-${project.version}-darwin-*.zip"
      include "${artifactName}-${project.version}-linux-*.zip"
      include "${artifactName}-${project.version}-windows-*.zip"
  }
  for (zipFile in localZips) {
    from(zipTree(zipFile)) {
      duplicatesStrategy 'exclude'
    }
  }
  reproducibleFileOrder = true
}


String artifactGroupPath = project.group.replaceAll("\\.", "/")

task test(type: Exec) {
  environment makeEnvironment
  commandLine shell
<<<<<<< HEAD
  args shellFlag, "${setEnv} && cmake --build cmake-build-release --config Release -v -j ${numCpus} -t test"
=======
  args shell_flag, "${set_env} && ${cmake} --build ${cmakeBuildDir} --config ${cmakeBuildType} -v -j ${numCpus} -t test"
>>>>>>> 7880b954
  workingDir "${projectDir}"
  dependsOn 'strip'
  description = 'Run C++ tests'
}

check {
  dependsOn = ['test']
  description = 'Run all verification tasks'
}

assemble {
  dependsOn = ['buildUberZip', 'buildZip', 'buildZipSymbols']
  description = 'Assemble the C++ part of Machine Learning'
}

build {
  description = 'Assemble and test the C++ part of Machine Learning'
}

/**
 * Gradle 6 gets confused if we try to use its standard dependency management to
 * convert artifacts with a classifier to an artifact for the same project
 * without a classifier.  Therefore this class uses low level functionality to
 * get the platform-specific artifacts.
 */
class DownloadPlatformSpecific extends DefaultTask {

  @Input
  String version = project.version

  @Input
  String artifactGroupPath = project.group.replaceAll("\\.", "/")

  /**
   * Base name for the artifacts
   */
  @Input
  String baseName

  /**
   * Directory to download platform specific zip files into
   */
  @Input
  String downloadDirectory

  /**
   * Directory to extract downloaded zip files into
   */
  @OutputDirectory
  File extractDirectory

  @Input
  List<String> platforms = [ 'darwin-aarch64', 'darwin-x86_64', 'linux-aarch64', 'linux-x86_64', 'windows-x86_64' ]

  DownloadPlatformSpecific() {
    // Always run this task, in case the platform-specific zips have changed
    outputs.upToDateWhen {
      return false
    }
  }

  @TaskAction
  void combine() {
    extractDirectory.deleteDir()
    platforms.each {
      File zipFile = new File(downloadDirectory, "${baseName}-${version}-${it}.zip")
      zipFile.parentFile.mkdirs()
      new URL("https://prelert-artifacts.s3.amazonaws.com/maven/${artifactGroupPath}/${baseName}/${version}/${zipFile.name}").withInputStream { i ->
        zipFile.withOutputStream { o ->
          o << i
        }
      }
      ZipFile zip = new ZipFile(zipFile)
      zip.entries().each {
        File target = new File(extractDirectory, it.name)
        // There can be overlaps between the platform-specific zips, so skip duplicates
        if (target.exists() == false) {
          if (it.isDirectory()) {
            target.mkdirs()
          } else {
            target.parentFile.mkdirs()
            target.withOutputStream { o ->
              o << zip.getInputStream(it)
            }
            target.setLastModified(it.getTime())
          }
        }
      }
      zip.close()
      // Also download the corresponding zip of debug symbols, but there's no need to extract this
      File debugZipFile = new File(downloadDirectory, "${baseName}-${version}-debug-${it}.zip")
      new URL("https://prelert-artifacts.s3.amazonaws.com/maven/${artifactGroupPath}/${baseName}/${version}/${debugZipFile.name}").withInputStream { i ->
        debugZipFile.withOutputStream { o ->
          o << i
        }
      }
    }
  }
}

task downloadPlatformSpecific(type: DownloadPlatformSpecific) {
  description = 'Download and extract previously created platform-specific C++ zips'
  baseName = artifactName
  downloadDirectory = "${buildDir}/distributions"
  extractDirectory = file("${buildDir}/temp")
}

task buildUberZipFromDownloads(type: Zip) {
  description = 'Create an uber zip from combined platform-specific C++ distributions'
  destinationDirectory = file("${buildDir}/distributions")
  from(downloadPlatformSpecific)
  reproducibleFileOrder = true
}

def dependenciesSpec(source) {
  return copySpec {
    from(source) {
      // Don't copy ML libraries
      exclude "**/libMl*"
      // Don't copy ML programs
      exclude "platform/darwin*/controller.app/Contents/MacOS/*"
      exclude "platform/linux*/bin/*"
      exclude "platform/windows*/bin/*.exe"
      // Don't copy resources
      exclude "**/ml-en.dict"
      exclude "**/Info.plist"
      exclude "**/date_time_zonespec.csv"
      // Don't copy licenses
      exclude "**/licenses/**"
      includeEmptyDirs = false
    }
  }
}

task buildDependenciesZip(type: Zip) {
  description = 'Create a zip of dependencies only from combined platform-specific C++ distributions'

  classifier = 'deps'
  reproducibleFileOrder = true
  // Drop the file timestamps for the dependencies to avoid
  // timestamp diffs between otherwise identical archives
  preserveFileTimestamps = false

  with dependenciesSpec(zipTree(buildUberZip.archiveFile))
}

task buildDependenciesZipFromDownloads(type: Zip) {
  description = 'Create a zip of dependencies only from combined platform-specific C++ distributions from published snapshot'

  classifier = 'deps'
  reproducibleFileOrder = true
  // Drop the file timestamps for the dependencies to avoid
  // timestamp diffs between otherwise identical archives
  preserveFileTimestamps = false

  with dependenciesSpec(downloadPlatformSpecific)
}


def noDependenciesSpec(source) {
   return copySpec {
    from(source) {
      // Copy ML libraries
      include "**/libMl*"
      // Copy ML programs
      include "platform/darwin*/controller.app/Contents/MacOS/*"
      include "platform/linux*/bin/*"
      include "platform/windows*/bin/*.exe"
      // Copy resources
      include "**/ml-en.dict"
      include "**/Info.plist"
      include "**/date_time_zonespec.csv"
      // Copy licenses
      include "**/licenses/**"
      includeEmptyDirs = false
    }
  }
}

task buildNoDependenciesZip(type: Zip) {
  description = 'Create a zip excluding dependencies from combined platform-specific C++ distributions'

  classifier = 'nodeps'
  reproducibleFileOrder = true
  // Drop the file timestamps for the dependencies to avoid
  // timestamp diffs between otherwise identical archives
  preserveFileTimestamps = false

  with noDependenciesSpec(zipTree(buildUberZip.archiveFile))
}

task buildNoDependenciesZipFromDownloads(type: Zip) {
  description = 'Create a zip excluding dependencies from combined platform-specific C++ distributions from published snapshot'

  classifier = 'nodeps'
  reproducibleFileOrder = true
  // Drop the file timestamps for the dependencies to avoid
  // timestamp diffs between otherwise identical archives
  preserveFileTimestamps = false

  with noDependenciesSpec(downloadPlatformSpecific)
}

task buildDependencyReport(type: Exec) {
  outputs.file("${buildDir}/distributions/dependencies-${version}.csv")
  environment makeEnvironment
  commandLine shell
  // TODO: this won't work on Windows outside of Git bash
  args shellFlag, "${setEnv} && 3rd_party/dependency_report.sh --csv \"${outputs.files.singleFile}\""
  workingDir "${projectDir}"
  description = 'Create a CSV report on 3rd party dependencies we redistribute'
}

// This intentionally doesn't depend on assemble.
// This gives us the flexibility to build in different
// ways and still use the same upload code.
task upload(type: UploadS3Task) {
  bucket 'prelert-artifacts'
  // Only upload the platform-specific artifacts in this task
  def zipFileDir = fileTree("${buildDir}/distributions").matching {
    include "*-aarch64.zip", "*-x86_64.zip"
  }
  for (zipFile in zipFileDir) {
    upload zipFile, "maven/${artifactGroupPath}/${artifactName}/${project.version}/${zipFile.name}"
  }
  description = 'Upload C++ zips to S3 Bucket'
}

task uberUpload(type: UploadS3Task, dependsOn: [buildUberZipFromDownloads,
                                                buildDependenciesZipFromDownloads,
                                                buildNoDependenciesZipFromDownloads,
                                                buildDependencyReport]) {
  bucket 'prelert-artifacts'
  upload buildUberZipFromDownloads.outputs.files.singleFile, "maven/${artifactGroupPath}/${artifactName}/${project.version}/${buildUberZipFromDownloads.outputs.files.singleFile.name}"
  upload buildDependenciesZipFromDownloads.outputs.files.singleFile, "maven/${artifactGroupPath}/${artifactName}/${project.version}/${buildDependenciesZipFromDownloads.outputs.files.singleFile.name}"
  upload buildNoDependenciesZipFromDownloads.outputs.files.singleFile, "maven/${artifactGroupPath}/${artifactName}/${project.version}/${buildNoDependenciesZipFromDownloads.outputs.files.singleFile.name}"
  upload buildDependencyReport.outputs.files.singleFile, "maven/${artifactGroupPath}/${artifactName}/${project.version}/${buildDependencyReport.outputs.files.singleFile.name}"
  description = 'Upload C++ uber zip and dependency report to S3 Bucket'
}

wrapper {
  distributionType = 'ALL'
  doLast {
    final DistributionLocator locator = new DistributionLocator()
    final GradleVersion version = GradleVersion.version(wrapper.gradleVersion)
    final URI distributionUri = locator.getDistributionFor(version, wrapper.distributionType.name().toLowerCase(Locale.ENGLISH))
    final URI sha256Uri = new URI(distributionUri.toString() + ".sha256")
    final String sha256Sum = new String(sha256Uri.toURL().bytes)
    wrapper.getPropertiesFile() << "distributionSha256Sum=${sha256Sum}\n"
    println "Added checksum to wrapper properties"
  }
}

artifacts {
  'default' buildDependenciesZip
  'default' buildNoDependenciesZip
}<|MERGE_RESOLUTION|>--- conflicted
+++ resolved
@@ -94,12 +94,11 @@
 }
 
 String msystem = "$System.env.MSYSTEM"
-<<<<<<< HEAD
 if (isWindows && msystem != 'MINGW64') {
   project.ext.shell = "cmd.exe"
   project.ext.setEnv = ".\\set_env.bat"
   project.ext.shellFlag = "/c"
-  project.ext.cleanCmd = "if exist cmake-build-release\\ (rmdir /s /q cmake-build-release) && if exist 3rd_party\\eigen (rmdir /s /q 3rd_party\\eigen)"
+  project.ext.cleanCmd = "if exist ${cmakeBuildDir}\\ (rmdir /s /q ${cmakeBuildDir}) && if exist 3rd_party\\eigen (rmdir /s /q 3rd_party\\eigen)"
   // Stripping the binaries is not necessary on Windows, execute a no-op command instead
   project.ext.stripCmd = "cd ."
 } else {
@@ -107,27 +106,9 @@
   project.ext.shell = isWindows ? "C:\\Program Files\\Git\\bin\\bash" : "/bin/bash"
   project.ext.setEnv = "source ./set_env.sh"
   project.ext.shellFlag = "-c"
-  project.ext.cleanCmd = "rm -rf cmake-build-release 3rd_party/eigen"
+  project.ext.cleanCmd = "rm -rf ${cmakeBuildDir} 3rd_party/eigen"
   // Stripping the binaries is not necessary on Windows, execute a no-op command instead
   project.ext.stripCmd = isWindows ? 'true' : "dev-tools/strip_binaries.sh"
-=======
-if ((isWindows && msystem == 'MINGW64') || isMacOsX || isLinux) 
-{
-  // Always do the C++ build using bash (Git bash on Windows using MinGW)
-  project.ext.shell = isWindows ? "C:\\Program Files\\Git\\bin\\bash" : "/bin/bash"
-  project.ext.set_env = "source ./set_env.sh"
-  project.ext.shell_flag = "-c"
-  project.ext.clean_cmd = "rm -rf ${cmakeBuildDir} 3rd_party/eigen"
-  // Stripping the binaries is not necessary on windows, execute a no-op command instead
-  project.ext.strip_cmd = isWindows ? true : "dev-tools/strip_binaries.sh"
-} else {
-  project.ext.shell = "cmd.exe"
-  project.ext.set_env = ".\\set_env.bat"
-  project.ext.shell_flag = "/c"
-  project.ext.clean_cmd = "if exist ${cmakeBuildDir}\\ (rmdir /s /q ${cmakeBuildDir}) && if exist 3rd_party\\eigen (rmdir /s /q 3rd_party\\eigen)"
-  // Stripping the binaries is not necessary on windows, execute a no-op command instead
-  project.ext.strip_cmd = "cd ."
->>>>>>> 7880b954
 }
 
 project.ext.numCpus = Runtime.runtime.availableProcessors()
@@ -155,22 +136,14 @@
 task configure(type: Exec) {
   environment makeEnvironment
   commandLine shell
-<<<<<<< HEAD
-  args shellFlag, "${setEnv} && cmake -B cmake-build-release ${cmakeFlags}"
-=======
-  args shell_flag, "${set_env} && ${cmake} -B ${cmakeBuildDir} ${cmakeFlags}"
->>>>>>> 7880b954
+  args shellFlag, "${setEnv} && cmake -B ${cmakeBuildDir} ${cmakeFlags}"
   workingDir "${projectDir}"
 }
 
 task compile(type: Exec) {
   environment makeEnvironment
   commandLine shell
-<<<<<<< HEAD
-  args shellFlag, "${setEnv} && cmake --build cmake-build-release --config Release -t install -v -j ${numCpus}"
-=======
-  args shell_flag, "${set_env} && ${cmake} --build ${cmakeBuildDir} --config ${cmakeBuildType} -t install -v -j ${numCpus}"
->>>>>>> 7880b954
+  args shellFlag, "${setEnv} && cmake --build ${cmakeBuildDir} --config ${cmakeBuildType} -v -j ${numCpus} -t install"
   workingDir "${projectDir}"
   dependsOn 'configure'
 }
@@ -244,11 +217,7 @@
 task test(type: Exec) {
   environment makeEnvironment
   commandLine shell
-<<<<<<< HEAD
-  args shellFlag, "${setEnv} && cmake --build cmake-build-release --config Release -v -j ${numCpus} -t test"
-=======
-  args shell_flag, "${set_env} && ${cmake} --build ${cmakeBuildDir} --config ${cmakeBuildType} -v -j ${numCpus} -t test"
->>>>>>> 7880b954
+  args shellFlag, "${setEnv} && cmake --build ${cmakeBuildDir} --config ${cmakeBuildType} -v -j ${numCpus} -t test"
   workingDir "${projectDir}"
   dependsOn 'strip'
   description = 'Run C++ tests'
