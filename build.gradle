apply plugin: 'base'

description = 'Builds the Machine Learning native binaries'

import org.elastic.gradle.UploadS3Task
import org.gradle.internal.os.OperatingSystem
import org.gradle.plugins.ide.eclipse.model.SourceFolder
import org.gradle.util.DistributionLocator
import org.gradle.util.GradleVersion

import java.util.zip.ZipFile

import static org.gradle.api.tasks.wrapper.Wrapper.DistributionType

String versionQualifier = System.getProperty("build.version_qualifier", "")
boolean isSnapshot = "true".equals(System.getProperty("build.snapshot", "true"))
String mlDebug = System.getProperty("build.ml_debug", "")

boolean isWindows = OperatingSystem.current().isWindows()
boolean isLinux = OperatingSystem.current().isLinux()
boolean isMacOsX = OperatingSystem.current().isMacOsX()

allprojects {
  group = 'org.elasticsearch.ml'
  version = elasticsearchVersion
  if (versionQualifier != "") {
    version += '-' + versionQualifier
  }
  if (isSnapshot) {
    version += '-SNAPSHOT'
  }
}

// Secret key and access key are only needed when
// using the upload tasks near the end of this file.
String envMlAwsAccessKey = System.env.ML_AWS_ACCESS_KEY
if (envMlAwsAccessKey != null) {
  project.ext.mlAwsAccessKey = envMlAwsAccessKey
} else if (project.hasProperty('ML_AWS_ACCESS_KEY')) {
  project.ext.mlAwsAccessKey = ML_AWS_ACCESS_KEY
}

String envMlAwsSecretKey = System.env.ML_AWS_SECRET_KEY
if (envMlAwsSecretKey != null) {
  project.ext.mlAwsSecretKey = envMlAwsSecretKey
} else if (project.hasProperty('ML_AWS_SECRET_KEY')) {
  project.ext.mlAwsSecretKey = ML_AWS_SECRET_KEY
}

String cppCrossCompile = System.env.CPP_CROSS_COMPILE
if (cppCrossCompile == null) {
  if (project.hasProperty('CPP_CROSS_COMPILE')) {
    cppCrossCompile = CPP_CROSS_COMPILE
  } else {
    cppCrossCompile = ''
  }
}
if (cppCrossCompile != '' && cppCrossCompile != 'macosx' && cppCrossCompile != 'aarch64') {
  throw new GradleException("CPP_CROSS_COMPILE property must be empty, 'macosx' or 'aarch64'")
}

String osArch = System.properties['os.arch']
// Some versions of Java report hardware architectures that
// don't match other tools - these need to be normalized
if (osArch == 'amd64') {
  osArch = 'x86_64'
} else if (osArch == 'arm64') {
  osArch = 'aarch64'
}
String artifactClassifier
if (isWindows) {
  artifactClassifier = 'windows-x86_64'
} else if (isMacOsX || cppCrossCompile == 'macosx') {
  artifactClassifier = 'darwin-' + osArch
} else if (cppCrossCompile != '') {
  artifactClassifier = 'linux-' + cppCrossCompile
} else {
  artifactClassifier = 'linux-' + osArch
}

String cmakeFlags = '--no-warn-unused-cli -D CMAKE_BUILD_TYPE=Release -D CMAKE_TOOLCHAIN_FILE=cmake/' + artifactClassifier + '.cmake'

String msystem = "$System.env.MSYSTEM"
if ((isWindows && msystem == 'MINGW64') || isMacOsX || isLinux) 
{
  // Always do the C++ build using bash (Git bash on Windows using MinGW)
  project.ext.shell = isWindows ? "C:\\Program Files\\Git\\bin\\bash" : "/bin/bash"
  project.ext.set_env = "source ./set_env.sh"
  project.ext.shell_flag = "-c"
  project.ext.clean_cmd = "rm -rf cmake_build 3rd_party/eigen"
  // Stripping the binaries is not necessary on windows, execute a no-op command instead
  project.ext.strip_cmd = isWindows ? true : "dev-tools/strip_binaries.sh"
} else {
  project.ext.shell = "cmd.exe"
  project.ext.set_env = ".\\set_env.bat"
  project.ext.shell_flag = "/c"
  project.ext.clean_cmd = "if exist cmake_build\\ (rmdir /s /q cmake_build) && if exist 3rd_party\\eigen (rmdir /s /q 3rd_party\\eigen)"
  // Stripping the binaries is not necessary on windows, execute a no-op command instead
  project.ext.strip_cmd = "cd ."
}

project.ext.make = (isMacOsX || isWindows) ? "gnumake" : "make"
project.ext.cmake = "cmake"
project.ext.numCpus = Runtime.runtime.availableProcessors()
project.ext.makeEnvironment = [ 'CPP_CROSS_COMPILE': cppCrossCompile,
                                'VERSION_QUALIFIER': versionQualifier,
                                'SNAPSHOT': (isSnapshot ? 'yes' : 'no'),
                                'ML_DEBUG': mlDebug ]

configurations.all {
  // check for updates every build
  resolutionStrategy.cacheChangingModulesFor 0, 'seconds'
}

clean {
  doLast {
    exec {
      environment makeEnvironment
<<<<<<< HEAD
      commandLine bash
      args '-c', 'source ./set_env.sh && rm -rf 3rd_party/eigen cmake-build-release'
=======
      commandLine shell
      args shell_flag, "${set_env} && ${clean_cmd}"
>>>>>>> f496dd8d
      workingDir "${projectDir}"
    }
  }
}

task configure(type: Exec) {
  environment makeEnvironment
<<<<<<< HEAD
  commandLine bash
  args '-c', 'source ./set_env.sh && ' + cmake + ' -B cmake-build-release ' + cmakeFlags
=======
  commandLine shell
  args shell_flag, "${set_env} && ${cmake} -B cmake_build ${cmakeFlags}"
>>>>>>> f496dd8d
  workingDir "${projectDir}"
}

task compile(type: Exec) {
  environment makeEnvironment
<<<<<<< HEAD
  commandLine bash
  args '-c', 'source ./set_env.sh && ' + cmake + ' --build cmake-build-release --config Release -t install -v -j' + numCpus
=======
  commandLine shell
  args shell_flag, "${set_env} && ${cmake} --build cmake_build --config Release -t install -v -j ${numCpus}"
>>>>>>> f496dd8d
  workingDir "${projectDir}"
  dependsOn 'configure'
}

task strip(type: Exec) {
  environment makeEnvironment
  commandLine shell
  args shell_flag, "${set_env} && ${strip_cmd}"
  workingDir "${projectDir}"
  dependsOn 'compile'
}

task format(type: Exec) {
  commandLine shell
  args shell_flag, "${set_env} && ${cmake} -P cmake/clang-format.cmake"
  workingDir "${projectDir}"
}

task buildZip(type: Zip) {
  dependsOn strip
  archiveClassifier = artifactClassifier
  from("${buildDir}/distribution") {
    // Don't copy Windows import libraries
    exclude "**/*.lib"
    // Don't copy the test support libraries
    exclude "**/*unit_test_framework*"
    exclude "**/libMlTest.*"
    // Don't copy debug files
    exclude "**/*-debug"
    exclude "**/*.pdb"
    exclude "**/*.dSYM/**"
    // Don't copy core dumps
    exclude "**/core*"
    includeEmptyDirs = false
  }
}

task buildZipSymbols(type: Zip) {
  dependsOn strip
  archiveClassifier = "debug-${artifactClassifier}"
  from("${buildDir}/distribution") {
    // only take debug files
    include "**/*-debug"
    include "**/*.pdb"
    include "**/*.dSYM/**"
    includeEmptyDirs = false
  }
}

task buildUberZip(type: Zip) {
  dependsOn strip

  with buildZip
  // We might also have binaries for other platforms (e.g. if they've been built in Docker)
  def localZips = fileTree("${buildDir}/distributions").matching {
      include "${artifactName}-${project.version}-darwin-*.zip"
      include "${artifactName}-${project.version}-linux-*.zip"
      include "${artifactName}-${project.version}-windows-*.zip"
  }
  for (zipFile in localZips) {
    from(zipTree(zipFile)) {
      duplicatesStrategy 'exclude'
    }
  }
  reproducibleFileOrder = true
}


String artifactGroupPath = project.group.replaceAll("\\.", "/")

task test(type: Exec) {
  environment makeEnvironment
<<<<<<< HEAD
  commandLine bash
  args '-c', 'source ./set_env.sh && ' + cmake + ' --build cmake-build-release --config Release -v -j' + numCpus + ' -t test'
=======
  commandLine shell
  args shell_flag, "${set_env} && ${cmake} --build cmake_build --config Release -v -j ${numCpus} -t test"
>>>>>>> f496dd8d
  workingDir "${projectDir}"
  dependsOn 'strip'
  description = 'Run C++ tests'
}

check {
  dependsOn = ['test']
  description = 'Run all verification tasks'
}

assemble {
  dependsOn = ['buildUberZip', 'buildZip', 'buildZipSymbols']
  description = 'Assemble the C++ part of Machine Learning'
}

build {
  description = 'Assemble and test the C++ part of Machine Learning'
}

/**
 * Gradle 6 gets confused if we try to use its standard dependency management to
 * convert artifacts with a classifier to an artifact for the same project
 * without a classifier.  Therefore this class uses low level functionality to
 * get the platform-specific artifacts.
 */
class DownloadPlatformSpecific extends DefaultTask {

  @Input
  String version = project.version

  @Input
  String artifactGroupPath = project.group.replaceAll("\\.", "/")

  /**
   * Base name for the artifacts
   */
  @Input
  String baseName

  /**
   * Directory to download platform specific zip files into
   */
  @Input
  String downloadDirectory

  /**
   * Directory to extract downloaded zip files into
   */
  @OutputDirectory
  File extractDirectory

  @Input
  List<String> platforms = [ 'darwin-aarch64', 'darwin-x86_64', 'linux-aarch64', 'linux-x86_64', 'windows-x86_64' ]

  DownloadPlatformSpecific() {
    // Always run this task, in case the platform-specific zips have changed
    outputs.upToDateWhen {
      return false
    }
  }

  @TaskAction
  void combine() {
    extractDirectory.deleteDir()
    platforms.each {
      File zipFile = new File(downloadDirectory, "${baseName}-${version}-${it}.zip")
      zipFile.parentFile.mkdirs()
      new URL("https://prelert-artifacts.s3.amazonaws.com/maven/${artifactGroupPath}/${baseName}/${version}/${zipFile.name}").withInputStream { i ->
        zipFile.withOutputStream { o ->
          o << i
        }
      }
      ZipFile zip = new ZipFile(zipFile)
      zip.entries().each {
        File target = new File(extractDirectory, it.name)
        // There can be overlaps between the platform-specific zips, so skip duplicates
        if (target.exists() == false) {
          if (it.isDirectory()) {
            target.mkdirs()
          } else {
            target.parentFile.mkdirs()
            target.withOutputStream { o ->
              o << zip.getInputStream(it)
            }
            target.setLastModified(it.getTime())
          }
        }
      }
      zip.close()
      // Also download the corresponding zip of debug symbols, but there's no need to extract this
      File debugZipFile = new File(downloadDirectory, "${baseName}-${version}-debug-${it}.zip")
      new URL("https://prelert-artifacts.s3.amazonaws.com/maven/${artifactGroupPath}/${baseName}/${version}/${debugZipFile.name}").withInputStream { i ->
        debugZipFile.withOutputStream { o ->
          o << i
        }
      }
    }
  }
}

task downloadPlatformSpecific(type: DownloadPlatformSpecific) {
  description = 'Download and extract previously created platform-specific C++ zips'
  baseName = artifactName
  downloadDirectory = "${buildDir}/distributions"
  extractDirectory = file("${buildDir}/temp")
}

task buildUberZipFromDownloads(type: Zip) {
  description = 'Create an uber zip from combined platform-specific C++ distributions'
  destinationDirectory = file("${buildDir}/distributions")
  from(downloadPlatformSpecific)
  reproducibleFileOrder = true
}

def dependenciesSpec(source) {
  return copySpec {
    from(source) {
      // Don't copy ML libraries
      exclude "**/libMl*"
      // Don't copy ML programs
      exclude "platform/darwin*/controller.app/Contents/MacOS/*"
      exclude "platform/linux*/bin/*"
      exclude "platform/windows*/bin/*.exe"
      // Don't copy resources
      exclude "**/ml-en.dict"
      exclude "**/Info.plist"
      exclude "**/date_time_zonespec.csv"
      // Don't copy licenses
      exclude "**/licenses/**"
      includeEmptyDirs = false
    }
  }
}

task buildDependenciesZip(type: Zip) {
  description = 'Create a zip of dependencies only from combined platform-specific C++ distributions'

  classifier = 'deps'
  reproducibleFileOrder = true
  // Drop the file timestamps for the dependencies to avoid
  // timestamp diffs between otherwise identical archives
  preserveFileTimestamps = false

  with dependenciesSpec(zipTree(buildUberZip.archiveFile))
}

task buildDependenciesZipFromDownloads(type: Zip) {
  description = 'Create a zip of dependencies only from combined platform-specific C++ distributions from published snapshot'

  classifier = 'deps'
  reproducibleFileOrder = true
  // Drop the file timestamps for the dependencies to avoid
  // timestamp diffs between otherwise identical archives
  preserveFileTimestamps = false

  with dependenciesSpec(downloadPlatformSpecific)
}


def noDependenciesSpec(source) {
   return copySpec {
    from(source) {
      // Copy ML libraries
      include "**/libMl*"
      // Copy ML programs
      include "platform/darwin*/controller.app/Contents/MacOS/*"
      include "platform/linux*/bin/*"
      include "platform/windows*/bin/*.exe"
      // Copy resources
      include "**/ml-en.dict"
      include "**/Info.plist"
      include "**/date_time_zonespec.csv"
      // Copy licenses
      include "**/licenses/**"
      includeEmptyDirs = false
    }
  }
}

task buildNoDependenciesZip(type: Zip) {
  description = 'Create a zip excluding dependencies from combined platform-specific C++ distributions'

  classifier = 'nodeps'
  reproducibleFileOrder = true
  // Drop the file timestamps for the dependencies to avoid
  // timestamp diffs between otherwise identical archives
  preserveFileTimestamps = false

  with noDependenciesSpec(zipTree(buildUberZip.archiveFile))
}

task buildNoDependenciesZipFromDownloads(type: Zip) {
  description = 'Create a zip excluding dependencies from combined platform-specific C++ distributions from published snapshot'

  classifier = 'nodeps'
  reproducibleFileOrder = true
  // Drop the file timestamps for the dependencies to avoid
  // timestamp diffs between otherwise identical archives
  preserveFileTimestamps = false

  with noDependenciesSpec(downloadPlatformSpecific)
}

task buildDependencyReport(type: Exec) {
  outputs.file("${buildDir}/distributions/dependencies-${version}.csv")
  environment makeEnvironment
  commandLine shell
  args '-c', "source ./set_env.sh && 3rd_party/dependency_report.sh --csv \"${outputs.files.singleFile}\""
  workingDir "${projectDir}"
  description = 'Create a CSV report on 3rd party dependencies we redistribute'
}

// This intentionally doesn't depend on assemble.
// This gives us the flexibility to build in different
// ways and still use the same upload code.
task upload(type: UploadS3Task) {
  bucket 'prelert-artifacts'
  // Only upload the platform-specific artifacts in this task
  def zipFileDir = fileTree("${buildDir}/distributions").matching {
    include "*-aarch64.zip", "*-x86_64.zip"
  }
  for (zipFile in zipFileDir) {
    upload zipFile, "maven/${artifactGroupPath}/${artifactName}/${project.version}/${zipFile.name}"
  }
  description = 'Upload C++ zips to S3 Bucket'
}

task uberUpload(type: UploadS3Task, dependsOn: [buildUberZipFromDownloads,
                                                buildDependenciesZipFromDownloads,
                                                buildNoDependenciesZipFromDownloads,
                                                buildDependencyReport]) {
  bucket 'prelert-artifacts'
  upload buildUberZipFromDownloads.outputs.files.singleFile, "maven/${artifactGroupPath}/${artifactName}/${project.version}/${buildUberZipFromDownloads.outputs.files.singleFile.name}"
  upload buildDependenciesZipFromDownloads.outputs.files.singleFile, "maven/${artifactGroupPath}/${artifactName}/${project.version}/${buildDependenciesZipFromDownloads.outputs.files.singleFile.name}"
  upload buildNoDependenciesZipFromDownloads.outputs.files.singleFile, "maven/${artifactGroupPath}/${artifactName}/${project.version}/${buildNoDependenciesZipFromDownloads.outputs.files.singleFile.name}"
  upload buildDependencyReport.outputs.files.singleFile, "maven/${artifactGroupPath}/${artifactName}/${project.version}/${buildDependencyReport.outputs.files.singleFile.name}"
  description = 'Upload C++ uber zip and dependency report to S3 Bucket'
}

wrapper {
  distributionType = 'ALL'
  doLast {
    final DistributionLocator locator = new DistributionLocator()
    final GradleVersion version = GradleVersion.version(wrapper.gradleVersion)
    final URI distributionUri = locator.getDistributionFor(version, wrapper.distributionType.name().toLowerCase(Locale.ENGLISH))
    final URI sha256Uri = new URI(distributionUri.toString() + ".sha256")
    final String sha256Sum = new String(sha256Uri.toURL().bytes)
    wrapper.getPropertiesFile() << "distributionSha256Sum=${sha256Sum}\n"
    println "Added checksum to wrapper properties"
  }
}

artifacts {
  'default' buildDependenciesZip
  'default' buildNoDependenciesZip
}<|MERGE_RESOLUTION|>--- conflicted
+++ resolved
@@ -87,14 +87,14 @@
   project.ext.shell = isWindows ? "C:\\Program Files\\Git\\bin\\bash" : "/bin/bash"
   project.ext.set_env = "source ./set_env.sh"
   project.ext.shell_flag = "-c"
-  project.ext.clean_cmd = "rm -rf cmake_build 3rd_party/eigen"
+  project.ext.clean_cmd = "rm -rf cmake-build-release 3rd_party/eigen"
   // Stripping the binaries is not necessary on windows, execute a no-op command instead
   project.ext.strip_cmd = isWindows ? true : "dev-tools/strip_binaries.sh"
 } else {
   project.ext.shell = "cmd.exe"
   project.ext.set_env = ".\\set_env.bat"
   project.ext.shell_flag = "/c"
-  project.ext.clean_cmd = "if exist cmake_build\\ (rmdir /s /q cmake_build) && if exist 3rd_party\\eigen (rmdir /s /q 3rd_party\\eigen)"
+  project.ext.clean_cmd = "if exist cmake-build-release\\ (rmdir /s /q cmake-build-release) && if exist 3rd_party\\eigen (rmdir /s /q 3rd_party\\eigen)"
   // Stripping the binaries is not necessary on windows, execute a no-op command instead
   project.ext.strip_cmd = "cd ."
 }
@@ -116,13 +116,8 @@
   doLast {
     exec {
       environment makeEnvironment
-<<<<<<< HEAD
-      commandLine bash
-      args '-c', 'source ./set_env.sh && rm -rf 3rd_party/eigen cmake-build-release'
-=======
       commandLine shell
       args shell_flag, "${set_env} && ${clean_cmd}"
->>>>>>> f496dd8d
       workingDir "${projectDir}"
     }
   }
@@ -130,25 +125,15 @@
 
 task configure(type: Exec) {
   environment makeEnvironment
-<<<<<<< HEAD
-  commandLine bash
-  args '-c', 'source ./set_env.sh && ' + cmake + ' -B cmake-build-release ' + cmakeFlags
-=======
-  commandLine shell
-  args shell_flag, "${set_env} && ${cmake} -B cmake_build ${cmakeFlags}"
->>>>>>> f496dd8d
+  commandLine shell
+  args shell_flag, "${set_env} && ${cmake} -B cmake-build-release ${cmakeFlags}"
   workingDir "${projectDir}"
 }
 
 task compile(type: Exec) {
   environment makeEnvironment
-<<<<<<< HEAD
-  commandLine bash
-  args '-c', 'source ./set_env.sh && ' + cmake + ' --build cmake-build-release --config Release -t install -v -j' + numCpus
-=======
-  commandLine shell
-  args shell_flag, "${set_env} && ${cmake} --build cmake_build --config Release -t install -v -j ${numCpus}"
->>>>>>> f496dd8d
+  commandLine shell
+  args shell_flag, "${set_env} && ${cmake} --build cmake-build-release --config Release -t install -v -j ${numCpus}"
   workingDir "${projectDir}"
   dependsOn 'configure'
 }
@@ -221,13 +206,8 @@
 
 task test(type: Exec) {
   environment makeEnvironment
-<<<<<<< HEAD
-  commandLine bash
-  args '-c', 'source ./set_env.sh && ' + cmake + ' --build cmake-build-release --config Release -v -j' + numCpus + ' -t test'
-=======
-  commandLine shell
-  args shell_flag, "${set_env} && ${cmake} --build cmake_build --config Release -v -j ${numCpus} -t test"
->>>>>>> f496dd8d
+  commandLine shell
+  args shell_flag, "${set_env} && ${cmake} --build cmake-build-release --config Release -v -j ${numCpus} -t test"
   workingDir "${projectDir}"
   dependsOn 'strip'
   description = 'Run C++ tests'
