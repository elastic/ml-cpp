--- conflicted
+++ resolved
@@ -32,12 +32,10 @@
 
 === Enhancements
 
+* Compute outlier feature influence via the Gateaux derivative to improve attribution
+  for high dimension vectors. (See {ml-pull}2256[#2256].)
 * Improve classification and regression model train runtimes for data sets with many
   numeric features. (See {ml-pull}2380[#2380], {ml-pull}2388[#2388] and {ml-pull}2388[#2390].)
-<<<<<<< HEAD
-* Compute outlier feature influence via the Gateaux derivative to improve attribution
-  for high dimension vectors. (See {ml-pull}2256[#2256].)
-=======
 * Increase the limit on the maximum number of classes to 100 for training classification
   models. (See {ml-pull}2395[#2395] issue: {ml-issue}2246[#2246].)
 
@@ -46,7 +44,6 @@
 === Bug Fixes
 
 * Do not retain categorization tokens when existing category matches. (See {ml-pull}2398[#2398].)
->>>>>>> 06f517c4
 
 == {es} version 8.4.0
 
