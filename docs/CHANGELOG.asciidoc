// Use these for links to issue and pulls. Note issues and pulls redirect one to
// each other on Github, so don't worry too much on using the right prefix.
//:issue:           https://github.com/elastic/elasticsearch/issues/
//:ml-issue:        https://github.com/elastic/ml-cpp/issues/
//:pull:            https://github.com/elastic/elasticsearch/pull/
//:ml-pull:         https://github.com/elastic/ml-cpp/pull/

= Elasticsearch Release Notes

//
// To add a release, copy and paste the following text,  uncomment the relevant
// sections, and add a link to the new section in the list of releases at the
// top of the page. Note that release subheads must be floated and sections
// cannot be empty.
// TEMPLATE:

// == {es} version n.n.n

//=== Breaking Changes

//=== Deprecations

//=== New Features

//=== Enhancements

//=== Bug Fixes

//=== Regressions

== {es} version 8.4.0

=== Enhancements

* Fairer application of size penalty for model selection for training classification
  and regression models. (See {ml-pull}2291[#2291].)
<<<<<<< HEAD
* Accelerate training for data frame analytics by skipping fine parameter tuning if it
=======
* Accelerate training for data frame analytics by skipping fine parameter tuning if it 
>>>>>>> 350ab4ed
  is unnecessary. (See {ml-pull}2298[#2298].)

== {es} version 8.3.0

=== Enhancements

* Upgrade PyTorch to version 1.11. (See {ml-pull}2233[#2233], {ml-pull}2235[#2235]
  and {ml-pull}2238[#2238].)
* Upgrade zlib to version 1.2.12 on Windows. (See {ml-pull}2253[#2253].)
* Upgrade libxml2 to version 2.9.14 on Linux and Windows. (See {ml-pull}2287[#2287].)
* Improve time series model stability and anomaly scoring consistency for data
  for which many buckets are empty. (See {ml-pull}2267[#2267].)
* Address root cause for actuals equals typical equals zero anomalies. (See {ml-pull}2270[#2270].)
* Better handling of outliers in update immediately after detecting changes in time
  series. (See {ml-pull}2280[#2280].)
* Improve normalization of anomaly detection results for short bucket lengths. This
  corrects bias which could cause our scoring to be too low for these jobs. (See,
  {ml-pull}2285[#2285], issue: {ml-issue}2276[#2276].)

=== Bug Fixes

* Correct logic for restart from failover fine tuning hyperparameters for training
  classification and regression models. (See {ml-pull}2251[#2251].)
* Fix possible source of "x = NaN, distribution = class boost::math::normal_distribution<..."
  log errors training classification and regression models. (See {ml-pull}2249[#2249].)
* Fix some bugs affecting decision to stop optimising hyperparameters for training
  classification and regression models. (See {ml-pull}2259[#2259].)
* Fix cause of "Must provide points at which to evaluate function" log error training
  classification and regression models. (See {ml-pull}2268[#2268].)
* Fix a source of "Discarding sample = nan, weights = ..." log errors for time series
  anomaly detection. (See {ml-pull}2286[#2286].)

== {es} version 8.2.2

=== Enhancements

* Make ML native processes work with glibc 2.35 (required for Ubuntu 22.04). (See
  {ml-pull}2272[#2272].)

=== Bug Fixes

* Adjacency weighting fixes in categorization. (See {ml-pull}2277[#2277].)

== {es} version 8.2.1

=== Bug Fixes

* Fix edge case which could cause the model bounds to blow up after detecting seasonality.
  (See {ml-pull}2261[#2261].)

== {es} version 8.2.0

=== Enhancements

* Better handle small shifts of the seasonal patterns in time series data.
  (See {ml-pull}2202[#2202].)
* Limit the maximum size of classification and regression models training
  produces so they can always be deployed for inference inside the Elastic
  Stack. (See {ml-pull}2205[#2205].)
* Support user defined example weights when training classification and
  regression models. (See {ml-pull}2222[#2222].)
* Reduce worst case bucket processing time for anomaly detection. (See {ml-pull}2225[#2225].)
* Improve handling of low cardinality features for training classification
  and regression models. (See {ml-pull}2229[#2229].)
* Improve handling of extremely large outliers in time series modelling.
  (See {ml-pull}2230[#2230].)
* Improve detection and modeling of time series' calendar cyclic features.
  (See {ml-pull}2236[#2236] and {ml-pull}2243[#2243].)
* Compress quantiles state. (See {ml-pull}2252[#2252].)

=== Bug Fixes

* Fix possible source of "Discarding sample = -nan(ind), weight = 1, variance scale = 1"
  log errors training classification and regression models. (See {ml-pull}2226[#2226].)
* Fix error message for failure to create reverse search. (See {ml-pull}2247[#2247].)

== {es} version 8.1.0

=== Enhancements

* Improve skip_model_update rule behaviour (See {ml-pull}2096[#2096].)
* Upgrade Boost libraries to version 1.77. (See {ml-pull}2095[#2095].)
* Upgrade RapidJSON to 31st October 2021 version. (See {ml-pull}2106[#2106].)
* Upgrade Eigen library to version 3.4.0. (See {ml-pull}2137[#2137].)
* Prevent over-subscription of threads in pytorch_inference. (See {ml-pull}2141[#2141].)

=== Bug Fixes

* Fix a bug in the tuning of the hyperparameters when training regression
  classification models. (See {ml-pull}2128[#2128].)
* Improve training stability for regression and classification models
  (See {ml-pull}2144[#2144], {ml-pull}2147[#2147] and {ml-pull}2150[#2150].)
* Avoid edge cases in the classification weights calculation to maximize
  minimum recall which could lead to only a single class being predicted.
  (See {ml-pull}2194[#2194].)
* Address cause of "[CStatisticalTests.cc@102] Test statistic is nan"
  log errors. (See {ml-pull}2196[#2196].)
* Address possible causes of "x = NaN, distribution = N5boost4math23students_t_distribution"
  log errors. (See {ml-pull}2197[#2197].)
* Fix bug restoring data gatherer state for time of day and week anomaly detection
  functions. This could lead to "No queue item for time " and "Time is out of range.
  Returning earliest bucket index" log errors. (See {ml-pull}2213[#2213].)

== {es} version 8.0.0-rc1

=== Bug Fixes

* Set model state compatibility version to 8.0.0. (See {ml-pull}2139[#2139].)

== {es} version 8.0.0-beta1

=== Enhancements

* The Linux build platform for the {ml} C++ code is now CentOS 7 running gcc 10.3. (See
  {ml-pull}2028[#2028].)

== {es} version 8.0.0-alpha1

=== Enhancements

* The Windows build platform for the {ml} C++ code now uses Visual Studio 2019. (See
  {ml-pull}1352[#1352].)
* The macOS build platform for the {ml} C++ code is now Mojave running Xcode 11.3.1,
  or Ubuntu 20.04 running clang 8 for cross compilation. (See {ml-pull}1429[#1429].)
* The Linux build platform for the {ml} C++ code is now CentOS 7 running gcc 9.3. (See
  {ml-pull}1170[#1170].)
* Added a new application for evaluating PyTorch models. The app depends on LibTorch
  - the C++ front end to PyTorch - and performs inference on models stored in the
  TorchScript format. (See {ml-pull}1902[#1902].)


== {es} version 7.17.0

=== Bug Fixes

* Avoid transient poor time series modelling after detecting new seasonal components.
  This can affect cases where we have fast and slow repeats in the data, for example
  30 mins and 1 day, and the job uses a short bucket length. The outcome can be transient
  poor predictions and model bounds, and sometimes false positive anomalies. (See
  {ml-pull}2167[#2167].)

== {es} version 7.16.0

=== Enhancements

* Speed up training of regression and classification models. (See {ml-pull}2024[#2024].)
* Improve concurrency for training regression and classification models. (See
  {ml-pull}2031[#2031].)
* Improve aspects of implementation of skip_model_update rule (See {ml-pull}2053[#2053].)
* Make sure instrumentation captures the best hyperparameters we found for training
  classification and regression models. (See {ml-pull}2057{#2057}.)

=== Bug Fixes

* Correct ANOVA for Gaussian Process we fit to the loss surface. This affects early stopping.
  Previously, we would always stop early whether it was approproate or not. It also improves
  the estimates of hyperparameter importances. (See {ml-pull}2073[#2073].)
* Fix numerical instability in hyperparameter optimisation for training regression and
  classification models. (See {ml-pull}2078[#2078].)
* Fix numerical stability issues in time series modelling. (See {ml-pull}2083[#[2083]].)

== {es} version 7.15.2

=== Bug Fixes

* Fix cancellation of named pipe connection on Linux if the remote end does not connect
  within the configured timeout period. (See {ml-pull}2102[#2102].)

== {es} version 7.15.0

=== Enhancements

* Speed up training of regression and classification models on very large data sets.
  (See {ml-pull}1941[#1941].)
* Improve regression and classification training accuracy for small data sets.
  (See {ml-pull}1960[#1960].)
* Prune models for split fields (by, partition) that haven't seen data updates for
  a given period of time. (See {ml-pull}1962[#1962].)

=== Bug Fixes

* Fix potential "process stopped unexpectedly: Fatal error" for training regression
  and classification models. (See {ml-pull}1997[#1997], issue {ml-pull}1956[#1956].)

== {es} version 7.14.0

=== Enhancements

* Give higher weight to multiple adjacent dictionary words when performing categorization. (See
  {ml-pull}1903[#1903].)

=== Bug Fixes

* Make atomic operations safer for aarch64. (See {ml-pull}1893[#1893].)
* Ensure bucket `event_count` is calculated for jobs with 1 second bucket spans.
(See {ml-pull}1908[#1908].)

== {es} version 7.13.0

=== Enhancements

* Speed up training of regression and classification model training for data sets
  with many features. (See {ml-pull}1746[#1746].)
* Avoid overfitting in final training by scaling regularizers to account for the
  difference in the number of training examples. This results in a better match
  between train and test error for classification and regression and often slightly
  improved test errors. (See {ml-pull}1755[#1755].)
* Adjust the syscall filter to allow mremap and avoid spurious audit logging.
  (See {ml-pull}1819[#1819].)

=== Bug Fixes

* Ensure the same hyperparameters are chosen if classification or regression training
  is stopped and restarted, for example, if the node fails. (See {ml-pull}1848[#1848].)
* Fail gracefully if insufficient data are supplied for classification or regression
  training. (See {ml-pull}1855[#1855].)
* Fail gracefully on encountering unexpected state in restore from snapshot for anomaly
  detection. (See {ml-pull}1872[#1872].)
* Use appropriate memory ordering flags for aarch64 with string store to avoid excessive
  string duplication. (See {ml-pull}1888[#1888].)

== {es} version 7.12.2

=== Bug Fixes

* Add missing hyperparamter to the model metadata. (See {ml-pull}1867[#1867].)

== {es} version 7.12.1

=== Enhancements

* Make ML native processes work with glibc 2.33 on x86_64. (See {ml-pull}1828[#1828].)

== {es} version 7.12.0

=== Enhancements

* Fix edge case which could cause spurious anomalies early in the learning process
  if the time series has non-diurnal seasonality. (See {ml-pull}1634[#1634].)
* Compute importance of hyperparameters optimized in the fine parameter tuning step.
  (See {ml-pull}1627[#1627].)
* Early stopping for the fine parameter tuning step  of classification and regression
  model training. (See {ml-pull}1676[#1676].)
* Correct upgrade for pre-6.3 state for lat_long anomaly anomaly detectors. (See
  {ml-pull}1681[#1681].)
* Per tree feature bag to speed up training of regression and classification models
  and improve scalability for large numbers of features. (See {ml-pull}1733[#1733].)

=== Bug Fixes

* Fix a source of instability in time series modeling for anomaly detection. This has
  been observed to cause spurious anomalies for a partition which no longer receives
  any data. (See {ml-pull}1675[#1675].)
* Ensure that we stop modeling seasonality for data which flatlines. This is important
  for count and sum detectors which treat empty buckets as zero. We could see spurious
  anomalies in realtime detection after a partition no longer received data any data
  as a result. (See {ml-pull}1654[#1654].)

== {es} version 7.11.0

=== Enhancements

* During regression and classification training prefer smaller models if performance is
  similar (See {ml-pull}1516[#1516].)
* Add a response mechanism for commands sent to the native controller. (See
  {ml-pull}1520[#1520], {es-pull}63542[#63542], issue: {es-issue}62823[#62823].)
* Speed up anomaly detection for seasonal data. This is particularly effective for jobs
  using longer bucket lengths. (See {ml-pull}1549[#1549].)
* Fix an edge case which could cause typical and model plot bounds to blow up to around
  max double. (See {ml-pull}1551[#1551].)
* Estimate upper bound of potential gains before splitting a decision tree node to avoid
  unnecessary computation. (See {ml-pull}1537[#1537].)
* Improvements to time series modeling particularly in relation to adaption to change.
  (See {ml-pull})1614[#1614].)
* Warn and error log throttling. (See {ml-pull}1615[#1615].)
* Soften the effect of fluctuations in anomaly detection job memory usage on node
  assignment and add `assignment_memory_basis` to `model_size_stats`.
  (See {ml-pull}1623[#1623], {es-pull}65561[#65561], issue: {es-issue}63163[#63163].)

=== Bug Fixes

* Fix potential cause for log errors from CXMeansOnline1d. (See {ml-pull}1586[#1586].)
* Fix scaling of some hyperparameter for Bayesian optimization. (See {ml-pull}1612[#1612].)
* Fix missing state in persist and restore for anomaly detection. This caused suboptimal
  modelling after a job was closed and reopened or failed over to a different node.
  (See {ml-pull}1668[#1668].)

== {es} version 7.10.1

=== Bug Fixes

* Fix a bug where the peak_model_bytes value of the model_size_stats object was not
  restored from the anomaly detector job snapshots. (See {ml-pull}1572[#1572].)

== {es} version 7.10.0

=== Enhancements

* Calculate total feature importance to store with model metadata. (See {ml-pull}1387[#1387].)
* Change outlier detection feature_influence format to array with nested objects. (See {ml-pull}1475[#1475], {es-pull}62068[#62068].)
* Add timeouts to named pipe connections. (See {ml-pull}1514[#1514], {es-pull}62993[#62993], issue: {ml-issue}1504[#1504].)

=== Bug Fixes

* Fix progress on resume after final training has completed for classification and regression.
  We previously showed progress stuck at zero for final training. (See {ml-pull}1443[#1443].)
* Avoid potential "Failed to compute quantile" and "No values added to quantile sketch" log errors
  training regression and classification models if there are features with mostly missing values.
  (See {ml-pull}1500[#1500].)
* Correct the anomaly detection job model state `min_version`. (See {ml-pull}1546[#1546].)

== {es} version 7.9.2

=== Bug Fixes

* Fix reporting of peak memory usage in memory stats for data frame analytics. (See {ml-pull}1468[#1468].)
* Fix reporting of peak memory usage in model size stats for anomaly detection. (See {ml-pull}1484[#1484].)

== {es} version 7.9.0

=== New Features

* Report significant changes to anomaly detection models in annotations of the results.
  (See {ml-pull}1247[#1247], {pull}56342[#56342], {pull}56417[#56417], {pull}57144[#57144], {pull}57278[#57278], {pull}57539[#57539].)

=== Enhancements

* Add support for larger forecasts in memory via max_model_memory setting.
  (See {ml-pull}1238[#1238] and {pull}57254[#57254].)
* Don't lose precision when saving model state. (See {ml-pull}1274[#1274].)
* Parallelize the feature importance calculation for classification and regression
  over trees. (See {ml-pull}1277[#1277].)
* Add an option to do categorization independently for each partition.
  (See {ml-pull}1293[#1293], {ml-pull}1318[#1318], {ml-pull}1356[#1356] and {pull}57683[#57683].)
* Memory usage is reported during job initialization. (See {ml-pull}1294[#1294].)
* More realistic memory estimation for classification and regression means that these
  analyses will require lower memory limits than before (See {ml-pull}1298[#1298].)
* Checkpoint state to allow efficient failover during coarse parameter search
  for classification and regression. (See {ml-pull}1300[#1300].)
* Improve data access patterns to speed up classification and regression.
  (See {ml-pull}1312[#1312].)
* Performance improvements for classification and regression, particularly running
  multithreaded. (See {ml-pull}1317[#1317].)
* Improve runtime and memory usage training deep trees for classification and
  regression. (See {ml-pull}1340[#1340].)
* Improvement in handling large inference model definitions. (See {ml-pull}1349[#1349].)
* Add a peak_model_bytes field to model_size_stats. (See {ml-pull}1389[#1389].)

=== Bug Fixes

* Fix numerical issues leading to blow up of the model plot bounds. (See {ml-pull}1268[#1268].)
* Fix causes for inverted forecast confidence interval bounds. (See {ml-pull}1369[#1369],
  issue: {ml-issue}1357[#1357].)
* Restrict growth of max matching string length for categories. (See {ml-pull}1406[#1406].)

== {es} version 7.8.1

=== Bug Fixes

* Better interrupt handling during named pipe connection. (See {ml-pull}1311[#1311].)
* Trap potential cause of SIGFPE. (See {ml-pull}1351[#1351], issue: {ml-issue}1348[#1348].)
* Correct inference model definition for MSLE regression models. (See {ml-pull}1375[#1375].)
* Fix cause of SIGSEGV of classification and regression. (See {ml-pull}1379[#1379].)
* Fix restoration of change detectors after seasonality change. (See {ml-pull}1391[#1391].)
* Fix potential SIGSEGV when forecasting. (See {ml-pull}1402[#1402], issue: {ml-issue}1401[#1401].)

== {es} version 7.8.0

=== Enhancements

* Speed up anomaly detection for the lat_long function. (See {ml-pull}1102[#1102].)
* Reduce CPU scheduling priority of native analysis processes to favor the ES JVM
  when CPU is constrained. This change is only implemented for Linux and macOS, not
  for Windows. (See {ml-pull}1109[#1109].)
* Take `training_percent` into account when estimating memory usage for classification and regression.
  (See {ml-pull}1111[#1111].)
* Support maximize minimum recall when assigning class labels for multiclass classification.
  (See {ml-pull}1113[#1113].)
* Improve robustness of anomaly detection to bad input data. (See {ml-pull}1114[#1114].)
* Adds new `num_matches` and `preferred_to_categories` fields to category output.
  (See {ml-pull}1062[#1062])
* Adds mean squared logarithmic error (MSLE) for regression. (See {ml-pull}1101[#1101].)
* Adds pseudo-Huber loss for regression. (See {ml-pull}1168[#1168].)
* Reduce peak memory usage and memory estimates for classification and regression.
  (See {ml-pull}1125[#1125].)
* Reduce variability of classification and regression results across our target operating systems.
  (See {ml-pull}1127[#1127].)
* Switched data frame analytics model memory estimates from kilobytes to megabytes.
  (See {ml-pull}1126[#1126], issue: {issue}54506[#54506].)
* Added a {ml} native code build for Linux on AArch64. (See {ml-pull}1132[#1132] and
  {ml-pull}1135[#1135].)
* Improve data frame analysis runtime by optimising memory alignment for intrinsic
  operations. (See {ml-pull}1142[#1142].)
* Fix spurious anomalies for count and sum functions after no data are received for long
  periods of time. (See {ml-pull}1158[#1158].)
* Improve false positive rates from periodicity test for time series anomaly detection.
  (See {ml-pull}1177[#1177].)
* Break progress reporting of data frame analyses into multiple phases. (See {ml-pull}1179[#1179].)
* Really centre the data before training for classification and regression begins. This
  means we can choose more optimal smoothing bias and should reduce the number of trees.
  (See {ml-pull}1192[#1192].)

=== Bug Fixes

* Trap and fail if insufficient features are supplied to data frame analyses. This
  caused classification and regression getting stuck at zero progress analyzing.
  (See {ml-pull}1160[#1160], issue: {issue}55593[#55593].)
* Make categorization respect the `model_memory_limit`. (See {ml-pull}1167[#1167],
  issue: {ml-issue}1130[#1130].)
* Respect user overrides for `max_trees` for classification and regression. (See
  {ml-pull}1185[#1185].)
* Reset memory status from `soft_limit` to `ok` when pruning is no longer required.
  (See {ml-pull}1193[#1193], issue: {ml-issue}1131[#1131].)
* Fix restore from training state for classification and regression. (See
  {ml-pull}1197[#1197].)
* Improve the initialization of seasonal components for anomaly detection. (See
  {ml-pull}1201[#1201], issue: {ml-issue}#1178[#1178].)

== {es} version 7.7.1

=== Bug Fixes

* Fixed background persistence of categorizer state (See {ml-pull}1137[#1137],
  issue: {ml-issue}1136[#1136].)
* Fix classification job failures when number of classes in configuration differs
  from the number of classes present in the training data. (See {ml-pull}1144[#1144].)
* Fix underlying cause for "Failed to calculate splitting significance" log errors.
  (See {ml-pull}1157[#1157].)
* Fix possible root cause for "Bad variance scale nan" log errors. (See {ml-pull}1225[#1225].)
* Change data frame analytics instrumentation timestamp resolution to milliseconds. (See
  {ml-pull}1237[#1237].)
* Fix "autodetect process stopped unexpectedly: Fatal error: 'terminate called after
  throwing an instance of 'std::bad_function_call'". (See {ml-pull}1246[#1246],
  issue: {ml-issue}1245[#1245].)

== {es} version 7.7.0

=== New Features

* Add instrumentation to report statistics related to data frame analytics jobs, i.e.
progress, memory usage, etc. (See {ml-pull}906[#906].)
* Multiclass classification. (See {ml-pull}1037[#1037].)

=== Enhancements

* Improve computational performance of the feature importance computation. (See {ml-pull}1005[1005].)
* Improve initialization of learn rate for better and more stable results in regression
and classification. (See {ml-pull}948[#948].)
* Add number of processed training samples to the definition of decision tree nodes.
(See {ml-pull}991[#991].)
* Add new model_size_stats fields to instrument categorization.  (See {ml-pull}948[#948]
and {pull}51879[#51879], issue: {issue}50794[#50749].)
* Improve upfront memory estimation for all data frame analyses, which were higher than
necessary. This will improve the allocation of data frame analyses to cluster nodes.
(See {ml-pull}1003[#1003].)
* Upgrade the compiler used on Linux from gcc 7.3 to gcc 7.5, and the binutils used in
the build from version 2.20 to 2.34.  (See {ml-pull}1013[#1013].)
* Add instrumentation of the peak memory consumption for data frame analytics jobs.
(See {ml-pull}1022[#1022].)
* Remove all memory overheads for computing tree SHAP values. (See {ml-pull}1023[#1023].)
* Distinguish between empty and missing categorical fields in classification and regression
model training. (See {ml-pull}1034[#1034].)
* Add instrumentation information for supervised learning data frame analytics jobs.
(See {ml-pull}1031[#1031].)
* Add instrumentation information for outlier detection data frame analytics jobs.
* Write out feature importance for multi-class models. (See {ml-pull}1071[#1071])
* Enable system call filtering to the native process used with data frame analytics.
(See {ml-pull}1098[#1098])

=== Bug Fixes

* Use largest ordered subset of categorization tokens for category reverse search regex.
(See {ml-pull}970[#970], issue: {ml-issue}949[#949].)
* Account for the data frame's memory when estimating the peak memory used by classification
and regression model training. (See {ml-pull}996[#996].)
* Rename classification and regression parameter maximum_number_trees to max_trees.
(See {ml-pull}1047[#1047].)

== {es} version 7.6.2

=== Bug Fixes

* Fix a bug in the calculation of the minimum loss leaf values for classification.
(See {ml-pull}1032[#1032].)

== {es} version 7.6.0

=== New Features

* Add feature importance values to classification and regression results (using tree
SHapley Additive exPlanation, or SHAP). (See {ml-pull}857[#857].)

=== Enhancements

* Improve performance of boosted tree training for both classification and regression.
(See {ml-pull}775[#775].)
* Reduce the peak memory used by boosted tree training and fix an overcounting bug
estimating maximum memory usage. (See {ml-pull}781[#781].)
* Stratified fractional cross validation for regression. (See {ml-pull}784[#784].)
* Added `geo_point` supported output for `lat_long` function records. (See {ml-pull}809[#809]
and {pull}47050[#47050].)
* Use a random bag of the data to compute the loss function derivatives for each new
tree which is trained for both regression and classification. (See {ml-pull}811[#811].)
* Emit `prediction_probability` field alongside prediction field in ml results.
(See {ml-pull}818[#818].)
* Reduce memory usage of {ml} native processes on Windows. (See {ml-pull}844[#844].)
* Reduce runtime of classification and regression. (See {ml-pull}863[#863].)
* Stop early training a classification and regression forest when the validation error
is no longer decreasing. (See {ml-pull}875[#875].)
* Emit `prediction_field_name` in ml results using the type provided as
`prediction_field_type` parameter. (See {ml-pull}877[#877].)
* Improve performance updating quantile estimates. (See {ml-pull}881[#881].)
* Migrate to use Bayesian Optimisation for initial hyperparameter value line searches and
stop early if the expected improvement is too small. (See {ml-pull}903[#903].)
* Stop cross-validation early if the predicted test loss has a small chance of being
smaller than for the best parameter values found so far. (See {ml-pull}915[#915].)
* Optimize decision threshold for classification to maximize minimum class recall.
(See {ml-pull}926[#926].)
* Include categorization memory usage in the `model_bytes` field in `model_size_stats`,
so that it is taken into account in node assignment decisions. (See {ml-pull}927[#927],
issue: {ml-issue}724[#724].)

=== Bug Fixes
* Fixes potential memory corruption when determining seasonality. (See {ml-pull}852[#852].)
* Prevent prediction_field_name clashing with other fields in ml results.
(See {ml-pull}861[#861].)
* Include out-of-order as well as in-order terms in categorization reverse searches.
(See {ml-pull}950[#950], issue: {ml-issue}949[#949].)

== {es} version 7.5.2

=== Bug Fixes
* Fixes potential memory corruption or inconsistent state when background persisting
categorizer state. (See {ml-pull}921[#921].)

== {es} version 7.5.0

=== Enhancements

* Improve performance and concurrency training boosted tree regression models.
For large data sets this change was observed to give a 10% to 20% decrease in
train time. (See {ml-pull}622[#622].)
* Upgrade Boost libraries to version 1.71. (See {ml-pull}638[#638].)
* Improve initialisation of boosted tree training. This generally enables us to
find lower loss models faster. (See {ml-pull}686[#686].)
* Include a smooth tree depth based penalty to regularized objective function for
boosted tree training. Hard depth based regularization is often the strategy of
choice to prevent over fitting for XGBoost. By smoothing we can make better tradeoffs.
Also, the parameters of the penalty function are mode suited to optimising with our
Bayesian optimisation based hyperparameter search. (See {ml-pull}698[#698].)
* Binomial logistic regression targeting cross entropy. (See {ml-pull}713[#713].)
* Improvements to count and sum anomaly detection for sparse data. This primarily
aims to improve handling of data which are predictably present: detecting when they
are unexpectedly missing. (See {ml-pull}721[#721].)
* Trap numeric errors causing bad hyperparameter search initialisation and repeated
errors to be logged during boosted tree training. (See {ml-pull}732[#732].)

=== Bug Fixes

* Restore from checkpoint could damage seasonality modeling. For example, it could
cause seasonal components to be overwritten in error. (See {ml-pull}821[#821].)

== {es} version 7.4.1

=== Enhancements

* The {ml} native processes are now arranged in a .app directory structure on
  macOS, to allow for notarization on macOS Catalina. (See {ml-pull}593[#593].)

=== Bug Fixes

* A reference to a temporary variable was causing forecast model restoration to fail.
The bug exhibited itself on MacOS builds with versions of clangd > 10.0.0. (See {ml-pull}688[#688].)

== {es} version 7.4.0

=== Bug Fixes

* Rename outlier detection method values knn and tnn to distance_kth_nn and distance_knn
respectively to match the API. (See {ml-pull}598[#598].)
* Fix occasional (non-deterministic) reinitialisation of modelling for the lat_long
function. (See {ml-pull}641[#641].)

== {es} version 7.3.1

=== Bug Fixes

* Only trap the case that more rows are supplied to outlier detection than expected.
Previously, if rows were excluded from the data frame after supplying the row count
in the configuration then we detected the inconsistency and failed outlier detection.
However, this legitimately happens in case where the field values are non-numeric or
array valued. (See {ml-pull}569[#569].)

== {es} version 7.3.0

=== Enhancements

* Upgrade to a newer version of the Apache Portable Runtime library. (See {ml-pull}495[#495].)
* Improve stability of modelling around change points. (See {ml-pull}496[#496].)

=== Bug Fixes

* Reduce false positives associated with the multi-bucket feature. (See {ml-pull}491[#491].)
* Reduce false positives for sum and count functions on sparse data. (See {ml-pull}492[#492].)

== {es} version 7.2.1

=== Bug Fixes

* Fix an edge case causing spurious anomalies (false positives) if the variance in the count of events
changed significantly throughout the period of a seasonal quantity. (See {ml-pull}489[#489].)

== {es} version 7.2.0

=== Enhancements

* Remove hard limit for maximum forecast interval and limit based on the time interval of data added
to the model. (See {ml-pull}214[#214].)

* Use hardened compiler options to build 3rd party libraries. (See {ml-pull}453[#453].)

* Only select more complex trend models for forecasting if there is evidence that they are needed.
(See {ml-pull}463[#463].)

* Improve residual model selection. (See {ml-pull}468[#468].)

* Stop linking to libcrypt on Linux. (See {ml-pull}480[#480].)

* Improvements to hard_limit audit message. (See {ml-pull}486[#486].)

=== Bug Fixes

* Handle NaNs when detrending seasonal components. {ml-pull}408[#408]

== {es} version 7.0.0-alpha2

=== Bug Fixes

* Fixes CPoissonMeanConjugate sampling error. {ml-pull}335[#335]
//NOTE: Remove from final 7.0.0 release notes if already in 6.x

* Ensure statics are persisted in a consistent manner {ml-pull}360[#360]

== {es} version 7.0.0-alpha1

== {es} version 6.8.4

=== Bug Fixes

* A reference to a temporary variable was causing forecast model restoration to fail.
The bug exhibited itself on MacOS builds with versions of clangd > 10.0.0. (See {ml-pull}688[#688].)

== {es} version 6.8.2

=== Bug Fixes

* Don't write model size stats when job is closed without any input {ml-pull}512[#512] (issue: {ml-issue}394[#394])
* Don't persist model state at the end of lookback if the lookback did not generate any input {ml-pull}521[#521] (issue: {ml-issue}519[#519])

== {es} version 6.7.2

=== Enhancements

* Adjust seccomp filter to allow the "time" system call {ml-pull}459[#459]

== {es} version 6.7.0

=== Bug Fixes

* Improve autodetect logic for persistence. {ml-pull}437[#437]

== {es} version 6.6.2

=== Enhancements

* Adjust seccomp filter for Fedora 29. {ml-pull}354[#354]

=== Bug Fixes

* Fixes an issue where interim results would be calculated after advancing time into an empty bucket. {ml-pull}416[#416]<|MERGE_RESOLUTION|>--- conflicted
+++ resolved
@@ -34,11 +34,7 @@
 
 * Fairer application of size penalty for model selection for training classification
   and regression models. (See {ml-pull}2291[#2291].)
-<<<<<<< HEAD
-* Accelerate training for data frame analytics by skipping fine parameter tuning if it
-=======
 * Accelerate training for data frame analytics by skipping fine parameter tuning if it 
->>>>>>> 350ab4ed
   is unnecessary. (See {ml-pull}2298[#2298].)
 
 == {es} version 8.3.0
