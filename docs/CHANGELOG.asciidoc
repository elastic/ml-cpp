// Use these for links to issue and pulls. Note issues and pulls redirect one to
// each other on Github, so don't worry too much on using the right prefix.
//:issue:           https://github.com/elastic/elasticsearch/issues/
//:ml-issue:        https://github.com/elastic/ml-cpp/issues/
//:pull:            https://github.com/elastic/elasticsearch/pull/
//:ml-pull:         https://github.com/elastic/ml-cpp/pull/

= Elasticsearch Release Notes

//
// To add a release, copy and paste the following text,  uncomment the relevant
// sections, and add a link to the new section in the list of releases at the
// top of the page. Note that release subheads must be floated and sections
// cannot be empty.
// TEMPLATE:

// == {es} version n.n.n

//=== Breaking Changes

//=== Deprecations

//=== New Features

//=== Enhancements

//=== Bug Fixes

//=== Regressions

== {es} version 8.0.0

=== Enhancements

* The macOS build platform for the {ml} C++ code is now High Sierra running Xcode 10.1,
  or Ubuntu 18.04 running clang 6.0 for cross compilation. (See {ml-pull}867[#867].)

== {es} version 7.8.0

=== Enhancements

* Speed up anomaly detection for the lat_long function. (See {ml-pull}1102[#1102].)
* Reduce CPU scheduling priority of native analysis processes to favor the ES JVM
  when CPU is constrained. (See {ml-pull}1109[#1109].)
* Take `training_percent` into account when estimating memory usage for classification and regression. 
  (See {ml-pull}1111[#1111].)
* Support maximize minimum recall when assigning class labels for multiclass classification.
  (See {ml-pull}1113[#1113].)
* Improve robustness of anomaly detection to bad input data. (See {ml-pull}1114[#1114].)
* Adds new `num_matches` and `preferred_to_categories` fields to category output.
  (See {ml-pull}1062[#1062])
* Adds mean squared logarithmic error (MSLE) for regression. (See {ml-pull}1101[#1101].)
* Adds pseudo-Huber loss for regression. (See {ml-pull}1168[#1168].)
* Reduce peak memory usage and memory estimates for classification and regression.
  (See {ml-pull}1125[#1125].)
* Reduce variability of classification and regression results across our target operating systems.
  (See {ml-pull}1127[#1127].)
* Switched data frame analytics model memory estimates from kilobytes to megabytes.
  (See {ml-pull}1126[#1126], issue: {issue}54506[#54506].)
* Added a {ml} native code build for Linux on AArch64. (See {ml-pull}1132[#1132] and
  {ml-pull}1135[#1135].)
* Improve data frame analysis runtime by optimising memory alignment for intrinsic
  operations. (See {ml-pull}1142[#1142].)
* Fix spurious anomalies for count and sum functions after no data are received for long
  periods of time. (See {ml-pull}1158[#1158].)
* Improve false positive rates from periodicity test for time series anomaly detection.
  (See {ml-pull}1177[#1177].)
* Break progress reporting of data frame analyses into multiple phases. (See {ml-pull}1179[#1179].)
* Really centre the data before training for classification and regression begins. This
  means we can choose more optimal smoothing bias and should reduce the number of trees.
  (See {ml-pull}1192[#1192].)

=== Bug Fixes

* Trap and fail if insufficient features are supplied to data frame analyses. This
  caused classification and regression getting stuck at zero progress analyzing.
  (See {ml-pull}1160[#1160], issue: {issue}55593[#55593].)
* Make categorization respect the `model_memory_limit`. (See {ml-pull}1167[#1167],
  issue: {ml-issue}1130[#1130].)
* Fix underlying cause for "Failed to calculate splitting significance" log errors.
  (See {ml-pull}1157[#1157].)
* Respect user overrides for `max_trees` for classification and regression. (See
  {ml-pull}1185[#1185].)
* Reset memory status from `soft_limit` to `ok` when pruning is no longer required.
  (See {ml-pull}1193[#1193], issue: {ml-issue}1131[#1131].)
<<<<<<< HEAD
* Improve the initialization of seasonal components for anomaly detection. (See
  {ml-pull}1201[#1201], issue: {ml-issue}#1178[#1178].)
=======
* Fix restore from training state for classification and regression. (See
  {ml-pull}1197[#1197].)
>>>>>>> 6c7cb5d7

== {es} version 7.7.1

=== Bug Fixes

* Fixed background persistence of categorizer state (See {ml-pull}1137[#1137],
  issue: {ml-issue}1136[#1136].)
* Fix classification job failures when number of classes in configuration differs 
  from the number of classes present in the training data. (See {ml-pull}1144[#1144].)

== {es} version 7.7.0

=== New Features

* Add instrumentation to report statistics related to data frame analytics jobs, i.e.
progress, memory usage, etc. (See {ml-pull}906[#906].)
* Multiclass classification. (See {ml-pull}1037[#1037].)

=== Enhancements

* Improve computational performance of the feature importance computation. (See {ml-pull}1005[1005].)
* Improve initialization of learn rate for better and more stable results in regression
and classification. (See {ml-pull}948[#948].)
* Add number of processed training samples to the definition of decision tree nodes.
(See {ml-pull}991[#991].)
* Add new model_size_stats fields to instrument categorization.  (See {ml-pull}948[#948]
and {pull}51879[#51879], issue: {issue}50794[#50749].)
* Improve upfront memory estimation for all data frame analyses, which were higher than
necessary. This will improve the allocation of data frame analyses to cluster nodes.
(See {ml-pull}1003[#1003].)
* Upgrade the compiler used on Linux from gcc 7.3 to gcc 7.5, and the binutils used in
the build from version 2.20 to 2.34.  (See {ml-pull}1013[#1013].)
* Add instrumentation of the peak memory consumption for data frame analytics jobs.
(See {ml-pull}1022[#1022].)
* Remove all memory overheads for computing tree SHAP values. (See {ml-pull}1023[#1023].)
* Distinguish between empty and missing categorical fields in classification and regression
model training. (See {ml-pull}1034[#1034].)
* Add instrumentation information for supervised learning data frame analytics jobs.
(See {ml-pull}1031[#1031].)
* Add instrumentation information for outlier detection data frame analytics jobs.
* Write out feature importance for multi-class models. (See {ml-pull}1071[#1071])
* Enable system call filtering to the native process used with data frame analytics.
(See {ml-pull}1098[#1098])

=== Bug Fixes

* Use largest ordered subset of categorization tokens for category reverse search regex.
(See {ml-pull}970[#970], issue: {ml-issue}949[#949].)
* Account for the data frame's memory when estimating the peak memory used by classification
and regression model training. (See {ml-pull}996[#996].)
* Rename classification and regression parameter maximum_number_trees to max_trees.
(See {ml-pull}1047[#1047].)

== {es} version 7.6.2

=== Bug Fixes

* Fix a bug in the calculation of the minimum loss leaf values for classification.
(See {ml-pull}1032[#1032].)

== {es} version 7.6.0

=== New Features

* Add feature importance values to classification and regression results (using tree
SHapley Additive exPlanation, or SHAP). (See {ml-pull}857[#857].)

=== Enhancements

* Improve performance of boosted tree training for both classification and regression.
(See {ml-pull}775[#775].)
* Reduce the peak memory used by boosted tree training and fix an overcounting bug
estimating maximum memory usage. (See {ml-pull}781[#781].)
* Stratified fractional cross validation for regression. (See {ml-pull}784[#784].)
* Added `geo_point` supported output for `lat_long` function records. (See {ml-pull}809[#809]
and {pull}47050[#47050].)
* Use a random bag of the data to compute the loss function derivatives for each new
tree which is trained for both regression and classification. (See {ml-pull}811[#811].)
* Emit `prediction_probability` field alongside prediction field in ml results.
(See {ml-pull}818[#818].)
* Reduce memory usage of {ml} native processes on Windows. (See {ml-pull}844[#844].)
* Reduce runtime of classification and regression. (See {ml-pull}863[#863].)
* Stop early training a classification and regression forest when the validation error
is no longer decreasing. (See {ml-pull}875[#875].)
* Emit `prediction_field_name` in ml results using the type provided as
`prediction_field_type` parameter. (See {ml-pull}877[#877].)
* Improve performance updating quantile estimates. (See {ml-pull}881[#881].)
* Migrate to use Bayesian Optimisation for initial hyperparameter value line searches and
stop early if the expected improvement is too small. (See {ml-pull}903[#903].)
* Stop cross-validation early if the predicted test loss has a small chance of being
smaller than for the best parameter values found so far. (See {ml-pull}915[#915].)
* Optimize decision threshold for classification to maximize minimum class recall.
(See {ml-pull}926[#926].)
* Include categorization memory usage in the `model_bytes` field in `model_size_stats`,
so that it is taken into account in node assignment decisions. (See {ml-pull}927[#927],
issue: {ml-issue}724[#724].)

=== Bug Fixes
* Fixes potential memory corruption when determining seasonality. (See {ml-pull}852[#852].)
* Prevent prediction_field_name clashing with other fields in ml results.
(See {ml-pull}861[#861].)
* Include out-of-order as well as in-order terms in categorization reverse searches.
(See {ml-pull}950[#950], issue: {ml-issue}949[#949].)

== {es} version 7.5.2

=== Bug Fixes
* Fixes potential memory corruption or inconsistent state when background persisting
categorizer state. (See {ml-pull}921[#921].)

== {es} version 7.5.0

=== Enhancements

* Improve performance and concurrency training boosted tree regression models.
For large data sets this change was observed to give a 10% to 20% decrease in
train time. (See {ml-pull}622[#622].)
* Upgrade Boost libraries to version 1.71. (See {ml-pull}638[#638].)
* Improve initialisation of boosted tree training. This generally enables us to
find lower loss models faster. (See {ml-pull}686[#686].)
* Include a smooth tree depth based penalty to regularized objective function for
boosted tree training. Hard depth based regularization is often the strategy of
choice to prevent over fitting for XGBoost. By smoothing we can make better tradeoffs.
Also, the parameters of the penalty function are mode suited to optimising with our
Bayesian optimisation based hyperparameter search. (See {ml-pull}698[#698].)
* Binomial logistic regression targeting cross entropy. (See {ml-pull}713[#713].) 
* Improvements to count and sum anomaly detection for sparse data. This primarily
aims to improve handling of data which are predictably present: detecting when they
are unexpectedly missing. (See {ml-pull}721[#721].)
* Trap numeric errors causing bad hyperparameter search initialisation and repeated
errors to be logged during boosted tree training. (See {ml-pull}732[#732].)

=== Bug Fixes

* Restore from checkpoint could damage seasonality modeling. For example, it could
cause seasonal components to be overwritten in error. (See {ml-pull}821[#821].)

== {es} version 7.4.1

=== Enhancements

* The {ml} native processes are now arranged in a .app directory structure on
  macOS, to allow for notarization on macOS Catalina. (See {ml-pull}593[#593].)

=== Bug Fixes

* A reference to a temporary variable was causing forecast model restoration to fail.
The bug exhibited itself on MacOS builds with versions of clangd > 10.0.0. (See {ml-pull}688[#688].)

== {es} version 7.4.0

=== Bug Fixes

* Rename outlier detection method values knn and tnn to distance_kth_nn and distance_knn
respectively to match the API. (See {ml-pull}598[#598].)
* Fix occasional (non-deterministic) reinitialisation of modelling for the lat_long
function. (See {ml-pull}641[#641].)

== {es} version 7.3.1

=== Bug Fixes

* Only trap the case that more rows are supplied to outlier detection than expected.
Previously, if rows were excluded from the data frame after supplying the row count
in the configuration then we detected the inconsistency and failed outlier detection.
However, this legitimately happens in case where the field values are non-numeric or
array valued. (See {ml-pull}569[#569].)

== {es} version 7.3.0

=== Enhancements

* Upgrade to a newer version of the Apache Portable Runtime library. (See {ml-pull}495[#495].)
* Improve stability of modelling around change points. (See {ml-pull}496[#496].)

=== Bug Fixes

* Reduce false positives associated with the multi-bucket feature. (See {ml-pull}491[#491].)
* Reduce false positives for sum and count functions on sparse data. (See {ml-pull}492[#492].)

== {es} version 7.2.1

=== Bug Fixes

* Fix an edge case causing spurious anomalies (false positives) if the variance in the count of events
changed significantly throughout the period of a seasonal quantity. (See {ml-pull}489[#489].)

== {es} version 7.2.0

=== Enhancements

* Remove hard limit for maximum forecast interval and limit based on the time interval of data added
to the model. (See {ml-pull}214[#214].)

* Use hardened compiler options to build 3rd party libraries. (See {ml-pull}453[#453].)

* Only select more complex trend models for forecasting if there is evidence that they are needed.
(See {ml-pull}463[#463].)

* Improve residual model selection. (See {ml-pull}468[#468].)

* Stop linking to libcrypt on Linux. (See {ml-pull}480[#480].)

* Improvements to hard_limit audit message. (See {ml-pull}486[#486].)

=== Bug Fixes

* Handle NaNs when detrending seasonal components. {ml-pull}408[#408]

== {es} version 7.0.0-alpha2

=== Bug Fixes

* Fixes CPoissonMeanConjugate sampling error. {ml-pull}335[#335]
//NOTE: Remove from final 7.0.0 release notes if already in 6.x

* Ensure statics are persisted in a consistent manner {ml-pull}360[#360]

== {es} version 7.0.0-alpha1

== {es} version 6.8.4

=== Bug Fixes

* A reference to a temporary variable was causing forecast model restoration to fail.
The bug exhibited itself on MacOS builds with versions of clangd > 10.0.0. (See {ml-pull}688[#688].)

== {es} version 6.8.2

=== Bug Fixes

* Don't write model size stats when job is closed without any input {ml-pull}512[#512] (issue: {ml-issue}394[#394])
* Don't persist model state at the end of lookback if the lookback did not generate any input {ml-pull}521[#521] (issue: {ml-issue}519[#519])

== {es} version 6.7.2

=== Enhancements

* Adjust seccomp filter to allow the "time" system call {ml-pull}459[#459]

== {es} version 6.7.0

=== Bug Fixes

* Improve autodetect logic for persistence. {ml-pull}437[#437]

== {es} version 6.6.2

=== Enhancements

* Adjust seccomp filter for Fedora 29. {ml-pull}354[#354]

=== Bug Fixes

* Fixes an issue where interim results would be calculated after advancing time into an empty bucket. {ml-pull}416[#416]<|MERGE_RESOLUTION|>--- conflicted
+++ resolved
@@ -83,13 +83,10 @@
   {ml-pull}1185[#1185].)
 * Reset memory status from `soft_limit` to `ok` when pruning is no longer required.
   (See {ml-pull}1193[#1193], issue: {ml-issue}1131[#1131].)
-<<<<<<< HEAD
+* Fix restore from training state for classification and regression. (See
+  {ml-pull}1197[#1197].)
 * Improve the initialization of seasonal components for anomaly detection. (See
   {ml-pull}1201[#1201], issue: {ml-issue}#1178[#1178].)
-=======
-* Fix restore from training state for classification and regression. (See
-  {ml-pull}1197[#1197].)
->>>>>>> 6c7cb5d7
 
 == {es} version 7.7.1
 
