--- conflicted
+++ resolved
@@ -44,12 +44,9 @@
   when CPU is constrained. (See {ml-pull}1109[#1109].)
 * Take `training_percent` into account when estimating memory usage for classification and regression. 
   (See {ml-pull}1111[1111].)
-<<<<<<< HEAD
+* Improve robustness of anomaly detection to bad input data. (See {ml-pull}1114[#1114].)
 * Adds new `num_matches` and `preferred_to_categories` fields to category output.
   (See {ml-pull}1062[#1062])
-=======
-* Improve robustness of anomaly detection to bad input data. (See {ml-pull}1114[#1114].)
->>>>>>> 0f155283
 
 == {es} version 7.7.0
 
