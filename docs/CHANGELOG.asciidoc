--- conflicted
+++ resolved
@@ -32,14 +32,11 @@
 
 === Enhancements
 
-<<<<<<< HEAD
 * Upgrade Pytorch to version 2.1.2. (See {ml-pull}2588[#2588].)
 * Upgrade zlib to version 1.2.13 on Windows. (See {ml-pull}2588[#2588].)
-=======
 * Better handling of number of allocations in pytorch_inference in the case that
   hardware_concurrency fails. We were previously forcing maximum number of allocations
   to be one in this case, we now allow what is requested. (See {ml-pull}#2607[2607].)
->>>>>>> 9985f8b6
 
 == {es} version 8.12.0
 
