// Use these for links to issue and pulls. Note issues and pulls redirect one to
// each other on Github, so don't worry too much on using the right prefix.
//:issue:           https://github.com/elastic/elasticsearch/issues/
//:ml-issue:        https://github.com/elastic/ml-cpp/issues/
//:pull:            https://github.com/elastic/elasticsearch/pull/
//:ml-pull:         https://github.com/elastic/ml-cpp/pull/

= Elasticsearch Release Notes

//
// To add a release, copy and paste the following text,  uncomment the relevant
// sections, and add a link to the new section in the list of releases at the
// top of the page. Note that release subheads must be floated and sections
// cannot be empty.
// TEMPLATE:

// == {es} version n.n.n

//=== Breaking Changes

//=== Deprecations

//=== New Features

//=== Enhancements

//=== Bug Fixes

//=== Regressions

== {es} version 7.17.6

<<<<<<< HEAD
=== Bug Fixes

* Fix potential cause of classification and regression job failures. (See {ml-pull}2385[#2385].)
=======
=== Enhancements

* Improve accuracy of anomaly detection median estimation. (See {ml-pull}2367[#2367],
  issue: {ml-issue}2364[#2364].)
>>>>>>> 81d425a8

== {es} version 7.17.5

=== Enhancements

* Make ML native processes work with glibc 2.35 (required for Ubuntu 22.04). (See
  {ml-pull}2272[#2272].)
* Improve normalization of anomaly detection results for short bucket lengths. This
  corrects bias which could cause our scoring to be too low for these jobs. (See,
  {ml-pull}2285[#2285], issue: {ml-issue}2276[#2276].)

=== Bug Fixes

* Adjacency weighting fixes in categorization. (See {ml-pull}2277[#2277].)
* Fix a source of "Discarding sample = nan, weights = ..." log errors for time series
  anomaly detection. (See {ml-pull}2286[#2286].)

== {es} version 7.17.4

=== Bug Fixes

* Fix edge case which could cause the model bounds to blow up after detecting seasonality.
  (See {ml-pull}2261[#2261].)
* Fix cause of "Must provide points at which to evaluate function" log error training
  classification and regression models. (See {ml-pull}2268[#2268].)

== {es} version 7.17.1

=== Bug Fixes

* Address cause of "[CStatisticalTests.cc@102] Test statistic is nan" log errors.
  (See {ml-pull}2196[#2196].)
* Address possible causes of "x = NaN, distribution = N5boost4math23students_t_distribution"
  log errors. (See {ml-pull}2197[#2197].)
* Fix bug restoring data gatherer state for time of day and week anomaly detection
  functions. This could lead to "No queue item for time " and "Time is out of range.
  Returning earliest bucket index" log errors. (See {ml-pull}2213[#2213].)

== {es} version 7.17.0

=== Bug Fixes

* Avoid transient poor time series modelling after detecting new seasonal components.
  This can affect cases where we have fast and slow repeats in the data, for example
  30 mins and 1 day, and the job uses a short bucket length. The outcome can be transient
  poor predictions and model bounds, and sometimes false positive anomalies. (See
  {ml-pull}2167[#2167].)

== {es} version 7.16.0

=== Enhancements

* Speed up training of regression and classification models. (See {ml-pull}2024[#2024].)
* Improve concurrency for training regression and classification models. (See
  {ml-pull}2031[#2031].)
* Improve aspects of implementation of skip_model_update rule (See {ml-pull}2053[#2053].)
* Make sure instrumentation captures the best hyperparameters we found for training
  classification and regression models. (See {ml-pull}2057{#2057}.)

=== Bug Fixes

* Correct ANOVA for Gaussian Process we fit to the loss surface. This affects early stopping.
  Previously, we would always stop early whether it was approproate or not. It also improves
  the estimates of hyperparameter importances. (See {ml-pull}2073[#2073].)
* Fix numerical instability in hyperparameter optimisation for training regression and
  classification models. (See {ml-pull}2078[#2078].)
* Fix numerical stability issues in time series modelling. (See {ml-pull}2083[#[2083]].)

== {es} version 7.15.2

=== Bug Fixes

* Fix cancellation of named pipe connection on Linux if the remote end does not connect
  within the configured timeout period. (See {ml-pull}2102[#2102].)

== {es} version 7.15.0

=== Enhancements

* Speed up training of regression and classification models on very large data sets.
  (See {ml-pull}1941[#1941].)
* Improve regression and classification training accuracy for small data sets.
  (See {ml-pull}1960[#1960].)
* Prune models for split fields (by, partition) that haven't seen data updates for
  a given period of time. (See {ml-pull}1962[#1962].)

=== Bug Fixes

* Fix potential "process stopped unexpectedly: Fatal error" for training regression
  and classification models. (See {ml-pull}1997[#1997], issue {ml-pull}1956[#1956].)

== {es} version 7.14.0

=== Enhancements

* Give higher weight to multiple adjacent dictionary words when performing categorization. (See
  {ml-pull}1903[#1903].)

=== Bug Fixes

* Make atomic operations safer for aarch64. (See {ml-pull}1893[#1893].)
* Ensure bucket `event_count` is calculated for jobs with 1 second bucket spans.
  (See {ml-pull}1908[#1908].)

== {es} version 7.13.0

=== Enhancements

* Speed up training of regression and classification model training for data sets
  with many features. (See {ml-pull}1746[#1746].)
* Avoid overfitting in final training by scaling regularizers to account for the
  difference in the number of training examples. This results in a better match
  between train and test error for classification and regression and often slightly
  improved test errors. (See {ml-pull}1755[#1755].)
* Adjust the syscall filter to allow mremap and avoid spurious audit logging.
  (See {ml-pull}1819[#1819].)

=== Bug Fixes

* Ensure the same hyperparameters are chosen if classification or regression training
  is stopped and restarted, for example, if the node fails. (See {ml-pull}1848[#1848].)
* Fail gracefully if insufficient data are supplied for classification or regression
  training. (See {ml-pull}1855[#1855].)
* Fail gracefully on encountering unexpected state in restore from snapshot for anomaly
  detection. (See {ml-pull}1872[#1872].)
* Use appropriate memory ordering flags for aarch64 with string store to avoid excessive
  string duplication. (See {ml-pull}1888[#1888].)

== {es} version 7.12.2

=== Bug Fixes

* Add missing hyperparamter to the model metadata. (See {ml-pull}1867[#1867].)

== {es} version 7.12.1

=== Enhancements

* Make ML native processes work with glibc 2.33 on x86_64. (See {ml-pull}1828[#1828].)

== {es} version 7.12.0

=== Enhancements

* Fix edge case which could cause spurious anomalies early in the learning process
  if the time series has non-diurnal seasonality. (See {ml-pull}1634[#1634].)
* Compute importance of hyperparameters optimized in the fine parameter tuning step.
  (See {ml-pull}1627[#1627].)
* Early stopping for the fine parameter tuning step  of classification and regression
  model training. (See {ml-pull}1676[#1676].)
* Correct upgrade for pre-6.3 state for lat_long anomaly anomaly detectors. (See
  {ml-pull}1681[#1681].)
* Per tree feature bag to speed up training of regression and classification models
  and improve scalability for large numbers of features. (See {ml-pull}1733[#1733].)

=== Bug Fixes

* Fix a source of instability in time series modeling for anomaly detection. This has
  been observed to cause spurious anomalies for a partition which no longer receives
  any data. (See {ml-pull}1675[#1675].)
* Ensure that we stop modeling seasonality for data which flatlines. This is important
  for count and sum detectors which treat empty buckets as zero. We could see spurious
  anomalies in realtime detection after a partition no longer received data any data
  as a result. (See {ml-pull}1654[#1654].)

== {es} version 7.11.0

=== Enhancements

* During regression and classification training prefer smaller models if performance is
  similar (See {ml-pull}1516[#1516].)
* Add a response mechanism for commands sent to the native controller. (See
  {ml-pull}1520[#1520], {es-pull}63542[#63542], issue: {es-issue}62823[#62823].)
* Speed up anomaly detection for seasonal data. This is particularly effective for jobs
  using longer bucket lengths. (See {ml-pull}1549[#1549].)
* Fix an edge case which could cause typical and model plot bounds to blow up to around
  max double. (See {ml-pull}1551[#1551].)
* Estimate upper bound of potential gains before splitting a decision tree node to avoid 
  unnecessary computation. (See {ml-pull}1537[#1537].)
* Improvements to time series modeling particularly in relation to adaption to change.
  (See {ml-pull})1614[#1614].)
* Warn and error log throttling. (See {ml-pull}1615[#1615].)
* Soften the effect of fluctuations in anomaly detection job memory usage on node
  assignment and add `assignment_memory_basis` to `model_size_stats`.
  (See {ml-pull}1623[#1623], {es-pull}65561[#65561], issue: {es-issue}63163[#63163].)

=== Bug Fixes

* Fix potential cause for log errors from CXMeansOnline1d. (See {ml-pull}1586[#1586].)
* Fix scaling of some hyperparameter for Bayesian optimization. (See {ml-pull}1612[#1612].)
* Fix missing state in persist and restore for anomaly detection. This caused suboptimal
  modelling after a job was closed and reopened or failed over to a different node.
  (See {ml-pull}1668[#1668].)

== {es} version 7.10.1

=== Bug Fixes

* Fix a bug where the peak_model_bytes value of the model_size_stats object was not
  restored from the anomaly detector job snapshots. (See {ml-pull}1572[#1572].)

== {es} version 7.10.0

=== Enhancements

* Calculate total feature importance to store with model metadata. (See {ml-pull}1387[#1387].)
* Change outlier detection feature_influence format to array with nested objects. (See {ml-pull}1475[#1475], {es-pull}62068[#62068].)
* Add timeouts to named pipe connections. (See {ml-pull}1514[#1514], {es-pull}62993[#62993], issue: {ml-issue}1504[#1504].)

=== Bug Fixes

* Fix progress on resume after final training has completed for classification and regression.
  We previously showed progress stuck at zero for final training. (See {ml-pull}1443[#1443].)
* Avoid potential "Failed to compute quantile" and "No values added to quantile sketch" log errors
  training regression and classification models if there are features with mostly missing values.
  (See {ml-pull}1500[#1500].)
* Correct the anomaly detection job model state `min_version`. (See {ml-pull}1546[#1546].)

== {es} version 7.9.2

=== Bug Fixes

* Fix reporting of peak memory usage in memory stats for data frame analytics. (See {ml-pull}1468[#1468].)
* Fix reporting of peak memory usage in model size stats for anomaly detection. (See {ml-pull}1484[#1484].)

== {es} version 7.9.0

=== New Features

* Report significant changes to anomaly detection models in annotations of the results.
  (See {ml-pull}1247[#1247], {pull}56342[#56342], {pull}56417[#56417], {pull}57144[#57144], {pull}57278[#57278], {pull}57539[#57539].)

=== Enhancements

* Add support for larger forecasts in memory via max_model_memory setting.
  (See {ml-pull}1238[#1238] and {pull}57254[#57254].)
* Don't lose precision when saving model state. (See {ml-pull}1274[#1274].)
* Parallelize the feature importance calculation for classification and regression
  over trees. (See {ml-pull}1277[#1277].)
* Add an option to do categorization independently for each partition.
  (See {ml-pull}1293[#1293], {ml-pull}1318[#1318], {ml-pull}1356[#1356] and {pull}57683[#57683].)
* Memory usage is reported during job initialization. (See {ml-pull}1294[#1294].)
* More realistic memory estimation for classification and regression means that these
  analyses will require lower memory limits than before (See {ml-pull}1298[#1298].)
* Checkpoint state to allow efficient failover during coarse parameter search
  for classification and regression. (See {ml-pull}1300[#1300].)
* Improve data access patterns to speed up classification and regression.
  (See {ml-pull}1312[#1312].)
* Performance improvements for classification and regression, particularly running
  multithreaded. (See {ml-pull}1317[#1317].)
* Improve runtime and memory usage training deep trees for classification and
  regression. (See {ml-pull}1340[#1340].)
* Improvement in handling large inference model definitions. (See {ml-pull}1349[#1349].)
* Add a peak_model_bytes field to model_size_stats. (See {ml-pull}1389[#1389].)

=== Bug Fixes

* Fix numerical issues leading to blow up of the model plot bounds. (See {ml-pull}1268[#1268].)
* Fix causes for inverted forecast confidence interval bounds. (See {ml-pull}1369[#1369],
  issue: {ml-issue}1357[#1357].)
* Restrict growth of max matching string length for categories. (See {ml-pull}1406[#1406].)

== {es} version 7.8.1

=== Bug Fixes

* Better interrupt handling during named pipe connection. (See {ml-pull}1311[#1311].)
* Trap potential cause of SIGFPE. (See {ml-pull}1351[#1351], issue: {ml-issue}1348[#1348].)
* Correct inference model definition for MSLE regression models. (See {ml-pull}1375[#1375].)
* Fix cause of SIGSEGV of classification and regression. (See {ml-pull}1379[#1379].)
* Fix restoration of change detectors after seasonality change. (See {ml-pull}1391[#1391].)
* Fix potential SIGSEGV when forecasting. (See {ml-pull}1402[#1402], issue: {ml-issue}1401[#1401].)

== {es} version 7.8.0

=== Enhancements

* Speed up anomaly detection for the lat_long function. (See {ml-pull}1102[#1102].)
* Reduce CPU scheduling priority of native analysis processes to favor the ES JVM
  when CPU is constrained. This change is only implemented for Linux and macOS, not
  for Windows. (See {ml-pull}1109[#1109].)
* Take `training_percent` into account when estimating memory usage for classification and regression. 
  (See {ml-pull}1111[#1111].)
* Support maximize minimum recall when assigning class labels for multiclass classification.
  (See {ml-pull}1113[#1113].)
* Improve robustness of anomaly detection to bad input data. (See {ml-pull}1114[#1114].)
* Adds new `num_matches` and `preferred_to_categories` fields to category output.
  (See {ml-pull}1062[#1062].)
* Adds mean squared logarithmic error (MSLE) for regression. (See {ml-pull}1101[#1101].)
* Adds pseudo-Huber loss for regression. (See {ml-pull}1168[#1168].)
* Reduce peak memory usage and memory estimates for classification and regression.
  (See {ml-pull}1125[#1125].)
* Reduce variability of classification and regression results across our target operating systems.
  (See {ml-pull}1127[#1127].)
* Switched data frame analytics model memory estimates from kilobytes to megabytes.
  (See {ml-pull}1126[#1126], issue: {issue}54506[#54506].)
* Added a {ml} native code build for Linux on AArch64. (See {ml-pull}1132[#1132] and
  {ml-pull}1135[#1135].)
* Improve data frame analysis runtime by optimising memory alignment for intrinsic
  operations. (See {ml-pull}1142[#1142].)
* Fix spurious anomalies for count and sum functions after no data are received for long
  periods of time. (See {ml-pull}1158[#1158].)
* Improve false positive rates from periodicity test for time series anomaly detection.
  (See {ml-pull}1177[#1177].)
* Break progress reporting of data frame analyses into multiple phases. (See {ml-pull}1179[#1179].)
* Really centre the data before training for classification and regression begins. This
  means we can choose more optimal smoothing bias and should reduce the number of trees.
  (See {ml-pull}1192[#1192].)

=== Bug Fixes

* Trap and fail if insufficient features are supplied to data frame analyses. This
  caused classification and regression getting stuck at zero progress analyzing.
  (See {ml-pull}1160[#1160], issue: {issue}55593[#55593].)
* Make categorization respect the `model_memory_limit`. (See {ml-pull}1167[#1167],
  issue: {ml-issue}1130[#1130].)
* Respect user overrides for `max_trees` for classification and regression. (See
  {ml-pull}1185[#1185].)
* Reset memory status from `soft_limit` to `ok` when pruning is no longer required.
  (See {ml-pull}1193[#1193], issue: {ml-issue}1131[#1131].)
* Fix restore from training state for classification and regression. (See
  {ml-pull}1197[#1197].)
* Improve the initialization of seasonal components for anomaly detection. (See
  {ml-pull}1201[#1201], issue: {ml-issue}#1178[#1178].)

== {es} version 7.7.1

=== Bug Fixes

* Fixed background persistence of categorizer state (See {ml-pull}1137[#1137],
  issue: {ml-issue}1136[#1136].)
* Fix classification job failures when number of classes in configuration differs 
  from the number of classes present in the training data. (See {ml-pull}1144[#1144].)
* Fix underlying cause for "Failed to calculate splitting significance" log errors.
  (See {ml-pull}1157[#1157].)
* Fix possible root cause for "Bad variance scale nan" log errors. (See {ml-pull}1225[#1225].)
* Change data frame analytics instrumentation timestamp resolution to milliseconds. (See 
  {ml-pull}1237[#1237].)
* Fix "autodetect process stopped unexpectedly: Fatal error: 'terminate called after
  throwing an instance of 'std::bad_function_call'". (See {ml-pull}1246[#1246],
  issue: {ml-issue}1245[#1245].)

== {es} version 7.7.0

=== New Features

* Add instrumentation to report statistics related to data frame analytics jobs, i.e.
progress, memory usage, etc. (See {ml-pull}906[#906].)
* Multiclass classification. (See {ml-pull}1037[#1037].)

=== Enhancements

* Improve computational performance of the feature importance computation. (See {ml-pull}1005[1005].)
* Improve initialization of learn rate for better and more stable results in regression
and classification. (See {ml-pull}948[#948].)
* Add number of processed training samples to the definition of decision tree nodes.
(See {ml-pull}991[#991].)
* Add new model_size_stats fields to instrument categorization.  (See {ml-pull}948[#948]
and {pull}51879[#51879], issue: {issue}50794[#50749].)
* Improve upfront memory estimation for all data frame analyses, which were higher than
necessary. This will improve the allocation of data frame analyses to cluster nodes.
(See {ml-pull}1003[#1003].)
* Upgrade the compiler used on Linux from gcc 7.3 to gcc 7.5, and the binutils used in
the build from version 2.20 to 2.34.  (See {ml-pull}1013[#1013].)
* Add instrumentation of the peak memory consumption for data frame analytics jobs.
(See {ml-pull}1022[#1022].)
* Remove all memory overheads for computing tree SHAP values. (See {ml-pull}1023[#1023].)
* Distinguish between empty and missing categorical fields in classification and regression
model training. (See {ml-pull}1034[#1034].)
* Add instrumentation information for supervised learning data frame analytics jobs.
(See {ml-pull}1031[#1031].)
* Add instrumentation information for outlier detection data frame analytics jobs.
* Write out feature importance for multi-class models. (See {ml-pull}1071[#1071])
* Enable system call filtering to the native process used with data frame analytics.
(See {ml-pull}1098[#1098])

=== Bug Fixes

* Use largest ordered subset of categorization tokens for category reverse search regex.
(See {ml-pull}970[#970], issue: {ml-issue}949[#949].)
* Account for the data frame's memory when estimating the peak memory used by classification
and regression model training. (See {ml-pull}996[#996].)
* Rename classification and regression parameter maximum_number_trees to max_trees.
(See {ml-pull}1047[#1047].)

== {es} version 7.6.2

=== Bug Fixes

* Fix a bug in the calculation of the minimum loss leaf values for classification.
(See {ml-pull}1032[#1032].)

== {es} version 7.6.0

=== New Features

* Add feature importance values to classification and regression results (using tree
SHapley Additive exPlanation, or SHAP). (See {ml-pull}857[#857].)

=== Enhancements

* Improve performance of boosted tree training for both classification and regression.
(See {ml-pull}775[#775].)
* Reduce the peak memory used by boosted tree training and fix an overcounting bug
estimating maximum memory usage. (See {ml-pull}781[#781].)
* Stratified fractional cross validation for regression. (See {ml-pull}784[#784].)
* Added `geo_point` supported output for `lat_long` function records. (See {ml-pull}809[#809]
and {pull}47050[#47050].)
* Use a random bag of the data to compute the loss function derivatives for each new
tree which is trained for both regression and classification. (See {ml-pull}811[#811].)
* Emit `prediction_probability` field alongside prediction field in ml results.
(See {ml-pull}818[#818].)
* Reduce memory usage of {ml} native processes on Windows. (See {ml-pull}844[#844].)
* Reduce runtime of classification and regression. (See {ml-pull}863[#863].)
* Stop early training a classification and regression forest when the validation error
is no longer decreasing. (See {ml-pull}875[#875].)
* Emit `prediction_field_name` in ml results using the type provided as
`prediction_field_type` parameter. (See {ml-pull}877[#877].)
* Improve performance updating quantile estimates. (See {ml-pull}881[#881].)
* Migrate to use Bayesian Optimisation for initial hyperparameter value line searches and
stop early if the expected improvement is too small. (See {ml-pull}903[#903].)
* Stop cross-validation early if the predicted test loss has a small chance of being
smaller than for the best parameter values found so far. (See {ml-pull}915[#915].)
* Optimize decision threshold for classification to maximize minimum class recall.
(See {ml-pull}926[#926].)
* Include categorization memory usage in the `model_bytes` field in `model_size_stats`,
so that it is taken into account in node assignment decisions. (See {ml-pull}927[#927],
issue: {ml-issue}724[#724].)

=== Bug Fixes
* Fixes potential memory corruption when determining seasonality. (See {ml-pull}852[#852].)
* Prevent prediction_field_name clashing with other fields in ml results.
(See {ml-pull}861[#861].)
* Include out-of-order as well as in-order terms in categorization reverse searches.
(See {ml-pull}950[#950], issue: {ml-issue}949[#949].)

== {es} version 7.5.2

=== Bug Fixes
* Fixes potential memory corruption or inconsistent state when background persisting
categorizer state. (See {ml-pull}921[#921].)

== {es} version 7.5.0

=== Enhancements

* Improve performance and concurrency training boosted tree regression models.
For large data sets this change was observed to give a 10% to 20% decrease in
train time. (See {ml-pull}622[#622].)
* Upgrade Boost libraries to version 1.71. (See {ml-pull}638[#638].)
* Improve initialisation of boosted tree training. This generally enables us to
find lower loss models faster. (See {ml-pull}686[#686].)
* Include a smooth tree depth based penalty to regularized objective function for
boosted tree training. Hard depth based regularization is often the strategy of
choice to prevent over fitting for XGBoost. By smoothing we can make better tradeoffs.
Also, the parameters of the penalty function are mode suited to optimising with our
Bayesian optimisation based hyperparameter search. (See {ml-pull}698[#698].)
* Binomial logistic regression targeting cross entropy. (See {ml-pull}713[#713].) 
* Improvements to count and sum anomaly detection for sparse data. This primarily
aims to improve handling of data which are predictably present: detecting when they
are unexpectedly missing. (See {ml-pull}721[#721].)
* Trap numeric errors causing bad hyperparameter search initialisation and repeated
errors to be logged during boosted tree training. (See {ml-pull}732[#732].)

=== Bug Fixes

* Restore from checkpoint could damage seasonality modeling. For example, it could
cause seasonal components to be overwritten in error. (See {ml-pull}821[#821].)

== {es} version 7.4.1

=== Enhancements

* The {ml} native processes are now arranged in a .app directory structure on
  macOS, to allow for notarization on macOS Catalina. (See {ml-pull}593[#593].)

=== Bug Fixes

* A reference to a temporary variable was causing forecast model restoration to fail.
The bug exhibited itself on MacOS builds with versions of clangd > 10.0.0. (See {ml-pull}688[#688].)

== {es} version 7.4.0

=== Bug Fixes

* Rename outlier detection method values knn and tnn to distance_kth_nn and distance_knn
respectively to match the API. (See {ml-pull}598[#598].)
* Fix occasional (non-deterministic) reinitialisation of modelling for the lat_long
function. (See {ml-pull}641[#641].)

== {es} version 7.3.1

=== Bug Fixes

* Only trap the case that more rows are supplied to outlier detection than expected.
Previously, if rows were excluded from the data frame after supplying the row count
in the configuration then we detected the inconsistency and failed outlier detection.
However, this legitimately happens in case where the field values are non-numeric or
array valued. (See {ml-pull}569[#569].)

== {es} version 7.3.0

=== Enhancements

* Upgrade to a newer version of the Apache Portable Runtime library. (See {ml-pull}495[#495].)
* Improve stability of modelling around change points. (See {ml-pull}496[#496].)

=== Bug Fixes

* Reduce false positives associated with the multi-bucket feature. (See {ml-pull}491[#491].)
* Reduce false positives for sum and count functions on sparse data. (See {ml-pull}492[#492].)

== {es} version 7.2.1

=== Bug Fixes

* Fix an edge case causing spurious anomalies (false positives) if the variance in the count of events
changed significantly throughout the period of a seasonal quantity. (See {ml-pull}489[#489].)

== {es} version 7.2.0

=== Enhancements

* Remove hard limit for maximum forecast interval and limit based on the time interval of data added
to the model. (See {ml-pull}214[#214].)

* Use hardened compiler options to build 3rd party libraries. (See {ml-pull}453[#453].)

* Only select more complex trend models for forecasting if there is evidence that they are needed.
(See {ml-pull}463[#463].)

* Improve residual model selection. (See {ml-pull}468[#468].)

* Stop linking to libcrypt on Linux. (See {ml-pull}480[#480].)

* Improvements to hard_limit audit message. (See {ml-pull}486[#486].)

=== Bug Fixes

* Handle NaNs when detrending seasonal components. {ml-pull}408[#408]

== {es} version 7.0.0-alpha2

=== Bug Fixes

* Fixes CPoissonMeanConjugate sampling error. {ml-pull}335[#335]
//NOTE: Remove from final 7.0.0 release notes if already in 6.x

* Ensure statics are persisted in a consistent manner {ml-pull}360[#360]

== {es} version 7.0.0-alpha1

== {es} version 6.8.4

=== Bug Fixes

* A reference to a temporary variable was causing forecast model restoration to fail.
The bug exhibited itself on MacOS builds with versions of clangd > 10.0.0. (See {ml-pull}688[#688].)

== {es} version 6.8.2

=== Bug Fixes

* Don't write model size stats when job is closed without any input {ml-pull}512[#512] (issue: {ml-issue}394[#394])
* Don't persist model state at the end of lookback if the lookback did not generate any input {ml-pull}521[#521] (issue: {ml-issue}519[#519])

== {es} version 6.7.2

=== Enhancements

* Adjust seccomp filter to allow the "time" system call {ml-pull}459[#459]

== {es} version 6.7.0

=== Bug Fixes

* Improve autodetect logic for persistence. {ml-pull}437[#437]

== {es} version 6.6.2

=== Enhancements

* Adjust seccomp filter for Fedora 29. {ml-pull}354[#354]

=== Bug Fixes

* Fixes an issue where interim results would be calculated after advancing time into an empty bucket. {ml-pull}416[#416]<|MERGE_RESOLUTION|>--- conflicted
+++ resolved
@@ -30,16 +30,14 @@
 
 == {es} version 7.17.6
 
-<<<<<<< HEAD
-=== Bug Fixes
-
-* Fix potential cause of classification and regression job failures. (See {ml-pull}2385[#2385].)
-=======
 === Enhancements
 
 * Improve accuracy of anomaly detection median estimation. (See {ml-pull}2367[#2367],
   issue: {ml-issue}2364[#2364].)
->>>>>>> 81d425a8
+
+=== Bug Fixes
+
+* Fix potential cause of classification and regression job failures. (See {ml-pull}2385[#2385].)
 
 == {es} version 7.17.5
 
