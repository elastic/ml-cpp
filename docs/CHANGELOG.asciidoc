// Use these for links to issue and pulls. Note issues and pulls redirect one to
// each other on Github, so don't worry too much on using the right prefix.
//:issue:           https://github.com/elastic/elasticsearch/issues/
//:ml-issue:        https://github.com/elastic/ml-cpp/issues/
//:pull:            https://github.com/elastic/elasticsearch/pull/
//:ml-pull:         https://github.com/elastic/ml-cpp/pull/

= Elasticsearch Release Notes

//
// To add a release, copy and paste the following text,  uncomment the relevant
// sections, and add a link to the new section in the list of releases at the
// top of the page. Note that release subheads must be floated and sections
// cannot be empty.
// TEMPLATE:

// == {es} version n.n.n

//=== Breaking Changes

//=== Deprecations

//=== New Features

//=== Enhancements

//=== Bug Fixes

//=== Regressions

== {es} version 8.0.0

=== Enhancements

* The Windows build platform for the {ml} C++ code now uses Visual Studio 2019. (See
  {ml-pull}1352[#1352].)
* The macOS build platform for the {ml} C++ code is now Mojave running Xcode 11.3.1,
  or Ubuntu 20.04 running clang 8 for cross compilation. (See {ml-pull}1429[#1429].)
* The Linux build platform for the {ml} C++ code is now CentOS 7 running gcc 9.3. (See
  {ml-pull}1170[#1170].)

== {es} version 7.11.0

=== Enhancements

<<<<<<< HEAD
* Add a response mechanism for commands sent to the native controller. (See
  {ml-pull}1520[#1520], {es-pull}63542[#63542], issue: {es-issue}62823[#62823].)
=======
* During regression and classification training prefer smaller models if performance is 
  similar (See {ml-pull}1516[#1516].)
>>>>>>> 5710d8aa

== {es} version 7.10.0

=== Enhancements

* Calculate total feature importance to store with model metadata. (See {ml-pull}1387[#1387].)
* Change outlier detection feature_influence format to array with nested objects. (See {ml-pull}1475[#1475], {es-pull}62068[#62068].)
* Add timeouts to named pipe connections. (See {ml-pull}1514[#1514], {es-pull}62993[#62993], issue: {ml-issue}1504[#1504].)

=== Bug Fixes

* Fix progress on resume after final training has completed for classification and regression.
  We previously showed progress stuck at zero for final training. (See {ml-pull}1443[#1443].)
* Avoid potential "Failed to compute quantile" and "No values added to quantile sketch" log errors
  training regression and classification models if there are features with mostly missing values.
  (See {ml-pull}1500[#1500].)

== {es} version 7.9.2

=== Bug Fixes

* Fix reporting of peak memory usage in memory stats for data frame analytics. (See {ml-pull}1468[#1468].)
* Fix reporting of peak memory usage in model size stats for anomaly detection. (See {ml-pull}1484[#1484].)

== {es} version 7.9.0

=== New Features

* Report significant changes to anomaly detection models in annotations of the results.
  (See {ml-pull}1247[#1247], {pull}56342[#56342], {pull}56417[#56417], {pull}57144[#57144], {pull}57278[#57278], {pull}57539[#57539].)

=== Enhancements

* Add support for larger forecasts in memory via max_model_memory setting.
  (See {ml-pull}1238[#1238] and {pull}57254[#57254].)
* Don't lose precision when saving model state. (See {ml-pull}1274[#1274].)
* Parallelize the feature importance calculation for classification and regression
  over trees. (See {ml-pull}1277[#1277].)
* Add an option to do categorization independently for each partition.
  (See {ml-pull}1293[#1293], {ml-pull}1318[#1318], {ml-pull}1356[#1356] and {pull}57683[#57683].)
* Memory usage is reported during job initialization. (See {ml-pull}1294[#1294].)
* More realistic memory estimation for classification and regression means that these
  analyses will require lower memory limits than before (See {ml-pull}1298[#1298].)
* Checkpoint state to allow efficient failover during coarse parameter search
  for classification and regression. (See {ml-pull}1300[#1300].)
* Improve data access patterns to speed up classification and regression.
  (See {ml-pull}1312[#1312].)
* Performance improvements for classification and regression, particularly running
  multithreaded. (See {ml-pull}1317[#1317].)
* Improve runtime and memory usage training deep trees for classification and
  regression. (See {ml-pull}1340[#1340].)
* Improvement in handling large inference model definitions. (See {ml-pull}1349[#1349].)
* Add a peak_model_bytes field to model_size_stats. (See {ml-pull}1389[#1389].)

=== Bug Fixes

* Fix numerical issues leading to blow up of the model plot bounds. (See {ml-pull}1268[#1268].)
* Fix causes for inverted forecast confidence interval bounds. (See {ml-pull}1369[#1369],
  issue: {ml-issue}1357[#1357].)
* Restrict growth of max matching string length for categories. (See {ml-pull}1406[#1406].)

== {es} version 7.8.1

=== Bug Fixes

* Better interrupt handling during named pipe connection. (See {ml-pull}1311[#1311].)
* Trap potential cause of SIGFPE. (See {ml-pull}1351[#1351], issue: {ml-issue}1348[#1348].)
* Correct inference model definition for MSLE regression models. (See {ml-pull}1375[#1375].)
* Fix cause of SIGSEGV of classification and regression. (See {ml-pull}1379[#1379].)
* Fix restoration of change detectors after seasonality change. (See {ml-pull}1391[#1391].)
* Fix potential SIGSEGV when forecasting. (See {ml-pull}1402[#1402], issue: {ml-issue}1401[#1401].)

== {es} version 7.8.0

=== Enhancements

* Speed up anomaly detection for the lat_long function. (See {ml-pull}1102[#1102].)
* Reduce CPU scheduling priority of native analysis processes to favor the ES JVM
  when CPU is constrained. This change is only implemented for Linux and macOS, not
  for Windows. (See {ml-pull}1109[#1109].)
* Take `training_percent` into account when estimating memory usage for classification and regression. 
  (See {ml-pull}1111[#1111].)
* Support maximize minimum recall when assigning class labels for multiclass classification.
  (See {ml-pull}1113[#1113].)
* Improve robustness of anomaly detection to bad input data. (See {ml-pull}1114[#1114].)
* Adds new `num_matches` and `preferred_to_categories` fields to category output.
  (See {ml-pull}1062[#1062])
* Adds mean squared logarithmic error (MSLE) for regression. (See {ml-pull}1101[#1101].)
* Adds pseudo-Huber loss for regression. (See {ml-pull}1168[#1168].)
* Reduce peak memory usage and memory estimates for classification and regression.
  (See {ml-pull}1125[#1125].)
* Reduce variability of classification and regression results across our target operating systems.
  (See {ml-pull}1127[#1127].)
* Switched data frame analytics model memory estimates from kilobytes to megabytes.
  (See {ml-pull}1126[#1126], issue: {issue}54506[#54506].)
* Added a {ml} native code build for Linux on AArch64. (See {ml-pull}1132[#1132] and
  {ml-pull}1135[#1135].)
* Improve data frame analysis runtime by optimising memory alignment for intrinsic
  operations. (See {ml-pull}1142[#1142].)
* Fix spurious anomalies for count and sum functions after no data are received for long
  periods of time. (See {ml-pull}1158[#1158].)
* Improve false positive rates from periodicity test for time series anomaly detection.
  (See {ml-pull}1177[#1177].)
* Break progress reporting of data frame analyses into multiple phases. (See {ml-pull}1179[#1179].)
* Really centre the data before training for classification and regression begins. This
  means we can choose more optimal smoothing bias and should reduce the number of trees.
  (See {ml-pull}1192[#1192].)

=== Bug Fixes

* Trap and fail if insufficient features are supplied to data frame analyses. This
  caused classification and regression getting stuck at zero progress analyzing.
  (See {ml-pull}1160[#1160], issue: {issue}55593[#55593].)
* Make categorization respect the `model_memory_limit`. (See {ml-pull}1167[#1167],
  issue: {ml-issue}1130[#1130].)
* Respect user overrides for `max_trees` for classification and regression. (See
  {ml-pull}1185[#1185].)
* Reset memory status from `soft_limit` to `ok` when pruning is no longer required.
  (See {ml-pull}1193[#1193], issue: {ml-issue}1131[#1131].)
* Fix restore from training state for classification and regression. (See
  {ml-pull}1197[#1197].)
* Improve the initialization of seasonal components for anomaly detection. (See
  {ml-pull}1201[#1201], issue: {ml-issue}#1178[#1178].)

== {es} version 7.7.1

=== Bug Fixes

* Fixed background persistence of categorizer state (See {ml-pull}1137[#1137],
  issue: {ml-issue}1136[#1136].)
* Fix classification job failures when number of classes in configuration differs 
  from the number of classes present in the training data. (See {ml-pull}1144[#1144].)
* Fix underlying cause for "Failed to calculate splitting significance" log errors.
  (See {ml-pull}1157[#1157].)
* Fix possible root cause for "Bad variance scale nan" log errors. (See {ml-pull}1225[#1225].)
* Change data frame analytics instrumentation timestamp resolution to milliseconds. (See 
  {ml-pull}1237[#1237].)
* Fix "autodetect process stopped unexpectedly: Fatal error: 'terminate called after
  throwing an instance of 'std::bad_function_call'". (See {ml-pull}1246[#1246],
  issue: {ml-issue}1245[#1245].)

== {es} version 7.7.0

=== New Features

* Add instrumentation to report statistics related to data frame analytics jobs, i.e.
progress, memory usage, etc. (See {ml-pull}906[#906].)
* Multiclass classification. (See {ml-pull}1037[#1037].)

=== Enhancements

* Improve computational performance of the feature importance computation. (See {ml-pull}1005[1005].)
* Improve initialization of learn rate for better and more stable results in regression
and classification. (See {ml-pull}948[#948].)
* Add number of processed training samples to the definition of decision tree nodes.
(See {ml-pull}991[#991].)
* Add new model_size_stats fields to instrument categorization.  (See {ml-pull}948[#948]
and {pull}51879[#51879], issue: {issue}50794[#50749].)
* Improve upfront memory estimation for all data frame analyses, which were higher than
necessary. This will improve the allocation of data frame analyses to cluster nodes.
(See {ml-pull}1003[#1003].)
* Upgrade the compiler used on Linux from gcc 7.3 to gcc 7.5, and the binutils used in
the build from version 2.20 to 2.34.  (See {ml-pull}1013[#1013].)
* Add instrumentation of the peak memory consumption for data frame analytics jobs.
(See {ml-pull}1022[#1022].)
* Remove all memory overheads for computing tree SHAP values. (See {ml-pull}1023[#1023].)
* Distinguish between empty and missing categorical fields in classification and regression
model training. (See {ml-pull}1034[#1034].)
* Add instrumentation information for supervised learning data frame analytics jobs.
(See {ml-pull}1031[#1031].)
* Add instrumentation information for outlier detection data frame analytics jobs.
* Write out feature importance for multi-class models. (See {ml-pull}1071[#1071])
* Enable system call filtering to the native process used with data frame analytics.
(See {ml-pull}1098[#1098])

=== Bug Fixes

* Use largest ordered subset of categorization tokens for category reverse search regex.
(See {ml-pull}970[#970], issue: {ml-issue}949[#949].)
* Account for the data frame's memory when estimating the peak memory used by classification
and regression model training. (See {ml-pull}996[#996].)
* Rename classification and regression parameter maximum_number_trees to max_trees.
(See {ml-pull}1047[#1047].)

== {es} version 7.6.2

=== Bug Fixes

* Fix a bug in the calculation of the minimum loss leaf values for classification.
(See {ml-pull}1032[#1032].)

== {es} version 7.6.0

=== New Features

* Add feature importance values to classification and regression results (using tree
SHapley Additive exPlanation, or SHAP). (See {ml-pull}857[#857].)

=== Enhancements

* Improve performance of boosted tree training for both classification and regression.
(See {ml-pull}775[#775].)
* Reduce the peak memory used by boosted tree training and fix an overcounting bug
estimating maximum memory usage. (See {ml-pull}781[#781].)
* Stratified fractional cross validation for regression. (See {ml-pull}784[#784].)
* Added `geo_point` supported output for `lat_long` function records. (See {ml-pull}809[#809]
and {pull}47050[#47050].)
* Use a random bag of the data to compute the loss function derivatives for each new
tree which is trained for both regression and classification. (See {ml-pull}811[#811].)
* Emit `prediction_probability` field alongside prediction field in ml results.
(See {ml-pull}818[#818].)
* Reduce memory usage of {ml} native processes on Windows. (See {ml-pull}844[#844].)
* Reduce runtime of classification and regression. (See {ml-pull}863[#863].)
* Stop early training a classification and regression forest when the validation error
is no longer decreasing. (See {ml-pull}875[#875].)
* Emit `prediction_field_name` in ml results using the type provided as
`prediction_field_type` parameter. (See {ml-pull}877[#877].)
* Improve performance updating quantile estimates. (See {ml-pull}881[#881].)
* Migrate to use Bayesian Optimisation for initial hyperparameter value line searches and
stop early if the expected improvement is too small. (See {ml-pull}903[#903].)
* Stop cross-validation early if the predicted test loss has a small chance of being
smaller than for the best parameter values found so far. (See {ml-pull}915[#915].)
* Optimize decision threshold for classification to maximize minimum class recall.
(See {ml-pull}926[#926].)
* Include categorization memory usage in the `model_bytes` field in `model_size_stats`,
so that it is taken into account in node assignment decisions. (See {ml-pull}927[#927],
issue: {ml-issue}724[#724].)

=== Bug Fixes
* Fixes potential memory corruption when determining seasonality. (See {ml-pull}852[#852].)
* Prevent prediction_field_name clashing with other fields in ml results.
(See {ml-pull}861[#861].)
* Include out-of-order as well as in-order terms in categorization reverse searches.
(See {ml-pull}950[#950], issue: {ml-issue}949[#949].)

== {es} version 7.5.2

=== Bug Fixes
* Fixes potential memory corruption or inconsistent state when background persisting
categorizer state. (See {ml-pull}921[#921].)

== {es} version 7.5.0

=== Enhancements

* Improve performance and concurrency training boosted tree regression models.
For large data sets this change was observed to give a 10% to 20% decrease in
train time. (See {ml-pull}622[#622].)
* Upgrade Boost libraries to version 1.71. (See {ml-pull}638[#638].)
* Improve initialisation of boosted tree training. This generally enables us to
find lower loss models faster. (See {ml-pull}686[#686].)
* Include a smooth tree depth based penalty to regularized objective function for
boosted tree training. Hard depth based regularization is often the strategy of
choice to prevent over fitting for XGBoost. By smoothing we can make better tradeoffs.
Also, the parameters of the penalty function are mode suited to optimising with our
Bayesian optimisation based hyperparameter search. (See {ml-pull}698[#698].)
* Binomial logistic regression targeting cross entropy. (See {ml-pull}713[#713].) 
* Improvements to count and sum anomaly detection for sparse data. This primarily
aims to improve handling of data which are predictably present: detecting when they
are unexpectedly missing. (See {ml-pull}721[#721].)
* Trap numeric errors causing bad hyperparameter search initialisation and repeated
errors to be logged during boosted tree training. (See {ml-pull}732[#732].)

=== Bug Fixes

* Restore from checkpoint could damage seasonality modeling. For example, it could
cause seasonal components to be overwritten in error. (See {ml-pull}821[#821].)

== {es} version 7.4.1

=== Enhancements

* The {ml} native processes are now arranged in a .app directory structure on
  macOS, to allow for notarization on macOS Catalina. (See {ml-pull}593[#593].)

=== Bug Fixes

* A reference to a temporary variable was causing forecast model restoration to fail.
The bug exhibited itself on MacOS builds with versions of clangd > 10.0.0. (See {ml-pull}688[#688].)

== {es} version 7.4.0

=== Bug Fixes

* Rename outlier detection method values knn and tnn to distance_kth_nn and distance_knn
respectively to match the API. (See {ml-pull}598[#598].)
* Fix occasional (non-deterministic) reinitialisation of modelling for the lat_long
function. (See {ml-pull}641[#641].)

== {es} version 7.3.1

=== Bug Fixes

* Only trap the case that more rows are supplied to outlier detection than expected.
Previously, if rows were excluded from the data frame after supplying the row count
in the configuration then we detected the inconsistency and failed outlier detection.
However, this legitimately happens in case where the field values are non-numeric or
array valued. (See {ml-pull}569[#569].)

== {es} version 7.3.0

=== Enhancements

* Upgrade to a newer version of the Apache Portable Runtime library. (See {ml-pull}495[#495].)
* Improve stability of modelling around change points. (See {ml-pull}496[#496].)

=== Bug Fixes

* Reduce false positives associated with the multi-bucket feature. (See {ml-pull}491[#491].)
* Reduce false positives for sum and count functions on sparse data. (See {ml-pull}492[#492].)

== {es} version 7.2.1

=== Bug Fixes

* Fix an edge case causing spurious anomalies (false positives) if the variance in the count of events
changed significantly throughout the period of a seasonal quantity. (See {ml-pull}489[#489].)

== {es} version 7.2.0

=== Enhancements

* Remove hard limit for maximum forecast interval and limit based on the time interval of data added
to the model. (See {ml-pull}214[#214].)

* Use hardened compiler options to build 3rd party libraries. (See {ml-pull}453[#453].)

* Only select more complex trend models for forecasting if there is evidence that they are needed.
(See {ml-pull}463[#463].)

* Improve residual model selection. (See {ml-pull}468[#468].)

* Stop linking to libcrypt on Linux. (See {ml-pull}480[#480].)

* Improvements to hard_limit audit message. (See {ml-pull}486[#486].)

=== Bug Fixes

* Handle NaNs when detrending seasonal components. {ml-pull}408[#408]

== {es} version 7.0.0-alpha2

=== Bug Fixes

* Fixes CPoissonMeanConjugate sampling error. {ml-pull}335[#335]
//NOTE: Remove from final 7.0.0 release notes if already in 6.x

* Ensure statics are persisted in a consistent manner {ml-pull}360[#360]

== {es} version 7.0.0-alpha1

== {es} version 6.8.4

=== Bug Fixes

* A reference to a temporary variable was causing forecast model restoration to fail.
The bug exhibited itself on MacOS builds with versions of clangd > 10.0.0. (See {ml-pull}688[#688].)

== {es} version 6.8.2

=== Bug Fixes

* Don't write model size stats when job is closed without any input {ml-pull}512[#512] (issue: {ml-issue}394[#394])
* Don't persist model state at the end of lookback if the lookback did not generate any input {ml-pull}521[#521] (issue: {ml-issue}519[#519])

== {es} version 6.7.2

=== Enhancements

* Adjust seccomp filter to allow the "time" system call {ml-pull}459[#459]

== {es} version 6.7.0

=== Bug Fixes

* Improve autodetect logic for persistence. {ml-pull}437[#437]

== {es} version 6.6.2

=== Enhancements

* Adjust seccomp filter for Fedora 29. {ml-pull}354[#354]

=== Bug Fixes

* Fixes an issue where interim results would be calculated after advancing time into an empty bucket. {ml-pull}416[#416]<|MERGE_RESOLUTION|>--- conflicted
+++ resolved
@@ -43,13 +43,10 @@
 
 === Enhancements
 
-<<<<<<< HEAD
+* During regression and classification training prefer smaller models if performance is 
+  similar (See {ml-pull}1516[#1516].)
 * Add a response mechanism for commands sent to the native controller. (See
   {ml-pull}1520[#1520], {es-pull}63542[#63542], issue: {es-issue}62823[#62823].)
-=======
-* During regression and classification training prefer smaller models if performance is 
-  similar (See {ml-pull}1516[#1516].)
->>>>>>> 5710d8aa
 
 == {es} version 7.10.0
 
