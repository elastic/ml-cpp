// Use these for links to issue and pulls. Note issues and pulls redirect one to
// each other on Github, so don't worry too much on using the right prefix.
//:issue:           https://github.com/elastic/elasticsearch/issues/
//:ml-issue:        https://github.com/elastic/ml-cpp/issues/
//:pull:            https://github.com/elastic/elasticsearch/pull/
//:ml-pull:         https://github.com/elastic/ml-cpp/pull/

= Elasticsearch Release Notes

//
// To add a release, copy and paste the following text,  uncomment the relevant
// sections, and add a link to the new section in the list of releases at the
// top of the page. Note that release subheads must be floated and sections
// cannot be empty.
// TEMPLATE:

// == {es} version n.n.n

//=== Breaking Changes

//=== Deprecations

//=== New Features

//=== Enhancements

//=== Bug Fixes

//=== Regressions

== {es} version 8.0.0

=== Enhancements

* The macOS build platform for the {ml} C++ code is now High Sierra running Xcode 10.1,
  or Ubuntu 18.04 running clang 6.0 for cross compilation. (See {ml-pull}867[#867].)

== {es} version 7.8.0

=== Enhancements

* Speedup anomaly detection for the lat_long function. (See {ml-pull}1102[#1102].)
* Reduce CPU scheduling priority of native analysis processes to favor the ES JVM
  when CPU is constrained. (See {ml-pull}1109[#1109].)
* Take `training_percent` into account when estimating memory usage for classification and regression. 
  (See {ml-pull}1111[#1111].)
* Support maximize minimum recall when assigning class labels for multiclass classification.
  (See {ml-pull}1113[#1113].)
* Improve robustness of anomaly detection to bad input data. (See {ml-pull}1114[#1114].)
* Adds new `num_matches` and `preferred_to_categories` fields to category output.
  (See {ml-pull}1062[#1062])
* Adds mean squared logarithmic error (MSLE) for regression. (See {ml-pull}1101[#1101].)
* Reduce peak memory usage and memory estimates for classification and regression.
  (See {ml-pull}1125[#1125].)
* Reduce variability of classification and regression results across our target operating systems.
  (See {ml-pull}1127[#1127].)
* Switched data frame analytics model memory estimates from kilobytes to megabytes.
  (See {ml-pull}1126[#1126], issue: {issue}54506[#54506].)
* Added a {ml} native code build for Linux on AArch64. (See {ml-pull}1132[#1132] and
  {ml-pull}1135[#1135].)
* Improve data frame analysis runtime by optimising memory alignment for intrinsic
  operations. (See {ml-pull}1142[#1142].)
* Fix spurious anomalies for count and sum functions after no data are received for long
  periods of time. (See {ml-pull}1158[#1158].)
* Improve false positive rates from periodicity test for time series anomaly detection.
  (See {ml-pull}1177[#1177].)
* Break progress reporting of data frame analyses into multiple phases. (See {ml-pull}1179[#1179].)

=== Bug Fixes

* Trap and fail if insufficient features are supplied to data frame analyses. This
  caused classification and regression getting stuck at zero progress analyzing.
  (See {ml-pull}1160[#1160], issue: {issue}55593[#55593].)
* Make categorization respect the `model_memory_limit`. (See {ml-pull}1167[#1167],
  issue: {ml-issue}1130[#1130].)
* Fix underlying cause for "Failed to calculate splitting significance" log errors.
  (See {ml-pull}1157[#1157].)
<<<<<<< HEAD
* Fix restore from training state for classification and regression. (See {ml-pull}1183[#1183].)
=======
* Respect user overrides for `max_trees` for classification and regression. (See
  {ml-pull}1185[#1185].)
>>>>>>> c3e8dbe0

== {es} version 7.7.1

=== Bug Fixes

* Fixed background persistence of categorizer state (See {ml-pull}1137[#1137],
  issue: {ml-issue}1136[#1136].)
* Fix classification job failures when number of classes in configuration differs from the number of classes present in the training data. (See {ml-pull}1144[#1144].)
  identified one. (See {ml-pull}1144[#1144].)

== {es} version 7.7.0

=== New Features

* Add instrumentation to report statistics related to data frame analytics jobs, i.e.
progress, memory usage, etc. (See {ml-pull}906[#906].)
* Multiclass classification. (See {ml-pull}1037[#1037].)

=== Enhancements

* Improve computational performance of the feature importance computation. (See {ml-pull}1005[1005].)
* Improve initialization of learn rate for better and more stable results in regression
and classification. (See {ml-pull}948[#948].)
* Add number of processed training samples to the definition of decision tree nodes.
(See {ml-pull}991[#991].)
* Add new model_size_stats fields to instrument categorization.  (See {ml-pull}948[#948]
and {pull}51879[#51879], issue: {issue}50794[#50749].)
* Improve upfront memory estimation for all data frame analyses, which were higher than
necessary. This will improve the allocation of data frame analyses to cluster nodes.
(See {ml-pull}1003[#1003].)
* Upgrade the compiler used on Linux from gcc 7.3 to gcc 7.5, and the binutils used in
the build from version 2.20 to 2.34.  (See {ml-pull}1013[#1013].)
* Add instrumentation of the peak memory consumption for data frame analytics jobs.
(See {ml-pull}1022[#1022].)
* Remove all memory overheads for computing tree SHAP values. (See {ml-pull}1023[#1023].)
* Distinguish between empty and missing categorical fields in classification and regression
model training. (See {ml-pull}1034[#1034].)
* Add instrumentation information for supervised learning data frame analytics jobs.
(See {ml-pull}1031[#1031].)
* Add instrumentation information for outlier detection data frame analytics jobs.
* Write out feature importance for multi-class models. (See {ml-pull}1071[#1071])
* Enable system call filtering to the native process used with data frame analytics.
(See {ml-pull}1098[#1098])

=== Bug Fixes

* Use largest ordered subset of categorization tokens for category reverse search regex.
(See {ml-pull}970[#970], issue: {ml-issue}949[#949].)
* Account for the data frame's memory when estimating the peak memory used by classification
and regression model training. (See {ml-pull}996[#996].)
* Rename classification and regression parameter maximum_number_trees to max_trees.
(See {ml-pull}1047[#1047].)

== {es} version 7.6.2

=== Bug Fixes

* Fix a bug in the calculation of the minimum loss leaf values for classification.
(See {ml-pull}1032[#1032].)

== {es} version 7.6.0

=== New Features

* Add feature importance values to classification and regression results (using tree
SHapley Additive exPlanation, or SHAP). (See {ml-pull}857[#857].)

=== Enhancements

* Improve performance of boosted tree training for both classification and regression.
(See {ml-pull}775[#775].)
* Reduce the peak memory used by boosted tree training and fix an overcounting bug
estimating maximum memory usage. (See {ml-pull}781[#781].)
* Stratified fractional cross validation for regression. (See {ml-pull}784[#784].)
* Added `geo_point` supported output for `lat_long` function records. (See {ml-pull}809[#809]
and {pull}47050[#47050].)
* Use a random bag of the data to compute the loss function derivatives for each new
tree which is trained for both regression and classification. (See {ml-pull}811[#811].)
* Emit `prediction_probability` field alongside prediction field in ml results.
(See {ml-pull}818[#818].)
* Reduce memory usage of {ml} native processes on Windows. (See {ml-pull}844[#844].)
* Reduce runtime of classification and regression. (See {ml-pull}863[#863].)
* Stop early training a classification and regression forest when the validation error
is no longer decreasing. (See {ml-pull}875[#875].)
* Emit `prediction_field_name` in ml results using the type provided as
`prediction_field_type` parameter. (See {ml-pull}877[#877].)
* Improve performance updating quantile estimates. (See {ml-pull}881[#881].)
* Migrate to use Bayesian Optimisation for initial hyperparameter value line searches and
stop early if the expected improvement is too small. (See {ml-pull}903[#903].)
* Stop cross-validation early if the predicted test loss has a small chance of being
smaller than for the best parameter values found so far. (See {ml-pull}915[#915].)
* Optimize decision threshold for classification to maximize minimum class recall.
(See {ml-pull}926[#926].)
* Include categorization memory usage in the `model_bytes` field in `model_size_stats`,
so that it is taken into account in node assignment decisions. (See {ml-pull}927[#927],
issue: {ml-issue}724[#724].)

=== Bug Fixes
* Fixes potential memory corruption when determining seasonality. (See {ml-pull}852[#852].)
* Prevent prediction_field_name clashing with other fields in ml results.
(See {ml-pull}861[#861].)
* Include out-of-order as well as in-order terms in categorization reverse searches.
(See {ml-pull}950[#950], issue: {ml-issue}949[#949].)

== {es} version 7.5.2

=== Bug Fixes
* Fixes potential memory corruption or inconsistent state when background persisting
categorizer state. (See {ml-pull}921[#921].)

== {es} version 7.5.0

=== Enhancements

* Improve performance and concurrency training boosted tree regression models.
For large data sets this change was observed to give a 10% to 20% decrease in
train time. (See {ml-pull}622[#622].)
* Upgrade Boost libraries to version 1.71. (See {ml-pull}638[#638].)
* Improve initialisation of boosted tree training. This generally enables us to
find lower loss models faster. (See {ml-pull}686[#686].)
* Include a smooth tree depth based penalty to regularized objective function for
boosted tree training. Hard depth based regularization is often the strategy of
choice to prevent over fitting for XGBoost. By smoothing we can make better tradeoffs.
Also, the parameters of the penalty function are mode suited to optimising with our
Bayesian optimisation based hyperparameter search. (See {ml-pull}698[#698].)
* Binomial logistic regression targeting cross entropy. (See {ml-pull}713[#713].) 
* Improvements to count and sum anomaly detection for sparse data. This primarily
aims to improve handling of data which are predictably present: detecting when they
are unexpectedly missing. (See {ml-pull}721[#721].)
* Trap numeric errors causing bad hyperparameter search initialisation and repeated
errors to be logged during boosted tree training. (See {ml-pull}732[#732].)

=== Bug Fixes

* Restore from checkpoint could damage seasonality modeling. For example, it could
cause seasonal components to be overwritten in error. (See {ml-pull}821[#821].)

== {es} version 7.4.1

=== Enhancements

* The {ml} native processes are now arranged in a .app directory structure on
  macOS, to allow for notarization on macOS Catalina. (See {ml-pull}593[#593].)

=== Bug Fixes

* A reference to a temporary variable was causing forecast model restoration to fail.
The bug exhibited itself on MacOS builds with versions of clangd > 10.0.0. (See {ml-pull}688[#688].)

== {es} version 7.4.0

=== Bug Fixes

* Rename outlier detection method values knn and tnn to distance_kth_nn and distance_knn
respectively to match the API. (See {ml-pull}598[#598].)
* Fix occasional (non-deterministic) reinitialisation of modelling for the lat_long
function. (See {ml-pull}641[#641].)

== {es} version 7.3.1

=== Bug Fixes

* Only trap the case that more rows are supplied to outlier detection than expected.
Previously, if rows were excluded from the data frame after supplying the row count
in the configuration then we detected the inconsistency and failed outlier detection.
However, this legitimately happens in case where the field values are non-numeric or
array valued. (See {ml-pull}569[#569].)

== {es} version 7.3.0

=== Enhancements

* Upgrade to a newer version of the Apache Portable Runtime library. (See {ml-pull}495[#495].)
* Improve stability of modelling around change points. (See {ml-pull}496[#496].)

=== Bug Fixes

* Reduce false positives associated with the multi-bucket feature. (See {ml-pull}491[#491].)
* Reduce false positives for sum and count functions on sparse data. (See {ml-pull}492[#492].)

== {es} version 7.2.1

=== Bug Fixes

* Fix an edge case causing spurious anomalies (false positives) if the variance in the count of events
changed significantly throughout the period of a seasonal quantity. (See {ml-pull}489[#489].)

== {es} version 7.2.0

=== Enhancements

* Remove hard limit for maximum forecast interval and limit based on the time interval of data added
to the model. (See {ml-pull}214[#214].)

* Use hardened compiler options to build 3rd party libraries. (See {ml-pull}453[#453].)

* Only select more complex trend models for forecasting if there is evidence that they are needed.
(See {ml-pull}463[#463].)

* Improve residual model selection. (See {ml-pull}468[#468].)

* Stop linking to libcrypt on Linux. (See {ml-pull}480[#480].)

* Improvements to hard_limit audit message. (See {ml-pull}486[#486].)

=== Bug Fixes

* Handle NaNs when detrending seasonal components. {ml-pull}408[#408]

== {es} version 7.0.0-alpha2

=== Bug Fixes

* Fixes CPoissonMeanConjugate sampling error. {ml-pull}335[#335]
//NOTE: Remove from final 7.0.0 release notes if already in 6.x

* Ensure statics are persisted in a consistent manner {ml-pull}360[#360]

== {es} version 7.0.0-alpha1

== {es} version 6.8.4

=== Bug Fixes

* A reference to a temporary variable was causing forecast model restoration to fail.
The bug exhibited itself on MacOS builds with versions of clangd > 10.0.0. (See {ml-pull}688[#688].)

== {es} version 6.8.2

=== Bug Fixes

* Don't write model size stats when job is closed without any input {ml-pull}512[#512] (issue: {ml-issue}394[#394])
* Don't persist model state at the end of lookback if the lookback did not generate any input {ml-pull}521[#521] (issue: {ml-issue}519[#519])

== {es} version 6.7.2

=== Enhancements

* Adjust seccomp filter to allow the "time" system call {ml-pull}459[#459]

== {es} version 6.7.0

=== Bug Fixes

* Improve autodetect logic for persistence. {ml-pull}437[#437]

== {es} version 6.6.2

=== Enhancements

* Adjust seccomp filter for Fedora 29. {ml-pull}354[#354]

=== Bug Fixes

* Fixes an issue where interim results would be calculated after advancing time into an empty bucket. {ml-pull}416[#416]<|MERGE_RESOLUTION|>--- conflicted
+++ resolved
@@ -75,12 +75,9 @@
   issue: {ml-issue}1130[#1130].)
 * Fix underlying cause for "Failed to calculate splitting significance" log errors.
   (See {ml-pull}1157[#1157].)
-<<<<<<< HEAD
 * Fix restore from training state for classification and regression. (See {ml-pull}1183[#1183].)
-=======
 * Respect user overrides for `max_trees` for classification and regression. (See
   {ml-pull}1185[#1185].)
->>>>>>> c3e8dbe0
 
 == {es} version 7.7.1
 
