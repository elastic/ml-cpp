// Use these for links to issue and pulls. Note issues and pulls redirect one to
// each other on Github, so don't worry too much on using the right prefix.
//:issue:           https://github.com/elastic/elasticsearch/issues/
//:ml-issue:        https://github.com/elastic/ml-cpp/issues/
//:pull:            https://github.com/elastic/elasticsearch/pull/
//:ml-pull:         https://github.com/elastic/ml-cpp/pull/

= Elasticsearch Release Notes

//
// To add a release, copy and paste the following text,  uncomment the relevant
// sections, and add a link to the new section in the list of releases at the
// top of the page. Note that release subheads must be floated and sections
// cannot be empty.
// TEMPLATE:

// == {es} version n.n.n

//=== Breaking Changes

//=== Deprecations

//=== New Features

//=== Enhancements

//=== Bug Fixes

//=== Regressions

== {es} version 8.0.0

=== Enhancements

* The macOS build platform for the {ml} C++ code is now High Sierra running Xcode 10.1,
  or Ubuntu 18.04 running clang 6.0 for cross compilation. (See {ml-pull}867[#867].)

== {es} version 7.7.0

=== New Features

* Add instrumentation to report statistics related to data frame analytics jobs, i.e.
progress, memory usage, etc. (See {ml-pull}906[#906].)
* Multiclass classification. (See {ml-pull}1037[#1037].)

=== Enhancements

* Improve computational performance of the feature importance computation. (See {ml-pull}1005[1005].)
* Improve initialization of learn rate for better and more stable results in regression
and classification. (See {ml-pull}948[#948].)
* Add number of processed training samples to the definition of decision tree nodes.
(See {ml-pull}991[#991].)
* Add new model_size_stats fields to instrument categorization.  (See {ml-pull}948[#948]
and {pull}51879[#51879], issue: {issue}50794[#50749].)
* Improve upfront memory estimation for all data frame analyses, which were higher than
necessary. This will improve the allocation of data frame analyses to cluster nodes.
(See {ml-pull}1003[#1003].)
* Upgrade the compiler used on Linux from gcc 7.3 to gcc 7.5, and the binutils used in
the build from version 2.20 to 2.34.  (See {ml-pull}1013[#1013].)
* Add instrumentation of the peak memory consumption for data frame analytics jobs.
(See {ml-pull}1022[#1022].)
* Remove all memory overheads for computing tree SHAP values. (See {ml-pull}1023[#1023].)
* Distinguish between empty and missing categorical fields in classification and regression
model training. (See {ml-pull}1034[#1034].)
<<<<<<< HEAD
* Adds new `num_matches` and `preferred_to_categories` fields to category output.
(See {ml-pull}1062[#1062])
=======
* Add instrumentation information for supervised learning data frame analytics jobs.
(See {ml-pull}1031[#1031].)
* Add instrumentation information for outlier detection data frame analytics jobs.
* Write out feature importance for multi-class models. (See {ml-pull}1071[#1071])

>>>>>>> 6ea1eea8
=== Bug Fixes

* Use largest ordered subset of categorization tokens for category reverse search regex.
(See {ml-pull}970[#970], issue: {ml-issue}949[#949].)
* Account for the data frame's memory when estimating the peak memory used by classification
and regression model training. (See {ml-pull}996[#996].)
* Rename classification and regression parameter maximum_number_trees to max_trees.
(See {ml-pull}1047[#1047].)

== {es} version 7.6.2

=== Bug Fixes

* Fix a bug in the calculation of the minimum loss leaf values for classification.
(See {ml-pull}1032[#1032].)

== {es} version 7.6.0

=== New Features

* Add feature importance values to classification and regression results (using tree
SHapley Additive exPlanation, or SHAP). (See {ml-pull}857[#857].)

=== Enhancements

* Improve performance of boosted tree training for both classification and regression.
(See {ml-pull}775[#775].)
* Reduce the peak memory used by boosted tree training and fix an overcounting bug
estimating maximum memory usage. (See {ml-pull}781[#781].)
* Stratified fractional cross validation for regression. (See {ml-pull}784[#784].)
* Added `geo_point` supported output for `lat_long` function records. (See {ml-pull}809[#809]
and {pull}47050[#47050].)
* Use a random bag of the data to compute the loss function derivatives for each new
tree which is trained for both regression and classification. (See {ml-pull}811[#811].)
* Emit `prediction_probability` field alongside prediction field in ml results.
(See {ml-pull}818[#818].)
* Reduce memory usage of {ml} native processes on Windows. (See {ml-pull}844[#844].)
* Reduce runtime of classification and regression. (See {ml-pull}863[#863].)
* Stop early training a classification and regression forest when the validation error
is no longer decreasing. (See {ml-pull}875[#875].)
* Emit `prediction_field_name` in ml results using the type provided as
`prediction_field_type` parameter. (See {ml-pull}877[#877].)
* Improve performance updating quantile estimates. (See {ml-pull}881[#881].)
* Migrate to use Bayesian Optimisation for initial hyperparameter value line searches and
stop early if the expected improvement is too small. (See {ml-pull}903[#903].)
* Stop cross-validation early if the predicted test loss has a small chance of being
smaller than for the best parameter values found so far. (See {ml-pull}915[#915].)
* Optimize decision threshold for classification to maximize minimum class recall.
(See {ml-pull}926[#926].)
* Include categorization memory usage in the `model_bytes` field in `model_size_stats`,
so that it is taken into account in node assignment decisions. (See {ml-pull}927[#927],
issue: {ml-issue}724[#724].)

=== Bug Fixes
* Fixes potential memory corruption when determining seasonality. (See {ml-pull}852[#852].)
* Prevent prediction_field_name clashing with other fields in ml results.
(See {ml-pull}861[#861].)
* Include out-of-order as well as in-order terms in categorization reverse searches.
(See {ml-pull}950[#950], issue: {ml-issue}949[#949].)

== {es} version 7.5.2

=== Bug Fixes
* Fixes potential memory corruption or inconsistent state when background persisting
categorizer state. (See {ml-pull}921[#921].)

== {es} version 7.5.0

=== Enhancements

* Improve performance and concurrency training boosted tree regression models.
For large data sets this change was observed to give a 10% to 20% decrease in
train time. (See {ml-pull}622[#622].)
* Upgrade Boost libraries to version 1.71. (See {ml-pull}638[#638].)
* Improve initialisation of boosted tree training. This generally enables us to
find lower loss models faster. (See {ml-pull}686[#686].)
* Include a smooth tree depth based penalty to regularized objective function for
boosted tree training. Hard depth based regularization is often the strategy of
choice to prevent over fitting for XGBoost. By smoothing we can make better tradeoffs.
Also, the parameters of the penalty function are mode suited to optimising with our
Bayesian optimisation based hyperparameter search. (See {ml-pull}698[#698].)
* Binomial logistic regression targeting cross entropy. (See {ml-pull}713[#713].) 
* Improvements to count and sum anomaly detection for sparse data. This primarily
aims to improve handling of data which are predictably present: detecting when they
are unexpectedly missing. (See {ml-pull}721[#721].)
* Trap numeric errors causing bad hyperparameter search initialisation and repeated
errors to be logged during boosted tree training. (See {ml-pull}732[#732].)

=== Bug Fixes

* Restore from checkpoint could damage seasonality modeling. For example, it could
cause seasonal components to be overwritten in error. (See {ml-pull}821[#821].)

== {es} version 7.4.1

=== Enhancements

* The {ml} native processes are now arranged in a .app directory structure on
  macOS, to allow for notarization on macOS Catalina. (See {ml-pull}593[#593].)

=== Bug Fixes

* A reference to a temporary variable was causing forecast model restoration to fail.
The bug exhibited itself on MacOS builds with versions of clangd > 10.0.0. (See {ml-pull}688[#688].)

== {es} version 7.4.0

=== Bug Fixes

* Rename outlier detection method values knn and tnn to distance_kth_nn and distance_knn
respectively to match the API. (See {ml-pull}598[#598].)
* Fix occasional (non-deterministic) reinitialisation of modelling for the lat_long
function. (See {ml-pull}641[#641].)

== {es} version 7.3.1

=== Bug Fixes

* Only trap the case that more rows are supplied to outlier detection than expected.
Previously, if rows were excluded from the data frame after supplying the row count
in the configuration then we detected the inconsistency and failed outlier detection.
However, this legitimately happens in case where the field values are non-numeric or
array valued. (See {ml-pull}569[#569].)

== {es} version 7.3.0

=== Enhancements

* Upgrade to a newer version of the Apache Portable Runtime library. (See {ml-pull}495[#495].)
* Improve stability of modelling around change points. (See {ml-pull}496[#496].)

=== Bug Fixes

* Reduce false positives associated with the multi-bucket feature. (See {ml-pull}491[#491].)
* Reduce false positives for sum and count functions on sparse data. (See {ml-pull}492[#492].)

== {es} version 7.2.1

=== Bug Fixes

* Fix an edge case causing spurious anomalies (false positives) if the variance in the count of events
changed significantly throughout the period of a seasonal quantity. (See {ml-pull}489[#489].)

== {es} version 7.2.0

=== Enhancements

* Remove hard limit for maximum forecast interval and limit based on the time interval of data added
to the model. (See {ml-pull}214[#214].)

* Use hardened compiler options to build 3rd party libraries. (See {ml-pull}453[#453].)

* Only select more complex trend models for forecasting if there is evidence that they are needed.
(See {ml-pull}463[#463].)

* Improve residual model selection. (See {ml-pull}468[#468].)

* Stop linking to libcrypt on Linux. (See {ml-pull}480[#480].)

* Improvements to hard_limit audit message. (See {ml-pull}486[#486].)

=== Bug Fixes

* Handle NaNs when detrending seasonal components. {ml-pull}408[#408]

== {es} version 7.0.0-alpha2

=== Bug Fixes

* Fixes CPoissonMeanConjugate sampling error. {ml-pull}335[#335]
//NOTE: Remove from final 7.0.0 release notes if already in 6.x

* Ensure statics are persisted in a consistent manner {ml-pull}360[#360]

== {es} version 7.0.0-alpha1

== {es} version 6.8.4

=== Bug Fixes

* A reference to a temporary variable was causing forecast model restoration to fail.
The bug exhibited itself on MacOS builds with versions of clangd > 10.0.0. (See {ml-pull}688[#688].)

== {es} version 6.8.2

=== Bug Fixes

* Don't write model size stats when job is closed without any input {ml-pull}512[#512] (issue: {ml-issue}394[#394])
* Don't persist model state at the end of lookback if the lookback did not generate any input {ml-pull}521[#521] (issue: {ml-issue}519[#519])

== {es} version 6.7.2

=== Enhancements

* Adjust seccomp filter to allow the "time" system call {ml-pull}459[#459]

== {es} version 6.7.0

=== Bug Fixes

* Improve autodetect logic for persistence. {ml-pull}437[#437]

== {es} version 6.6.2

=== Enhancements

* Adjust seccomp filter for Fedora 29. {ml-pull}354[#354]

=== Bug Fixes

* Fixes an issue where interim results would be calculated after advancing time into an empty bucket. {ml-pull}416[#416]
<|MERGE_RESOLUTION|>--- conflicted
+++ resolved
@@ -34,6 +34,12 @@
 
 * The macOS build platform for the {ml} C++ code is now High Sierra running Xcode 10.1,
   or Ubuntu 18.04 running clang 6.0 for cross compilation. (See {ml-pull}867[#867].)
+== {es} version 7.8.0
+
+=== Enhancements
+
+* Adds new `num_matches` and `preferred_to_categories` fields to category output.
+(See {ml-pull}1062[#1062])
 
 == {es} version 7.7.0
 
@@ -62,16 +68,11 @@
 * Remove all memory overheads for computing tree SHAP values. (See {ml-pull}1023[#1023].)
 * Distinguish between empty and missing categorical fields in classification and regression
 model training. (See {ml-pull}1034[#1034].)
-<<<<<<< HEAD
-* Adds new `num_matches` and `preferred_to_categories` fields to category output.
-(See {ml-pull}1062[#1062])
-=======
 * Add instrumentation information for supervised learning data frame analytics jobs.
 (See {ml-pull}1031[#1031].)
 * Add instrumentation information for outlier detection data frame analytics jobs.
 * Write out feature importance for multi-class models. (See {ml-pull}1071[#1071])
 
->>>>>>> 6ea1eea8
 === Bug Fixes
 
 * Use largest ordered subset of categorization tokens for category reverse search regex.
