// Use these for links to issue and pulls. Note issues and pulls redirect one to
// each other on Github, so don't worry too much on using the right prefix.
//:issue:           https://github.com/elastic/elasticsearch/issues/
//:ml-issue:        https://github.com/elastic/ml-cpp/issues/
//:pull:            https://github.com/elastic/elasticsearch/pull/
//:ml-pull:         https://github.com/elastic/ml-cpp/pull/

= Elasticsearch Release Notes

////
// To add a release, copy and paste the following text,  uncomment the relevant
// sections, and add a link to the new section in the list of releases at the
// top of the page. Note that release subheads must be floated and sections
// cannot be empty.
// TEMPLATE:

// == {es} version n.n.n

//=== Breaking Changes

//=== Deprecations

//=== New Features

//=== Enhancements

//=== Bug Fixes

//=== Regressions

<<<<<<< HEAD
== Elasticsearch 6.5.0

=== Breaking Changes

=== Deprecations

=== New Features

=== Enhancements
Perform anomaly detection on features derived from multiple bucket values to improve robustness
of detection with respect to misconfigured bucket lengths and improve detection of long lasting
anomalies. ({pull}175[#175])

=== Bug Fixes

=== Regressions

=== Known Issues

== Elasticsearch version 6.4.0

=== New Features

Detectors now support rules that allow the user to improve the results by providing some domain specific
knowledge in the form of rule. ({pull}119[#119])

=== Enhancements

Improve and use periodic boundary condition for seasonal component modeling ({pull}84[#84])
Improve robustness w.r.t. outliers of detection and initialisation of seasonal components ({pull}90[#90])
Improve behavior when there are abrupt changes in the seasonal components present in a time series ({pull}91[#91])
Explicit change point detection and modelling ({pull}92[#92])
Improve partition analysis memory usage ({pull}97[#97])
Reduce model memory by storing state for periodicity testing in a compressed format ({pull}100[#100])
Improve the accuracy of model memory control ({pull}122[#122])
Improve adaption of the modelling of cyclic components to very localised features ({pull}134[#134])
Reduce the memory consumed by distribution models ({pull}146[#146])

Forecasting of Machine Learning job time series is now supported for large jobs by temporarily storing
model state on disk ({pull}89[#89])

Secure the ML processes by preventing system calls such as fork and exec. The Linux implemenation uses
Seccomp BPF to intercept system calls and is available in kernels since 3.5. On Windows Job Objects prevent
new processes being created and macOS uses the sandbox functionality ({pull}98[#98])

Fix a bug causing us to under estimate the memory used by shared pointers and reduce the memory consumed
by unnecessary reference counting ({pull}108[#108])

Reduce model memory by storing state for testing for predictive calendar features in a compressed format
({pull}127[#127])

=== Bug Fixes

Age seasonal components in proportion to the fraction of values with which they're updated ({pull}88[#88])
Persist and restore was missing some of the trend model state ({pull}#99[#99])
Stop zero variance data generating a log error in the forecast confidence interval calculation ({pull}#107[#107])
Fix corner case failing to calculate lgamma values and the correspoinding log errors ({pull}#126[#126])
Influence count per bucket for metric population analyses was wrong and lead to wrong influencer scoring ({pull}#150[#150])
Fix a possible SIGSEGV for jobs with multivariate by fields enabled which would lead to the job failing ({pull}#170[#170])

Correct the model bounds and typical value calculation for time series models which use a multimodal distribution.
This issue could cause "Unable to bracket left percentile =..." errors to appear in the logs. ({pull}#176[#176])

=== Regressions

=== Known Issues

== Elasticsearch version 6.3.0

=== New Features

=== Enhancements

=== Bug Fixes

Function description for population lat_long results should be lat_long instead of mean ({pull}81[#81])
By-fields should respect model_plot_config.terms ({pull}86[#86])
The trend decomposition state wasn't being correctly upgraded potentially causing the autodetect process to abort ({pull}136[#136])
Fix a SIGSEGV in the autodetect process when jump upgrading from 5.6 to 6.3 ({pull}143[#143])

=== Regressions

=== Known Issues
=======
//=== Known Issues
////
>>>>>>> 88095c16
<|MERGE_RESOLUTION|>--- conflicted
+++ resolved
@@ -28,91 +28,20 @@
 
 //=== Regressions
 
-<<<<<<< HEAD
-== Elasticsearch 6.5.0
+ == {es} version 6.5.0
 
-=== Breaking Changes
+//=== Breaking Changes
 
-=== Deprecations
+//=== Deprecations
 
-=== New Features
-
-=== Enhancements
-Perform anomaly detection on features derived from multiple bucket values to improve robustness
-of detection with respect to misconfigured bucket lengths and improve detection of long lasting
-anomalies. ({pull}175[#175])
-
-=== Bug Fixes
-
-=== Regressions
-
-=== Known Issues
-
-== Elasticsearch version 6.4.0
-
-=== New Features
-
-Detectors now support rules that allow the user to improve the results by providing some domain specific
-knowledge in the form of rule. ({pull}119[#119])
+//=== New Features
 
 === Enhancements
 
-Improve and use periodic boundary condition for seasonal component modeling ({pull}84[#84])
-Improve robustness w.r.t. outliers of detection and initialisation of seasonal components ({pull}90[#90])
-Improve behavior when there are abrupt changes in the seasonal components present in a time series ({pull}91[#91])
-Explicit change point detection and modelling ({pull}92[#92])
-Improve partition analysis memory usage ({pull}97[#97])
-Reduce model memory by storing state for periodicity testing in a compressed format ({pull}100[#100])
-Improve the accuracy of model memory control ({pull}122[#122])
-Improve adaption of the modelling of cyclic components to very localised features ({pull}134[#134])
-Reduce the memory consumed by distribution models ({pull}146[#146])
+Perform anomaly detection on features derived from multiple bucket values to improve robustness
+of detection with respect to misconfigured bucket lengths and improve detection of long lasting
+anomalies. (See {pull}175[#175].)
 
-Forecasting of Machine Learning job time series is now supported for large jobs by temporarily storing
-model state on disk ({pull}89[#89])
+//=== Bug Fixes
 
-Secure the ML processes by preventing system calls such as fork and exec. The Linux implemenation uses
-Seccomp BPF to intercept system calls and is available in kernels since 3.5. On Windows Job Objects prevent
-new processes being created and macOS uses the sandbox functionality ({pull}98[#98])
-
-Fix a bug causing us to under estimate the memory used by shared pointers and reduce the memory consumed
-by unnecessary reference counting ({pull}108[#108])
-
-Reduce model memory by storing state for testing for predictive calendar features in a compressed format
-({pull}127[#127])
-
-=== Bug Fixes
-
-Age seasonal components in proportion to the fraction of values with which they're updated ({pull}88[#88])
-Persist and restore was missing some of the trend model state ({pull}#99[#99])
-Stop zero variance data generating a log error in the forecast confidence interval calculation ({pull}#107[#107])
-Fix corner case failing to calculate lgamma values and the correspoinding log errors ({pull}#126[#126])
-Influence count per bucket for metric population analyses was wrong and lead to wrong influencer scoring ({pull}#150[#150])
-Fix a possible SIGSEGV for jobs with multivariate by fields enabled which would lead to the job failing ({pull}#170[#170])
-
-Correct the model bounds and typical value calculation for time series models which use a multimodal distribution.
-This issue could cause "Unable to bracket left percentile =..." errors to appear in the logs. ({pull}#176[#176])
-
-=== Regressions
-
-=== Known Issues
-
-== Elasticsearch version 6.3.0
-
-=== New Features
-
-=== Enhancements
-
-=== Bug Fixes
-
-Function description for population lat_long results should be lat_long instead of mean ({pull}81[#81])
-By-fields should respect model_plot_config.terms ({pull}86[#86])
-The trend decomposition state wasn't being correctly upgraded potentially causing the autodetect process to abort ({pull}136[#136])
-Fix a SIGSEGV in the autodetect process when jump upgrading from 5.6 to 6.3 ({pull}143[#143])
-
-=== Regressions
-
-=== Known Issues
-=======
-//=== Known Issues
-////
->>>>>>> 88095c16
+//=== Regressions