--- conflicted
+++ resolved
@@ -50,13 +50,10 @@
 
 === Bug Fixes
 
-<<<<<<< HEAD
 * Correct ANOVA for Gaussian Process we fit to the loss surface. This affects early stopping.
   Previously, we would always stop early whether it was approproate or not. It also improves
   the estimates of hyperparameter importances. (See {ml-pull}2073[#2073].)
-=======
 * Fix numerical stability issues in time series modelling. (See {ml-pull}2083[#[2083]].)
->>>>>>> 72fac33c
 
 == {es} version 7.15.0
 
