// Use these for links to issue and pulls. Note issues and pulls redirect one to
// each other on Github, so don't worry too much on using the right prefix.
//:issue:           https://github.com/elastic/elasticsearch/issues/
//:ml-issue:        https://github.com/elastic/ml-cpp/issues/
//:pull:            https://github.com/elastic/elasticsearch/pull/
//:ml-pull:         https://github.com/elastic/ml-cpp/pull/

= Elasticsearch Release Notes

//
// To add a release, copy and paste the following text,  uncomment the relevant
// sections, and add a link to the new section in the list of releases at the
// top of the page. Note that release subheads must be floated and sections
// cannot be empty.
// TEMPLATE:

// == {es} version n.n.n

//=== Breaking Changes

//=== Deprecations

//=== New Features

//=== Enhancements

//=== Bug Fixes

//=== Regressions

== {es} version 8.0.0

=== Enhancements

* The macOS build platform for the {ml} C++ code is now High Sierra running Xcode 10.1,
  or Ubuntu 18.04 running clang 6.0 for cross compilation. (See {ml-pull}867[#867].)

== {es} version 7.6.0

=== New Features

* Add feature importance values to classification and regression results (using tree 
SHapley Additive exPlanation, or SHAP). (See {ml-pull}857[#857].)

=== Enhancements

* Improve performance of boosted tree training for both classification and regression.
(See {ml-pull}775[#775].)
* Reduce the peak memory used by boosted tree training and fix an overcounting bug
estimating maximum memory usage. (See {ml-pull}781[#781].)
* Stratified fractional cross validation for regression. (See {ml-pull}784[#784].)
* Added `geo_point` supported output for `lat_long` function records. (See {ml-pull}809[#809]
and {pull}47050[#47050].)
* Use a random bag of the data to compute the loss function derivatives for each new
tree which is trained for both regression and classification. (See {ml-pull}811[#811].)
* Emit `prediction_probability` field alongside prediction field in ml results.
(See {ml-pull}818[#818].)
* Reduce memory usage of {ml} native processes on Windows. (See {ml-pull}844[#844].)
* Reduce runtime of classification and regression. (See {ml-pull}863[#863].)
* Stop early training a classification and regression forest when the validation error
is no longer decreasing. (See {ml-pull}875[#875].)
* Emit `prediction_field_name` in ml results using the type provided as
`prediction_field_type` parameter. (See {ml-pull}877[#877].)
* Improve performance updating quantile estimates. (See {ml-pull}881[#881].)
* Migrate to use Bayesian Optimisation for initial hyperparameter value line searches and
stop early if the expected improvement is too small. (See {ml-pull}903[#903].)
* Stop cross-validation early if the predicted test loss has a small chance of being
smaller than for the best parameter values found so far. (See {ml-pull}915[#915].)
<<<<<<< HEAD
* Optimize decision threshold for classification to maximize minimum class recall.
(See {ml-pull}926[#926].)
=======
* Include categorization memory usage in the `model_bytes` field in `model_size_stats`,
so that it is taken into account in node assignment decisions. (See {ml-pull}927[#927],
issue: {ml-issue}724[#724].)
>>>>>>> 0a4074dd

=== Bug Fixes
* Fixes potential memory corruption when determining seasonality. (See {ml-pull}852[#852].)
* Prevent prediction_field_name clashing with other fields in ml results.
(See {ml-pull}861[#861].)


== {es} version 7.5.2

=== Bug Fixes
* Fixes potential memory corruption or inconsistent state when background persisting
categorizer state. (See {ml-pull}921[#921].)

== {es} version 7.5.0

=== Enhancements

* Improve performance and concurrency training boosted tree regression models.
For large data sets this change was observed to give a 10% to 20% decrease in
train time. (See {ml-pull}622[#622].)
* Upgrade Boost libraries to version 1.71. (See {ml-pull}638[#638].)
* Improve initialisation of boosted tree training. This generally enables us to
find lower loss models faster. (See {ml-pull}686[#686].)
* Include a smooth tree depth based penalty to regularized objective function for
boosted tree training. Hard depth based regularization is often the strategy of
choice to prevent over fitting for XGBoost. By smoothing we can make better tradeoffs.
Also, the parameters of the penalty function are mode suited to optimising with our
Bayesian optimisation based hyperparameter search. (See {ml-pull}698[#698].)
* Binomial logistic regression targeting cross entropy. (See {ml-pull}713[#713].) 
* Improvements to count and sum anomaly detection for sparse data. This primarily
aims to improve handling of data which are predictably present: detecting when they
are unexpectedly missing. (See {ml-pull}721[#721].)
* Trap numeric errors causing bad hyperparameter search initialisation and repeated
errors to be logged during boosted tree training. (See {ml-pull}732[#732].)

=== Bug Fixes

* Restore from checkpoint could damage seasonality modeling. For example, it could
cause seasonal components to be overwritten in error. (See {ml-pull}821[#821].)

== {es} version 7.4.1

=== Enhancements

* The {ml} native processes are now arranged in a .app directory structure on
  macOS, to allow for notarization on macOS Catalina. (See {ml-pull}593[#593].)

=== Bug Fixes

* A reference to a temporary variable was causing forecast model restoration to fail.
The bug exhibited itself on MacOS builds with versions of clangd > 10.0.0. (See {ml-pull}688[#688].)

== {es} version 7.4.0

=== Bug Fixes

* Rename outlier detection method values knn and tnn to distance_kth_nn and distance_knn
respectively to match the API. (See {ml-pull}598[#598].)
* Fix occasional (non-deterministic) reinitialisation of modelling for the lat_long
function. (See {ml-pull}641[#641].)

== {es} version 7.3.1

=== Bug Fixes

* Only trap the case that more rows are supplied to outlier detection than expected.
Previously, if rows were excluded from the data frame after supplying the row count
in the configuration then we detected the inconsistency and failed outlier detection.
However, this legitimately happens in case where the field values are non-numeric or
array valued. (See {ml-pull}569[#569].)

== {es} version 7.3.0

=== Enhancements

* Upgrade to a newer version of the Apache Portable Runtime library. (See {ml-pull}495[#495].)
* Improve stability of modelling around change points. (See {ml-pull}496[#496].)

=== Bug Fixes

* Reduce false positives associated with the multi-bucket feature. (See {ml-pull}491[#491].)
* Reduce false positives for sum and count functions on sparse data. (See {ml-pull}492[#492].)

== {es} version 7.2.1

=== Bug Fixes

* Fix an edge case causing spurious anomalies (false positives) if the variance in the count of events
changed significantly throughout the period of a seasonal quantity. (See {ml-pull}489[#489].)

== {es} version 7.2.0

=== Enhancements

* Remove hard limit for maximum forecast interval and limit based on the time interval of data added
to the model. (See {ml-pull}214[#214].)

* Use hardened compiler options to build 3rd party libraries. (See {ml-pull}453[#453].)

* Only select more complex trend models for forecasting if there is evidence that they are needed.
(See {ml-pull}463[#463].)

* Improve residual model selection. (See {ml-pull}468[#468].)

* Stop linking to libcrypt on Linux. (See {ml-pull}480[#480].)

* Improvements to hard_limit audit message. (See {ml-pull}486[#486].)

=== Bug Fixes

* Handle NaNs when detrending seasonal components. {ml-pull}408[#408]

== {es} version 7.0.0-alpha2

=== Bug Fixes

* Fixes CPoissonMeanConjugate sampling error. {ml-pull}335[#335]
//NOTE: Remove from final 7.0.0 release notes if already in 6.x

* Ensure statics are persisted in a consistent manner {ml-pull}360[#360]

== {es} version 7.0.0-alpha1

== {es} version 6.8.4

=== Bug Fixes

* A reference to a temporary variable was causing forecast model restoration to fail.
The bug exhibited itself on MacOS builds with versions of clangd > 10.0.0. (See {ml-pull}688[#688].)

== {es} version 6.8.2

=== Bug Fixes

* Don't write model size stats when job is closed without any input {ml-pull}512[#512] (issue: {ml-issue}394[#394])
* Don't persist model state at the end of lookback if the lookback did not generate any input {ml-pull}521[#521] (issue: {ml-issue}519[#519])

== {es} version 6.7.2

=== Enhancements

* Adjust seccomp filter to allow the "time" system call {ml-pull}459[#459]

== {es} version 6.7.0

=== Bug Fixes

* Improve autodetect logic for persistence. {ml-pull}437[#437]

== {es} version 6.6.2

=== Enhancements

* Adjust seccomp filter for Fedora 29. {ml-pull}354[#354]

=== Bug Fixes

* Fixes an issue where interim results would be calculated after advancing time into an empty bucket. {ml-pull}416[#416]
<|MERGE_RESOLUTION|>--- conflicted
+++ resolved
@@ -66,14 +66,11 @@
 stop early if the expected improvement is too small. (See {ml-pull}903[#903].)
 * Stop cross-validation early if the predicted test loss has a small chance of being
 smaller than for the best parameter values found so far. (See {ml-pull}915[#915].)
-<<<<<<< HEAD
 * Optimize decision threshold for classification to maximize minimum class recall.
 (See {ml-pull}926[#926].)
-=======
 * Include categorization memory usage in the `model_bytes` field in `model_size_stats`,
 so that it is taken into account in node assignment decisions. (See {ml-pull}927[#927],
 issue: {ml-issue}724[#724].)
->>>>>>> 0a4074dd
 
 === Bug Fixes
 * Fixes potential memory corruption when determining seasonality. (See {ml-pull}852[#852].)
