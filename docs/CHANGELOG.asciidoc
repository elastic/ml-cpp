// Use these for links to issue and pulls. Note issues and pulls redirect one to
// each other on Github, so don't worry too much on using the right prefix.
//:issue:           https://github.com/elastic/elasticsearch/issues/
//:ml-issue:        https://github.com/elastic/ml-cpp/issues/
//:pull:            https://github.com/elastic/elasticsearch/pull/
//:ml-pull:         https://github.com/elastic/ml-cpp/pull/

= Elasticsearch Release Notes

//
// To add a release, copy and paste the following text,  uncomment the relevant
// sections, and add a link to the new section in the list of releases at the
// top of the page. Note that release subheads must be floated and sections
// cannot be empty.
// TEMPLATE:

// == {es} version n.n.n

//=== Breaking Changes

//=== Deprecations

//=== New Features

//=== Enhancements

//=== Bug Fixes

//=== Regressions

== {es} version 8.0.0

=== Enhancements

* The macOS build platform for the {ml} C++ code is now High Sierra running Xcode 10.1,
  or Ubuntu 18.04 running clang 6.0 for cross compilation. (See {ml-pull}867[#867].)

== {es} version 7.7.0

=== New Features

* Add instrumentation to report statistics related to data frame analytics jobs, i.e.
progress, memory usage, etc. (See {ml-pull}906[#906].)
* Multiclass classification. (See {ml-pull}1037[#1037].)

=== Enhancements

* Improve computational performance of the feature importance computation. (See {ml-pull}1005[1005].)
* Improve initialization of learn rate for better and more stable results in regression
and classification. (See {ml-pull}948[#948].)
* Add number of processed training samples to the definition of decision tree nodes.
(See {ml-pull}991[#991].)
* Add new model_size_stats fields to instrument categorization.  (See {ml-pull}948[#948]
and {pull}51879[#51879], issue: {issue}50794[#50749].)
* Improve upfront memory estimation for all data frame analyses, which were higher than
necessary. This will improve the allocation of data frame analyses to cluster nodes.
(See {ml-pull}1003[#1003].)
* Upgrade the compiler used on Linux from gcc 7.3 to gcc 7.5, and the binutils used in
the build from version 2.20 to 2.34.  (See {ml-pull}1013[#1013].)
* Add instrumentation of the peak memory consumption for data frame analytics jobs.
(See {ml-pull}1022[#1022].)
* Remove all memory overheads for computing tree SHAP values. (See {ml-pull}1023[#1023].)
* Distinguish between empty and missing categorical fields in classification and regression
model training. (See {ml-pull}1034[#1034].)
* Add instrumentation information for supervised learning data frame analytics jobs.
(See {ml-pull}1031[#1031].)
<<<<<<< HEAD
* Write out feature importance for multi-class models. (See {ml-pull}1071[#1071])
=======
* Add instrumentation information for outlier detection data frame analytics jobs.
(See {ml-pull}1068[#1068].)
>>>>>>> baa4e0ad

=== Bug Fixes

* Use largest ordered subset of categorization tokens for category reverse search regex.
(See {ml-pull}970[#970], issue: {ml-issue}949[#949].)
* Account for the data frame's memory when estimating the peak memory used by classification
and regression model training. (See {ml-pull}996[#996].)
* Rename classification and regression parameter maximum_number_trees to max_trees.
(See {ml-pull}1047[#1047].)

== {es} version 7.6.2

=== Bug Fixes

* Fix a bug in the calculation of the minimum loss leaf values for classification.
(See {ml-pull}1032[#1032].)

== {es} version 7.6.0

=== New Features

* Add feature importance values to classification and regression results (using tree
SHapley Additive exPlanation, or SHAP). (See {ml-pull}857[#857].)

=== Enhancements

* Improve performance of boosted tree training for both classification and regression.
(See {ml-pull}775[#775].)
* Reduce the peak memory used by boosted tree training and fix an overcounting bug
estimating maximum memory usage. (See {ml-pull}781[#781].)
* Stratified fractional cross validation for regression. (See {ml-pull}784[#784].)
* Added `geo_point` supported output for `lat_long` function records. (See {ml-pull}809[#809]
and {pull}47050[#47050].)
* Use a random bag of the data to compute the loss function derivatives for each new
tree which is trained for both regression and classification. (See {ml-pull}811[#811].)
* Emit `prediction_probability` field alongside prediction field in ml results.
(See {ml-pull}818[#818].)
* Reduce memory usage of {ml} native processes on Windows. (See {ml-pull}844[#844].)
* Reduce runtime of classification and regression. (See {ml-pull}863[#863].)
* Stop early training a classification and regression forest when the validation error
is no longer decreasing. (See {ml-pull}875[#875].)
* Emit `prediction_field_name` in ml results using the type provided as
`prediction_field_type` parameter. (See {ml-pull}877[#877].)
* Improve performance updating quantile estimates. (See {ml-pull}881[#881].)
* Migrate to use Bayesian Optimisation for initial hyperparameter value line searches and
stop early if the expected improvement is too small. (See {ml-pull}903[#903].)
* Stop cross-validation early if the predicted test loss has a small chance of being
smaller than for the best parameter values found so far. (See {ml-pull}915[#915].)
* Optimize decision threshold for classification to maximize minimum class recall.
(See {ml-pull}926[#926].)
* Include categorization memory usage in the `model_bytes` field in `model_size_stats`,
so that it is taken into account in node assignment decisions. (See {ml-pull}927[#927],
issue: {ml-issue}724[#724].)

=== Bug Fixes
* Fixes potential memory corruption when determining seasonality. (See {ml-pull}852[#852].)
* Prevent prediction_field_name clashing with other fields in ml results.
(See {ml-pull}861[#861].)
* Include out-of-order as well as in-order terms in categorization reverse searches.
(See {ml-pull}950[#950], issue: {ml-issue}949[#949].)

== {es} version 7.5.2

=== Bug Fixes
* Fixes potential memory corruption or inconsistent state when background persisting
categorizer state. (See {ml-pull}921[#921].)

== {es} version 7.5.0

=== Enhancements

* Improve performance and concurrency training boosted tree regression models.
For large data sets this change was observed to give a 10% to 20% decrease in
train time. (See {ml-pull}622[#622].)
* Upgrade Boost libraries to version 1.71. (See {ml-pull}638[#638].)
* Improve initialisation of boosted tree training. This generally enables us to
find lower loss models faster. (See {ml-pull}686[#686].)
* Include a smooth tree depth based penalty to regularized objective function for
boosted tree training. Hard depth based regularization is often the strategy of
choice to prevent over fitting for XGBoost. By smoothing we can make better tradeoffs.
Also, the parameters of the penalty function are mode suited to optimising with our
Bayesian optimisation based hyperparameter search. (See {ml-pull}698[#698].)
* Binomial logistic regression targeting cross entropy. (See {ml-pull}713[#713].) 
* Improvements to count and sum anomaly detection for sparse data. This primarily
aims to improve handling of data which are predictably present: detecting when they
are unexpectedly missing. (See {ml-pull}721[#721].)
* Trap numeric errors causing bad hyperparameter search initialisation and repeated
errors to be logged during boosted tree training. (See {ml-pull}732[#732].)

=== Bug Fixes

* Restore from checkpoint could damage seasonality modeling. For example, it could
cause seasonal components to be overwritten in error. (See {ml-pull}821[#821].)

== {es} version 7.4.1

=== Enhancements

* The {ml} native processes are now arranged in a .app directory structure on
  macOS, to allow for notarization on macOS Catalina. (See {ml-pull}593[#593].)

=== Bug Fixes

* A reference to a temporary variable was causing forecast model restoration to fail.
The bug exhibited itself on MacOS builds with versions of clangd > 10.0.0. (See {ml-pull}688[#688].)

== {es} version 7.4.0

=== Bug Fixes

* Rename outlier detection method values knn and tnn to distance_kth_nn and distance_knn
respectively to match the API. (See {ml-pull}598[#598].)
* Fix occasional (non-deterministic) reinitialisation of modelling for the lat_long
function. (See {ml-pull}641[#641].)

== {es} version 7.3.1

=== Bug Fixes

* Only trap the case that more rows are supplied to outlier detection than expected.
Previously, if rows were excluded from the data frame after supplying the row count
in the configuration then we detected the inconsistency and failed outlier detection.
However, this legitimately happens in case where the field values are non-numeric or
array valued. (See {ml-pull}569[#569].)

== {es} version 7.3.0

=== Enhancements

* Upgrade to a newer version of the Apache Portable Runtime library. (See {ml-pull}495[#495].)
* Improve stability of modelling around change points. (See {ml-pull}496[#496].)

=== Bug Fixes

* Reduce false positives associated with the multi-bucket feature. (See {ml-pull}491[#491].)
* Reduce false positives for sum and count functions on sparse data. (See {ml-pull}492[#492].)

== {es} version 7.2.1

=== Bug Fixes

* Fix an edge case causing spurious anomalies (false positives) if the variance in the count of events
changed significantly throughout the period of a seasonal quantity. (See {ml-pull}489[#489].)

== {es} version 7.2.0

=== Enhancements

* Remove hard limit for maximum forecast interval and limit based on the time interval of data added
to the model. (See {ml-pull}214[#214].)

* Use hardened compiler options to build 3rd party libraries. (See {ml-pull}453[#453].)

* Only select more complex trend models for forecasting if there is evidence that they are needed.
(See {ml-pull}463[#463].)

* Improve residual model selection. (See {ml-pull}468[#468].)

* Stop linking to libcrypt on Linux. (See {ml-pull}480[#480].)

* Improvements to hard_limit audit message. (See {ml-pull}486[#486].)

=== Bug Fixes

* Handle NaNs when detrending seasonal components. {ml-pull}408[#408]

== {es} version 7.0.0-alpha2

=== Bug Fixes

* Fixes CPoissonMeanConjugate sampling error. {ml-pull}335[#335]
//NOTE: Remove from final 7.0.0 release notes if already in 6.x

* Ensure statics are persisted in a consistent manner {ml-pull}360[#360]

== {es} version 7.0.0-alpha1

== {es} version 6.8.4

=== Bug Fixes

* A reference to a temporary variable was causing forecast model restoration to fail.
The bug exhibited itself on MacOS builds with versions of clangd > 10.0.0. (See {ml-pull}688[#688].)

== {es} version 6.8.2

=== Bug Fixes

* Don't write model size stats when job is closed without any input {ml-pull}512[#512] (issue: {ml-issue}394[#394])
* Don't persist model state at the end of lookback if the lookback did not generate any input {ml-pull}521[#521] (issue: {ml-issue}519[#519])

== {es} version 6.7.2

=== Enhancements

* Adjust seccomp filter to allow the "time" system call {ml-pull}459[#459]

== {es} version 6.7.0

=== Bug Fixes

* Improve autodetect logic for persistence. {ml-pull}437[#437]

== {es} version 6.6.2

=== Enhancements

* Adjust seccomp filter for Fedora 29. {ml-pull}354[#354]

=== Bug Fixes

* Fixes an issue where interim results would be calculated after advancing time into an empty bucket. {ml-pull}416[#416]
<|MERGE_RESOLUTION|>--- conflicted
+++ resolved
@@ -64,12 +64,8 @@
 model training. (See {ml-pull}1034[#1034].)
 * Add instrumentation information for supervised learning data frame analytics jobs.
 (See {ml-pull}1031[#1031].)
-<<<<<<< HEAD
+* Add instrumentation information for outlier detection data frame analytics jobs.
 * Write out feature importance for multi-class models. (See {ml-pull}1071[#1071])
-=======
-* Add instrumentation information for outlier detection data frame analytics jobs.
-(See {ml-pull}1068[#1068].)
->>>>>>> baa4e0ad
 
 === Bug Fixes
 
