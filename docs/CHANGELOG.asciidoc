--- conflicted
+++ resolved
@@ -62,14 +62,11 @@
 
 === Bug Fixes
 
-<<<<<<< HEAD
-* Fix numerical instability in hyperparameter optimisation for training regression and
-  classification models. (See {ml-pull}2078[#2078].)
-=======
 * Correct ANOVA for Gaussian Process we fit to the loss surface. This affects early stopping.
   Previously, we would always stop early whether it was approproate or not. It also improves
   the estimates of hyperparameter importances. (See {ml-pull}2073[#2073].)
->>>>>>> b70dcf88
+* Fix numerical instability in hyperparameter optimisation for training regression and
+  classification models. (See {ml-pull}2078[#2078].)
 
 == {es} version 7.15.0
 
