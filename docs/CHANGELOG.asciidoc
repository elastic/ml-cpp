// Use these for links to issue and pulls. Note issues and pulls redirect one to
// each other on Github, so don't worry too much on using the right prefix.
//:issue:           https://github.com/elastic/elasticsearch/issues/
//:ml-issue:        https://github.com/elastic/ml-cpp/issues/
//:pull:            https://github.com/elastic/elasticsearch/pull/
//:ml-pull:         https://github.com/elastic/ml-cpp/pull/

= Elasticsearch Release Notes

//
// To add a release, copy and paste the following text,  uncomment the relevant
// sections, and add a link to the new section in the list of releases at the
// top of the page. Note that release subheads must be floated and sections
// cannot be empty.
// TEMPLATE:

// == {es} version n.n.n

//=== Breaking Changes

//=== Deprecations

//=== New Features

//=== Enhancements

//=== Bug Fixes

//=== Regressions

== {es} version 8.0.0

=== Enhancements

* The macOS build platform for the {ml} C++ code is now High Sierra running Xcode 10.1,
  or Ubuntu 18.04 running clang 6.0 for cross compilation. (See {ml-pull}867[#867].)
* The Linux build platform for the {ml} C++ code is now CentOS 7 running gcc 9.3. (See
  {ml-pull}1170[#1170].)

== {es} version 7.9.0

=== Enhancements

* Add support for larger forecasts in memory via max_model_memory setting.
  (See {ml-pull}1238[#1238] and {pull}57254[#57254].)
* Don't lose precision when saving model state. (See {ml-pull}1274[#1274].)
* Parallelize the feature importance calculation for classification and regression
  over trees. (See {ml-pull}1277[#1277].)
<<<<<<< HEAD
* More realistic memory estimation requires lower memory limits than before
  (See {ml-pull}1298[#1298].)
=======
* Memory usage is reported during job initialization. (See {ml-pull}1294[#1294].)

=== Bug Fixes

* Fix numerical issues leading to blow up of the model plot bounds. (See {ml-pull}1268[#1268].)
>>>>>>> f4f80b4e

== {es} version 7.8.0

=== Enhancements

* Speed up anomaly detection for the lat_long function. (See {ml-pull}1102[#1102].)
* Reduce CPU scheduling priority of native analysis processes to favor the ES JVM
  when CPU is constrained. This change is only implemented for Linux and macOS, not
  for Windows. (See {ml-pull}1109[#1109].)
* Take `training_percent` into account when estimating memory usage for classification and regression. 
  (See {ml-pull}1111[#1111].)
* Support maximize minimum recall when assigning class labels for multiclass classification.
  (See {ml-pull}1113[#1113].)
* Improve robustness of anomaly detection to bad input data. (See {ml-pull}1114[#1114].)
* Adds new `num_matches` and `preferred_to_categories` fields to category output.
  (See {ml-pull}1062[#1062])
* Adds mean squared logarithmic error (MSLE) for regression. (See {ml-pull}1101[#1101].)
* Adds pseudo-Huber loss for regression. (See {ml-pull}1168[#1168].)
* Reduce peak memory usage and memory estimates for classification and regression.
  (See {ml-pull}1125[#1125].)
* Reduce variability of classification and regression results across our target operating systems.
  (See {ml-pull}1127[#1127].)
* Switched data frame analytics model memory estimates from kilobytes to megabytes.
  (See {ml-pull}1126[#1126], issue: {issue}54506[#54506].)
* Added a {ml} native code build for Linux on AArch64. (See {ml-pull}1132[#1132] and
  {ml-pull}1135[#1135].)
* Improve data frame analysis runtime by optimising memory alignment for intrinsic
  operations. (See {ml-pull}1142[#1142].)
* Fix spurious anomalies for count and sum functions after no data are received for long
  periods of time. (See {ml-pull}1158[#1158].)
* Improve false positive rates from periodicity test for time series anomaly detection.
  (See {ml-pull}1177[#1177].)
* Break progress reporting of data frame analyses into multiple phases. (See {ml-pull}1179[#1179].)
* Really centre the data before training for classification and regression begins. This
  means we can choose more optimal smoothing bias and should reduce the number of trees.
  (See {ml-pull}1192[#1192].)

=== Bug Fixes

* Trap and fail if insufficient features are supplied to data frame analyses. This
  caused classification and regression getting stuck at zero progress analyzing.
  (See {ml-pull}1160[#1160], issue: {issue}55593[#55593].)
* Make categorization respect the `model_memory_limit`. (See {ml-pull}1167[#1167],
  issue: {ml-issue}1130[#1130].)
* Respect user overrides for `max_trees` for classification and regression. (See
  {ml-pull}1185[#1185].)
* Reset memory status from `soft_limit` to `ok` when pruning is no longer required.
  (See {ml-pull}1193[#1193], issue: {ml-issue}1131[#1131].)
* Fix restore from training state for classification and regression. (See
  {ml-pull}1197[#1197].)
* Improve the initialization of seasonal components for anomaly detection. (See
  {ml-pull}1201[#1201], issue: {ml-issue}#1178[#1178].)

== {es} version 7.7.1

=== Bug Fixes

* Fixed background persistence of categorizer state (See {ml-pull}1137[#1137],
  issue: {ml-issue}1136[#1136].)
* Fix classification job failures when number of classes in configuration differs 
  from the number of classes present in the training data. (See {ml-pull}1144[#1144].)
* Fix underlying cause for "Failed to calculate splitting significance" log errors.
  (See {ml-pull}1157[#1157].)
* Fix possible root cause for "Bad variance scale nan" log errors. (See {ml-pull}1225[#1225].)
* Change data frame analytics instrumentation timestamp resolution to milliseconds. (See 
  {ml-pull}1237[#1237].)
* Fix "autodetect process stopped unexpectedly: Fatal error: 'terminate called after
  throwing an instance of 'std::bad_function_call'". (See {ml-pull}1246[#1246],
  issue: {ml-issue}1245[#1245].)

== {es} version 7.7.0

=== New Features

* Add instrumentation to report statistics related to data frame analytics jobs, i.e.
progress, memory usage, etc. (See {ml-pull}906[#906].)
* Multiclass classification. (See {ml-pull}1037[#1037].)

=== Enhancements

* Improve computational performance of the feature importance computation. (See {ml-pull}1005[1005].)
* Improve initialization of learn rate for better and more stable results in regression
and classification. (See {ml-pull}948[#948].)
* Add number of processed training samples to the definition of decision tree nodes.
(See {ml-pull}991[#991].)
* Add new model_size_stats fields to instrument categorization.  (See {ml-pull}948[#948]
and {pull}51879[#51879], issue: {issue}50794[#50749].)
* Improve upfront memory estimation for all data frame analyses, which were higher than
necessary. This will improve the allocation of data frame analyses to cluster nodes.
(See {ml-pull}1003[#1003].)
* Upgrade the compiler used on Linux from gcc 7.3 to gcc 7.5, and the binutils used in
the build from version 2.20 to 2.34.  (See {ml-pull}1013[#1013].)
* Add instrumentation of the peak memory consumption for data frame analytics jobs.
(See {ml-pull}1022[#1022].)
* Remove all memory overheads for computing tree SHAP values. (See {ml-pull}1023[#1023].)
* Distinguish between empty and missing categorical fields in classification and regression
model training. (See {ml-pull}1034[#1034].)
* Add instrumentation information for supervised learning data frame analytics jobs.
(See {ml-pull}1031[#1031].)
* Add instrumentation information for outlier detection data frame analytics jobs.
* Write out feature importance for multi-class models. (See {ml-pull}1071[#1071])
* Enable system call filtering to the native process used with data frame analytics.
(See {ml-pull}1098[#1098])

=== Bug Fixes

* Use largest ordered subset of categorization tokens for category reverse search regex.
(See {ml-pull}970[#970], issue: {ml-issue}949[#949].)
* Account for the data frame's memory when estimating the peak memory used by classification
and regression model training. (See {ml-pull}996[#996].)
* Rename classification and regression parameter maximum_number_trees to max_trees.
(See {ml-pull}1047[#1047].)

== {es} version 7.6.2

=== Bug Fixes

* Fix a bug in the calculation of the minimum loss leaf values for classification.
(See {ml-pull}1032[#1032].)

== {es} version 7.6.0

=== New Features

* Add feature importance values to classification and regression results (using tree
SHapley Additive exPlanation, or SHAP). (See {ml-pull}857[#857].)

=== Enhancements

* Improve performance of boosted tree training for both classification and regression.
(See {ml-pull}775[#775].)
* Reduce the peak memory used by boosted tree training and fix an overcounting bug
estimating maximum memory usage. (See {ml-pull}781[#781].)
* Stratified fractional cross validation for regression. (See {ml-pull}784[#784].)
* Added `geo_point` supported output for `lat_long` function records. (See {ml-pull}809[#809]
and {pull}47050[#47050].)
* Use a random bag of the data to compute the loss function derivatives for each new
tree which is trained for both regression and classification. (See {ml-pull}811[#811].)
* Emit `prediction_probability` field alongside prediction field in ml results.
(See {ml-pull}818[#818].)
* Reduce memory usage of {ml} native processes on Windows. (See {ml-pull}844[#844].)
* Reduce runtime of classification and regression. (See {ml-pull}863[#863].)
* Stop early training a classification and regression forest when the validation error
is no longer decreasing. (See {ml-pull}875[#875].)
* Emit `prediction_field_name` in ml results using the type provided as
`prediction_field_type` parameter. (See {ml-pull}877[#877].)
* Improve performance updating quantile estimates. (See {ml-pull}881[#881].)
* Migrate to use Bayesian Optimisation for initial hyperparameter value line searches and
stop early if the expected improvement is too small. (See {ml-pull}903[#903].)
* Stop cross-validation early if the predicted test loss has a small chance of being
smaller than for the best parameter values found so far. (See {ml-pull}915[#915].)
* Optimize decision threshold for classification to maximize minimum class recall.
(See {ml-pull}926[#926].)
* Include categorization memory usage in the `model_bytes` field in `model_size_stats`,
so that it is taken into account in node assignment decisions. (See {ml-pull}927[#927],
issue: {ml-issue}724[#724].)

=== Bug Fixes
* Fixes potential memory corruption when determining seasonality. (See {ml-pull}852[#852].)
* Prevent prediction_field_name clashing with other fields in ml results.
(See {ml-pull}861[#861].)
* Include out-of-order as well as in-order terms in categorization reverse searches.
(See {ml-pull}950[#950], issue: {ml-issue}949[#949].)

== {es} version 7.5.2

=== Bug Fixes
* Fixes potential memory corruption or inconsistent state when background persisting
categorizer state. (See {ml-pull}921[#921].)

== {es} version 7.5.0

=== Enhancements

* Improve performance and concurrency training boosted tree regression models.
For large data sets this change was observed to give a 10% to 20% decrease in
train time. (See {ml-pull}622[#622].)
* Upgrade Boost libraries to version 1.71. (See {ml-pull}638[#638].)
* Improve initialisation of boosted tree training. This generally enables us to
find lower loss models faster. (See {ml-pull}686[#686].)
* Include a smooth tree depth based penalty to regularized objective function for
boosted tree training. Hard depth based regularization is often the strategy of
choice to prevent over fitting for XGBoost. By smoothing we can make better tradeoffs.
Also, the parameters of the penalty function are mode suited to optimising with our
Bayesian optimisation based hyperparameter search. (See {ml-pull}698[#698].)
* Binomial logistic regression targeting cross entropy. (See {ml-pull}713[#713].) 
* Improvements to count and sum anomaly detection for sparse data. This primarily
aims to improve handling of data which are predictably present: detecting when they
are unexpectedly missing. (See {ml-pull}721[#721].)
* Trap numeric errors causing bad hyperparameter search initialisation and repeated
errors to be logged during boosted tree training. (See {ml-pull}732[#732].)

=== Bug Fixes

* Restore from checkpoint could damage seasonality modeling. For example, it could
cause seasonal components to be overwritten in error. (See {ml-pull}821[#821].)

== {es} version 7.4.1

=== Enhancements

* The {ml} native processes are now arranged in a .app directory structure on
  macOS, to allow for notarization on macOS Catalina. (See {ml-pull}593[#593].)

=== Bug Fixes

* A reference to a temporary variable was causing forecast model restoration to fail.
The bug exhibited itself on MacOS builds with versions of clangd > 10.0.0. (See {ml-pull}688[#688].)

== {es} version 7.4.0

=== Bug Fixes

* Rename outlier detection method values knn and tnn to distance_kth_nn and distance_knn
respectively to match the API. (See {ml-pull}598[#598].)
* Fix occasional (non-deterministic) reinitialisation of modelling for the lat_long
function. (See {ml-pull}641[#641].)

== {es} version 7.3.1

=== Bug Fixes

* Only trap the case that more rows are supplied to outlier detection than expected.
Previously, if rows were excluded from the data frame after supplying the row count
in the configuration then we detected the inconsistency and failed outlier detection.
However, this legitimately happens in case where the field values are non-numeric or
array valued. (See {ml-pull}569[#569].)

== {es} version 7.3.0

=== Enhancements

* Upgrade to a newer version of the Apache Portable Runtime library. (See {ml-pull}495[#495].)
* Improve stability of modelling around change points. (See {ml-pull}496[#496].)

=== Bug Fixes

* Reduce false positives associated with the multi-bucket feature. (See {ml-pull}491[#491].)
* Reduce false positives for sum and count functions on sparse data. (See {ml-pull}492[#492].)

== {es} version 7.2.1

=== Bug Fixes

* Fix an edge case causing spurious anomalies (false positives) if the variance in the count of events
changed significantly throughout the period of a seasonal quantity. (See {ml-pull}489[#489].)

== {es} version 7.2.0

=== Enhancements

* Remove hard limit for maximum forecast interval and limit based on the time interval of data added
to the model. (See {ml-pull}214[#214].)

* Use hardened compiler options to build 3rd party libraries. (See {ml-pull}453[#453].)

* Only select more complex trend models for forecasting if there is evidence that they are needed.
(See {ml-pull}463[#463].)

* Improve residual model selection. (See {ml-pull}468[#468].)

* Stop linking to libcrypt on Linux. (See {ml-pull}480[#480].)

* Improvements to hard_limit audit message. (See {ml-pull}486[#486].)

=== Bug Fixes

* Handle NaNs when detrending seasonal components. {ml-pull}408[#408]

== {es} version 7.0.0-alpha2

=== Bug Fixes

* Fixes CPoissonMeanConjugate sampling error. {ml-pull}335[#335]
//NOTE: Remove from final 7.0.0 release notes if already in 6.x

* Ensure statics are persisted in a consistent manner {ml-pull}360[#360]

== {es} version 7.0.0-alpha1

== {es} version 6.8.4

=== Bug Fixes

* A reference to a temporary variable was causing forecast model restoration to fail.
The bug exhibited itself on MacOS builds with versions of clangd > 10.0.0. (See {ml-pull}688[#688].)

== {es} version 6.8.2

=== Bug Fixes

* Don't write model size stats when job is closed without any input {ml-pull}512[#512] (issue: {ml-issue}394[#394])
* Don't persist model state at the end of lookback if the lookback did not generate any input {ml-pull}521[#521] (issue: {ml-issue}519[#519])

== {es} version 6.7.2

=== Enhancements

* Adjust seccomp filter to allow the "time" system call {ml-pull}459[#459]

== {es} version 6.7.0

=== Bug Fixes

* Improve autodetect logic for persistence. {ml-pull}437[#437]

== {es} version 6.6.2

=== Enhancements

* Adjust seccomp filter for Fedora 29. {ml-pull}354[#354]

=== Bug Fixes

* Fixes an issue where interim results would be calculated after advancing time into an empty bucket. {ml-pull}416[#416]<|MERGE_RESOLUTION|>--- conflicted
+++ resolved
@@ -46,16 +46,13 @@
 * Don't lose precision when saving model state. (See {ml-pull}1274[#1274].)
 * Parallelize the feature importance calculation for classification and regression
   over trees. (See {ml-pull}1277[#1277].)
-<<<<<<< HEAD
+* Memory usage is reported during job initialization. (See {ml-pull}1294[#1294].)
 * More realistic memory estimation requires lower memory limits than before
   (See {ml-pull}1298[#1298].)
-=======
-* Memory usage is reported during job initialization. (See {ml-pull}1294[#1294].)
 
 === Bug Fixes
 
 * Fix numerical issues leading to blow up of the model plot bounds. (See {ml-pull}1268[#1268].)
->>>>>>> f4f80b4e
 
 == {es} version 7.8.0
 
