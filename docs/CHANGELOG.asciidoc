// Use these for links to issue and pulls. Note issues and pulls redirect one to
// each other on Github, so don't worry too much on using the right prefix.
//:issue:           https://github.com/elastic/elasticsearch/issues/
//:ml-issue:        https://github.com/elastic/ml-cpp/issues/
//:pull:            https://github.com/elastic/elasticsearch/pull/
//:ml-pull:         https://github.com/elastic/ml-cpp/pull/

= Elasticsearch Release Notes

//
// To add a release, copy and paste the following text,  uncomment the relevant
// sections, and add a link to the new section in the list of releases at the
// top of the page. Note that release subheads must be floated and sections
// cannot be empty.
// TEMPLATE:

// == {es} version n.n.n

//=== Breaking Changes

//=== Deprecations

//=== New Features

//=== Enhancements

//=== Bug Fixes

//=== Regressions

== {es} version 8.1.0

=== Enhancements

* Improve skip_model_update rule behaviour (See {ml-pull}2096[#2096].)
* Upgrade Boost libraries to version 1.77. (See {ml-pull}2095[#2095].)
* Upgrade RapidJSON to 31st October 2021 version. (See {ml-pull}2106[#2106].)
* Upgrade Eigen library to version 3.4.0. (See {ml-pull}2137[#2137].)
* Prevent over-subscription of threads in pytorch_inference. (See {ml-pull}2141[#2141].)

=== Bug Fixes

* Fix a bug in the tuning of the hyperparameters when training regression
  classification models. (See {ml-pull}2128[#2128].)
* Improve training stability for regression and classification models
<<<<<<< HEAD
  (See {ml-pull}2144[#2144] and {ml-pull}2150[#2150].)
=======
  (See {ml-pull}2144[#2144] and {ml-pull}2147[#2147].)
>>>>>>> aa3a0a8d

== {es} version 8.0.0

=== Bug Fixes

* Set model state compatibility version to 8.0.0. (See {ml-pull}2139[#2139].)

== {es} version 8.0.0-beta1

=== Enhancements

* The Linux build platform for the {ml} C++ code is now CentOS 7 running gcc 10.3. (See
  {ml-pull}2028[#2028].)

== {es} version 8.0.0-alpha1

=== Enhancements

* The Windows build platform for the {ml} C++ code now uses Visual Studio 2019. (See
  {ml-pull}1352[#1352].)
* The macOS build platform for the {ml} C++ code is now Mojave running Xcode 11.3.1,
  or Ubuntu 20.04 running clang 8 for cross compilation. (See {ml-pull}1429[#1429].)
* The Linux build platform for the {ml} C++ code is now CentOS 7 running gcc 9.3. (See
  {ml-pull}1170[#1170].)
* Added a new application for evaluating PyTorch models. The app depends on LibTorch
  - the C++ front end to PyTorch - and performs inference on models stored in the
  TorchScript format. (See {ml-pull}1902[#1902].)

== {es} version 7.16.0

=== Enhancements

* Speed up training of regression and classification models. (See {ml-pull}2024[#2024].)
* Improve concurrency for training regression and classification models. (See
  {ml-pull}2031[#2031].)
* Improve aspects of implementation of skip_model_update rule (See {ml-pull}2053[#2053].)
* Make sure instrumentation captures the best hyperparameters we found for training
  classification and regression models. (See {ml-pull}2057{#2057}.)

=== Bug Fixes

* Correct ANOVA for Gaussian Process we fit to the loss surface. This affects early stopping.
  Previously, we would always stop early whether it was approproate or not. It also improves
  the estimates of hyperparameter importances. (See {ml-pull}2073[#2073].)
* Fix numerical instability in hyperparameter optimisation for training regression and
  classification models. (See {ml-pull}2078[#2078].)
* Fix numerical stability issues in time series modelling. (See {ml-pull}2083[#[2083]].)

== {es} version 7.15.2

=== Bug Fixes

* Fix cancellation of named pipe connection on Linux if the remote end does not connect
  within the configured timeout period. (See {ml-pull}2102[#2102].)

== {es} version 7.15.0

=== Enhancements

* Speed up training of regression and classification models on very large data sets.
  (See {ml-pull}1941[#1941].)
* Improve regression and classification training accuracy for small data sets.
  (See {ml-pull}1960[#1960].)
* Prune models for split fields (by, partition) that haven't seen data updates for
  a given period of time. (See {ml-pull}1962[#1962].)

=== Bug Fixes

* Fix potential "process stopped unexpectedly: Fatal error" for training regression
  and classification models. (See {ml-pull}1997[#1997], issue {ml-pull}1956[#1956].)

== {es} version 7.14.0

=== Enhancements

* Give higher weight to multiple adjacent dictionary words when performing categorization. (See
  {ml-pull}1903[#1903].)

=== Bug Fixes

* Make atomic operations safer for aarch64. (See {ml-pull}1893[#1893].)
* Ensure bucket `event_count` is calculated for jobs with 1 second bucket spans.
(See {ml-pull}1908[#1908].)

== {es} version 7.13.0

=== Enhancements

* Speed up training of regression and classification model training for data sets
  with many features. (See {ml-pull}1746[#1746].)
* Avoid overfitting in final training by scaling regularizers to account for the
  difference in the number of training examples. This results in a better match
  between train and test error for classification and regression and often slightly
  improved test errors. (See {ml-pull}1755[#1755].)
* Adjust the syscall filter to allow mremap and avoid spurious audit logging.
  (See {ml-pull}1819[#1819].)

=== Bug Fixes

* Ensure the same hyperparameters are chosen if classification or regression training
  is stopped and restarted, for example, if the node fails. (See {ml-pull}1848[#1848].)
* Fail gracefully if insufficient data are supplied for classification or regression
  training. (See {ml-pull}1855[#1855].)
* Fail gracefully on encountering unexpected state in restore from snapshot for anomaly
  detection. (See {ml-pull}1872[#1872].)
* Use appropriate memory ordering flags for aarch64 with string store to avoid excessive
  string duplication. (See {ml-pull}1888[#1888].)

== {es} version 7.12.2

=== Bug Fixes

* Add missing hyperparamter to the model metadata. (See {ml-pull}1867[#1867].)

== {es} version 7.12.1

=== Enhancements

* Make ML native processes work with glibc 2.33 on x86_64. (See {ml-pull}1828[#1828].)

== {es} version 7.12.0

=== Enhancements

* Fix edge case which could cause spurious anomalies early in the learning process
  if the time series has non-diurnal seasonality. (See {ml-pull}1634[#1634].)
* Compute importance of hyperparameters optimized in the fine parameter tuning step.
  (See {ml-pull}1627[#1627].)
* Early stopping for the fine parameter tuning step  of classification and regression
  model training. (See {ml-pull}1676[#1676].)
* Correct upgrade for pre-6.3 state for lat_long anomaly anomaly detectors. (See
  {ml-pull}1681[#1681].)
* Per tree feature bag to speed up training of regression and classification models
  and improve scalability for large numbers of features. (See {ml-pull}1733[#1733].)

=== Bug Fixes

* Fix a source of instability in time series modeling for anomaly detection. This has
  been observed to cause spurious anomalies for a partition which no longer receives
  any data. (See {ml-pull}1675[#1675].)
* Ensure that we stop modeling seasonality for data which flatlines. This is important
  for count and sum detectors which treat empty buckets as zero. We could see spurious
  anomalies in realtime detection after a partition no longer received data any data
  as a result. (See {ml-pull}1654[#1654].)

== {es} version 7.11.0

=== Enhancements

* During regression and classification training prefer smaller models if performance is
  similar (See {ml-pull}1516[#1516].)
* Add a response mechanism for commands sent to the native controller. (See
  {ml-pull}1520[#1520], {es-pull}63542[#63542], issue: {es-issue}62823[#62823].)
* Speed up anomaly detection for seasonal data. This is particularly effective for jobs
  using longer bucket lengths. (See {ml-pull}1549[#1549].)
* Fix an edge case which could cause typical and model plot bounds to blow up to around
  max double. (See {ml-pull}1551[#1551].)
* Estimate upper bound of potential gains before splitting a decision tree node to avoid
  unnecessary computation. (See {ml-pull}1537[#1537].)
* Improvements to time series modeling particularly in relation to adaption to change.
  (See {ml-pull})1614[#1614].)
* Warn and error log throttling. (See {ml-pull}1615[#1615].)
* Soften the effect of fluctuations in anomaly detection job memory usage on node
  assignment and add `assignment_memory_basis` to `model_size_stats`.
  (See {ml-pull}1623[#1623], {es-pull}65561[#65561], issue: {es-issue}63163[#63163].)

=== Bug Fixes

* Fix potential cause for log errors from CXMeansOnline1d. (See {ml-pull}1586[#1586].)
* Fix scaling of some hyperparameter for Bayesian optimization. (See {ml-pull}1612[#1612].)
* Fix missing state in persist and restore for anomaly detection. This caused suboptimal
  modelling after a job was closed and reopened or failed over to a different node.
  (See {ml-pull}1668[#1668].)

== {es} version 7.10.1

=== Bug Fixes

* Fix a bug where the peak_model_bytes value of the model_size_stats object was not
  restored from the anomaly detector job snapshots. (See {ml-pull}1572[#1572].)

== {es} version 7.10.0

=== Enhancements

* Calculate total feature importance to store with model metadata. (See {ml-pull}1387[#1387].)
* Change outlier detection feature_influence format to array with nested objects. (See {ml-pull}1475[#1475], {es-pull}62068[#62068].)
* Add timeouts to named pipe connections. (See {ml-pull}1514[#1514], {es-pull}62993[#62993], issue: {ml-issue}1504[#1504].)

=== Bug Fixes

* Fix progress on resume after final training has completed for classification and regression.
  We previously showed progress stuck at zero for final training. (See {ml-pull}1443[#1443].)
* Avoid potential "Failed to compute quantile" and "No values added to quantile sketch" log errors
  training regression and classification models if there are features with mostly missing values.
  (See {ml-pull}1500[#1500].)
* Correct the anomaly detection job model state `min_version`. (See {ml-pull}1546[#1546].)

== {es} version 7.9.2

=== Bug Fixes

* Fix reporting of peak memory usage in memory stats for data frame analytics. (See {ml-pull}1468[#1468].)
* Fix reporting of peak memory usage in model size stats for anomaly detection. (See {ml-pull}1484[#1484].)

== {es} version 7.9.0

=== New Features

* Report significant changes to anomaly detection models in annotations of the results.
  (See {ml-pull}1247[#1247], {pull}56342[#56342], {pull}56417[#56417], {pull}57144[#57144], {pull}57278[#57278], {pull}57539[#57539].)

=== Enhancements

* Add support for larger forecasts in memory via max_model_memory setting.
  (See {ml-pull}1238[#1238] and {pull}57254[#57254].)
* Don't lose precision when saving model state. (See {ml-pull}1274[#1274].)
* Parallelize the feature importance calculation for classification and regression
  over trees. (See {ml-pull}1277[#1277].)
* Add an option to do categorization independently for each partition.
  (See {ml-pull}1293[#1293], {ml-pull}1318[#1318], {ml-pull}1356[#1356] and {pull}57683[#57683].)
* Memory usage is reported during job initialization. (See {ml-pull}1294[#1294].)
* More realistic memory estimation for classification and regression means that these
  analyses will require lower memory limits than before (See {ml-pull}1298[#1298].)
* Checkpoint state to allow efficient failover during coarse parameter search
  for classification and regression. (See {ml-pull}1300[#1300].)
* Improve data access patterns to speed up classification and regression.
  (See {ml-pull}1312[#1312].)
* Performance improvements for classification and regression, particularly running
  multithreaded. (See {ml-pull}1317[#1317].)
* Improve runtime and memory usage training deep trees for classification and
  regression. (See {ml-pull}1340[#1340].)
* Improvement in handling large inference model definitions. (See {ml-pull}1349[#1349].)
* Add a peak_model_bytes field to model_size_stats. (See {ml-pull}1389[#1389].)

=== Bug Fixes

* Fix numerical issues leading to blow up of the model plot bounds. (See {ml-pull}1268[#1268].)
* Fix causes for inverted forecast confidence interval bounds. (See {ml-pull}1369[#1369],
  issue: {ml-issue}1357[#1357].)
* Restrict growth of max matching string length for categories. (See {ml-pull}1406[#1406].)

== {es} version 7.8.1

=== Bug Fixes

* Better interrupt handling during named pipe connection. (See {ml-pull}1311[#1311].)
* Trap potential cause of SIGFPE. (See {ml-pull}1351[#1351], issue: {ml-issue}1348[#1348].)
* Correct inference model definition for MSLE regression models. (See {ml-pull}1375[#1375].)
* Fix cause of SIGSEGV of classification and regression. (See {ml-pull}1379[#1379].)
* Fix restoration of change detectors after seasonality change. (See {ml-pull}1391[#1391].)
* Fix potential SIGSEGV when forecasting. (See {ml-pull}1402[#1402], issue: {ml-issue}1401[#1401].)

== {es} version 7.8.0

=== Enhancements

* Speed up anomaly detection for the lat_long function. (See {ml-pull}1102[#1102].)
* Reduce CPU scheduling priority of native analysis processes to favor the ES JVM
  when CPU is constrained. This change is only implemented for Linux and macOS, not
  for Windows. (See {ml-pull}1109[#1109].)
* Take `training_percent` into account when estimating memory usage for classification and regression.
  (See {ml-pull}1111[#1111].)
* Support maximize minimum recall when assigning class labels for multiclass classification.
  (See {ml-pull}1113[#1113].)
* Improve robustness of anomaly detection to bad input data. (See {ml-pull}1114[#1114].)
* Adds new `num_matches` and `preferred_to_categories` fields to category output.
  (See {ml-pull}1062[#1062])
* Adds mean squared logarithmic error (MSLE) for regression. (See {ml-pull}1101[#1101].)
* Adds pseudo-Huber loss for regression. (See {ml-pull}1168[#1168].)
* Reduce peak memory usage and memory estimates for classification and regression.
  (See {ml-pull}1125[#1125].)
* Reduce variability of classification and regression results across our target operating systems.
  (See {ml-pull}1127[#1127].)
* Switched data frame analytics model memory estimates from kilobytes to megabytes.
  (See {ml-pull}1126[#1126], issue: {issue}54506[#54506].)
* Added a {ml} native code build for Linux on AArch64. (See {ml-pull}1132[#1132] and
  {ml-pull}1135[#1135].)
* Improve data frame analysis runtime by optimising memory alignment for intrinsic
  operations. (See {ml-pull}1142[#1142].)
* Fix spurious anomalies for count and sum functions after no data are received for long
  periods of time. (See {ml-pull}1158[#1158].)
* Improve false positive rates from periodicity test for time series anomaly detection.
  (See {ml-pull}1177[#1177].)
* Break progress reporting of data frame analyses into multiple phases. (See {ml-pull}1179[#1179].)
* Really centre the data before training for classification and regression begins. This
  means we can choose more optimal smoothing bias and should reduce the number of trees.
  (See {ml-pull}1192[#1192].)

=== Bug Fixes

* Trap and fail if insufficient features are supplied to data frame analyses. This
  caused classification and regression getting stuck at zero progress analyzing.
  (See {ml-pull}1160[#1160], issue: {issue}55593[#55593].)
* Make categorization respect the `model_memory_limit`. (See {ml-pull}1167[#1167],
  issue: {ml-issue}1130[#1130].)
* Respect user overrides for `max_trees` for classification and regression. (See
  {ml-pull}1185[#1185].)
* Reset memory status from `soft_limit` to `ok` when pruning is no longer required.
  (See {ml-pull}1193[#1193], issue: {ml-issue}1131[#1131].)
* Fix restore from training state for classification and regression. (See
  {ml-pull}1197[#1197].)
* Improve the initialization of seasonal components for anomaly detection. (See
  {ml-pull}1201[#1201], issue: {ml-issue}#1178[#1178].)

== {es} version 7.7.1

=== Bug Fixes

* Fixed background persistence of categorizer state (See {ml-pull}1137[#1137],
  issue: {ml-issue}1136[#1136].)
* Fix classification job failures when number of classes in configuration differs
  from the number of classes present in the training data. (See {ml-pull}1144[#1144].)
* Fix underlying cause for "Failed to calculate splitting significance" log errors.
  (See {ml-pull}1157[#1157].)
* Fix possible root cause for "Bad variance scale nan" log errors. (See {ml-pull}1225[#1225].)
* Change data frame analytics instrumentation timestamp resolution to milliseconds. (See
  {ml-pull}1237[#1237].)
* Fix "autodetect process stopped unexpectedly: Fatal error: 'terminate called after
  throwing an instance of 'std::bad_function_call'". (See {ml-pull}1246[#1246],
  issue: {ml-issue}1245[#1245].)

== {es} version 7.7.0

=== New Features

* Add instrumentation to report statistics related to data frame analytics jobs, i.e.
progress, memory usage, etc. (See {ml-pull}906[#906].)
* Multiclass classification. (See {ml-pull}1037[#1037].)

=== Enhancements

* Improve computational performance of the feature importance computation. (See {ml-pull}1005[1005].)
* Improve initialization of learn rate for better and more stable results in regression
and classification. (See {ml-pull}948[#948].)
* Add number of processed training samples to the definition of decision tree nodes.
(See {ml-pull}991[#991].)
* Add new model_size_stats fields to instrument categorization.  (See {ml-pull}948[#948]
and {pull}51879[#51879], issue: {issue}50794[#50749].)
* Improve upfront memory estimation for all data frame analyses, which were higher than
necessary. This will improve the allocation of data frame analyses to cluster nodes.
(See {ml-pull}1003[#1003].)
* Upgrade the compiler used on Linux from gcc 7.3 to gcc 7.5, and the binutils used in
the build from version 2.20 to 2.34.  (See {ml-pull}1013[#1013].)
* Add instrumentation of the peak memory consumption for data frame analytics jobs.
(See {ml-pull}1022[#1022].)
* Remove all memory overheads for computing tree SHAP values. (See {ml-pull}1023[#1023].)
* Distinguish between empty and missing categorical fields in classification and regression
model training. (See {ml-pull}1034[#1034].)
* Add instrumentation information for supervised learning data frame analytics jobs.
(See {ml-pull}1031[#1031].)
* Add instrumentation information for outlier detection data frame analytics jobs.
* Write out feature importance for multi-class models. (See {ml-pull}1071[#1071])
* Enable system call filtering to the native process used with data frame analytics.
(See {ml-pull}1098[#1098])

=== Bug Fixes

* Use largest ordered subset of categorization tokens for category reverse search regex.
(See {ml-pull}970[#970], issue: {ml-issue}949[#949].)
* Account for the data frame's memory when estimating the peak memory used by classification
and regression model training. (See {ml-pull}996[#996].)
* Rename classification and regression parameter maximum_number_trees to max_trees.
(See {ml-pull}1047[#1047].)

== {es} version 7.6.2

=== Bug Fixes

* Fix a bug in the calculation of the minimum loss leaf values for classification.
(See {ml-pull}1032[#1032].)

== {es} version 7.6.0

=== New Features

* Add feature importance values to classification and regression results (using tree
SHapley Additive exPlanation, or SHAP). (See {ml-pull}857[#857].)

=== Enhancements

* Improve performance of boosted tree training for both classification and regression.
(See {ml-pull}775[#775].)
* Reduce the peak memory used by boosted tree training and fix an overcounting bug
estimating maximum memory usage. (See {ml-pull}781[#781].)
* Stratified fractional cross validation for regression. (See {ml-pull}784[#784].)
* Added `geo_point` supported output for `lat_long` function records. (See {ml-pull}809[#809]
and {pull}47050[#47050].)
* Use a random bag of the data to compute the loss function derivatives for each new
tree which is trained for both regression and classification. (See {ml-pull}811[#811].)
* Emit `prediction_probability` field alongside prediction field in ml results.
(See {ml-pull}818[#818].)
* Reduce memory usage of {ml} native processes on Windows. (See {ml-pull}844[#844].)
* Reduce runtime of classification and regression. (See {ml-pull}863[#863].)
* Stop early training a classification and regression forest when the validation error
is no longer decreasing. (See {ml-pull}875[#875].)
* Emit `prediction_field_name` in ml results using the type provided as
`prediction_field_type` parameter. (See {ml-pull}877[#877].)
* Improve performance updating quantile estimates. (See {ml-pull}881[#881].)
* Migrate to use Bayesian Optimisation for initial hyperparameter value line searches and
stop early if the expected improvement is too small. (See {ml-pull}903[#903].)
* Stop cross-validation early if the predicted test loss has a small chance of being
smaller than for the best parameter values found so far. (See {ml-pull}915[#915].)
* Optimize decision threshold for classification to maximize minimum class recall.
(See {ml-pull}926[#926].)
* Include categorization memory usage in the `model_bytes` field in `model_size_stats`,
so that it is taken into account in node assignment decisions. (See {ml-pull}927[#927],
issue: {ml-issue}724[#724].)

=== Bug Fixes
* Fixes potential memory corruption when determining seasonality. (See {ml-pull}852[#852].)
* Prevent prediction_field_name clashing with other fields in ml results.
(See {ml-pull}861[#861].)
* Include out-of-order as well as in-order terms in categorization reverse searches.
(See {ml-pull}950[#950], issue: {ml-issue}949[#949].)

== {es} version 7.5.2

=== Bug Fixes
* Fixes potential memory corruption or inconsistent state when background persisting
categorizer state. (See {ml-pull}921[#921].)

== {es} version 7.5.0

=== Enhancements

* Improve performance and concurrency training boosted tree regression models.
For large data sets this change was observed to give a 10% to 20% decrease in
train time. (See {ml-pull}622[#622].)
* Upgrade Boost libraries to version 1.71. (See {ml-pull}638[#638].)
* Improve initialisation of boosted tree training. This generally enables us to
find lower loss models faster. (See {ml-pull}686[#686].)
* Include a smooth tree depth based penalty to regularized objective function for
boosted tree training. Hard depth based regularization is often the strategy of
choice to prevent over fitting for XGBoost. By smoothing we can make better tradeoffs.
Also, the parameters of the penalty function are mode suited to optimising with our
Bayesian optimisation based hyperparameter search. (See {ml-pull}698[#698].)
* Binomial logistic regression targeting cross entropy. (See {ml-pull}713[#713].)
* Improvements to count and sum anomaly detection for sparse data. This primarily
aims to improve handling of data which are predictably present: detecting when they
are unexpectedly missing. (See {ml-pull}721[#721].)
* Trap numeric errors causing bad hyperparameter search initialisation and repeated
errors to be logged during boosted tree training. (See {ml-pull}732[#732].)

=== Bug Fixes

* Restore from checkpoint could damage seasonality modeling. For example, it could
cause seasonal components to be overwritten in error. (See {ml-pull}821[#821].)

== {es} version 7.4.1

=== Enhancements

* The {ml} native processes are now arranged in a .app directory structure on
  macOS, to allow for notarization on macOS Catalina. (See {ml-pull}593[#593].)

=== Bug Fixes

* A reference to a temporary variable was causing forecast model restoration to fail.
The bug exhibited itself on MacOS builds with versions of clangd > 10.0.0. (See {ml-pull}688[#688].)

== {es} version 7.4.0

=== Bug Fixes

* Rename outlier detection method values knn and tnn to distance_kth_nn and distance_knn
respectively to match the API. (See {ml-pull}598[#598].)
* Fix occasional (non-deterministic) reinitialisation of modelling for the lat_long
function. (See {ml-pull}641[#641].)

== {es} version 7.3.1

=== Bug Fixes

* Only trap the case that more rows are supplied to outlier detection than expected.
Previously, if rows were excluded from the data frame after supplying the row count
in the configuration then we detected the inconsistency and failed outlier detection.
However, this legitimately happens in case where the field values are non-numeric or
array valued. (See {ml-pull}569[#569].)

== {es} version 7.3.0

=== Enhancements

* Upgrade to a newer version of the Apache Portable Runtime library. (See {ml-pull}495[#495].)
* Improve stability of modelling around change points. (See {ml-pull}496[#496].)

=== Bug Fixes

* Reduce false positives associated with the multi-bucket feature. (See {ml-pull}491[#491].)
* Reduce false positives for sum and count functions on sparse data. (See {ml-pull}492[#492].)

== {es} version 7.2.1

=== Bug Fixes

* Fix an edge case causing spurious anomalies (false positives) if the variance in the count of events
changed significantly throughout the period of a seasonal quantity. (See {ml-pull}489[#489].)

== {es} version 7.2.0

=== Enhancements

* Remove hard limit for maximum forecast interval and limit based on the time interval of data added
to the model. (See {ml-pull}214[#214].)

* Use hardened compiler options to build 3rd party libraries. (See {ml-pull}453[#453].)

* Only select more complex trend models for forecasting if there is evidence that they are needed.
(See {ml-pull}463[#463].)

* Improve residual model selection. (See {ml-pull}468[#468].)

* Stop linking to libcrypt on Linux. (See {ml-pull}480[#480].)

* Improvements to hard_limit audit message. (See {ml-pull}486[#486].)

=== Bug Fixes

* Handle NaNs when detrending seasonal components. {ml-pull}408[#408]

== {es} version 7.0.0-alpha2

=== Bug Fixes

* Fixes CPoissonMeanConjugate sampling error. {ml-pull}335[#335]
//NOTE: Remove from final 7.0.0 release notes if already in 6.x

* Ensure statics are persisted in a consistent manner {ml-pull}360[#360]

== {es} version 7.0.0-alpha1

== {es} version 6.8.4

=== Bug Fixes

* A reference to a temporary variable was causing forecast model restoration to fail.
The bug exhibited itself on MacOS builds with versions of clangd > 10.0.0. (See {ml-pull}688[#688].)

== {es} version 6.8.2

=== Bug Fixes

* Don't write model size stats when job is closed without any input {ml-pull}512[#512] (issue: {ml-issue}394[#394])
* Don't persist model state at the end of lookback if the lookback did not generate any input {ml-pull}521[#521] (issue: {ml-issue}519[#519])

== {es} version 6.7.2

=== Enhancements

* Adjust seccomp filter to allow the "time" system call {ml-pull}459[#459]

== {es} version 6.7.0

=== Bug Fixes

* Improve autodetect logic for persistence. {ml-pull}437[#437]

== {es} version 6.6.2

=== Enhancements

* Adjust seccomp filter for Fedora 29. {ml-pull}354[#354]

=== Bug Fixes

* Fixes an issue where interim results would be calculated after advancing time into an empty bucket. {ml-pull}416[#416]<|MERGE_RESOLUTION|>--- conflicted
+++ resolved
@@ -43,11 +43,7 @@
 * Fix a bug in the tuning of the hyperparameters when training regression
   classification models. (See {ml-pull}2128[#2128].)
 * Improve training stability for regression and classification models
-<<<<<<< HEAD
-  (See {ml-pull}2144[#2144] and {ml-pull}2150[#2150].)
-=======
-  (See {ml-pull}2144[#2144] and {ml-pull}2147[#2147].)
->>>>>>> aa3a0a8d
+  (See {ml-pull}2144[#2144], {ml-pull}2147[#2147] and {ml-pull}2150[#2150].)
 
 == {es} version 8.0.0
 
