--- conflicted
+++ resolved
@@ -36,15 +36,12 @@
   or Ubuntu 18.04 running clang 6.0 for cross compilation. (See {ml-pull}867[#867].)
 
 == {es} version 7.8.0
-<<<<<<< HEAD
+
+=== Enhancements
+
 * Speedup anomaly detection for the lat_long function. (See {ml-pull}1102[#1102].)
-=======
-
-=== Enhancements
-
 * Reduce CPU scheduling priority of native analysis processes to favor the ES JVM
   when CPU is constrained. (See {ml-pull}1109[#1109].)
->>>>>>> 2f112b47
 
 == {es} version 7.7.0
 
