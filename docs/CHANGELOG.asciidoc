--- conflicted
+++ resolved
@@ -32,11 +32,8 @@
 
 === Enhancements
 
-<<<<<<< HEAD
 * Update the PyTorch library to version 2.5.0. (See {ml-pull}2783[#2783].)
-=======
 * Upgrade Boost libraries to version 1.86. (See {ml-pull}2780[#2780].)
->>>>>>> 6776b9c6
 
 == {es} version 8.16.0
 
