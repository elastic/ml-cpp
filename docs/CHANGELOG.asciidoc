--- conflicted
+++ resolved
@@ -37,20 +37,16 @@
 * Reduce the peak memory used by boosted tree training and fix an overcounting bug
 estimating maximum memory usage. (See {ml-pull}781[#781].)
 * Stratified fractional cross validation for regression. (See {ml-pull}784[#784].)
-<<<<<<< HEAD
-* Added `geo_point` supported output for `lat_long` function records. (See {ml-pull}809[#809], {pull}47050[#47050].)
-* Emit `prediction_probability` field alongside prediction field in ml results. (See {ml-pull}818[#818].)
-=======
 * Added `geo_point` supported output for `lat_long` function records. (See {ml-pull}809[#809]
 and {pull}47050[#47050].)
 * Reduce memory usage of {ml} native processes on Windows. (See {ml-pull}844[#844].)
 * Use a random bag of the data to compute the loss function derivatives for each new
 tree which is trained for both regression and classification. (See {ml-pull}811[#811].)
+* Emit `prediction_probability` field alongside prediction field in ml results. (See {ml-pull}818[#818].)
 
 === Bug Fixes
 * Fixes potential memory corruption when determining seasonality. (See {ml-pull}852[#852].)
 
->>>>>>> 667a2b05
 
 == {es} version 7.5.0
 
