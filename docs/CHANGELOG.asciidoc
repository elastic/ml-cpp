--- conflicted
+++ resolved
@@ -41,12 +41,9 @@
 
 * Reduce CPU scheduling priority of native analysis processes to favor the ES JVM
   when CPU is constrained. (See {ml-pull}1109[#1109].)
-<<<<<<< HEAD
-* Improve robustness of anomaly detection to bad input data. (See {ml-pull}1114[#1114].)
-=======
 * Take `training_percent` into account when estimating memory usage for classification and regression. 
   (See {ml-pull}1111[1111].)
->>>>>>> 45da194e
+* Improve robustness of anomaly detection to bad input data. (See {ml-pull}1114[#1114].)
 
 == {es} version 7.7.0
 
