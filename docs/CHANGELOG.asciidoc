--- conflicted
+++ resolved
@@ -32,11 +32,8 @@
 
 === Enhancements
 
-<<<<<<< HEAD
+* Upgrade to a newer version of the Apache Portable Runtime library. (See {ml-pull}495[#495].)
 * Improve stability of modelling around change points. (See {ml-pull}496[#496].)
-=======
-* Upgrade to a newer version of the Apache Portable Runtime library. (See {ml-pull}495[#495].)
->>>>>>> 1e9a0dac
 
 === Bug Fixes
 
