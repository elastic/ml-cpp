--- conflicted
+++ resolved
@@ -33,13 +33,10 @@
 === Enhancements
 
 * Upgrade Boost libraries to version 1.83. (See {ml-pull}2560[#2560].)
-<<<<<<< HEAD
 * Upgrade Pytorch to version 2.1.0. (See {ml-pull}2588[#2588].)
 * Upgrade zlib to version 1.2.13 on Windows. (See {ml-pull}2588[#2588].)
-=======
 * Improve forecasting for time series with step changes. (See {ml-pull}#2591[2591],
   issue: {ml-issue}2466[#2466]).
->>>>>>> dce730b5
 
 === Bug Fixes
 
