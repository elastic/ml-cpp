// Use these for links to issue and pulls. Note issues and pulls redirect one to
// each other on Github, so don't worry too much on using the right prefix.
//:issue:           https://github.com/elastic/elasticsearch/issues/
//:ml-issue:        https://github.com/elastic/ml-cpp/issues/
//:pull:            https://github.com/elastic/elasticsearch/pull/
//:ml-pull:         https://github.com/elastic/ml-cpp/pull/

= Elasticsearch Release Notes

//
// To add a release, copy and paste the following text,  uncomment the relevant
// sections, and add a link to the new section in the list of releases at the
// top of the page. Note that release subheads must be floated and sections
// cannot be empty.
// TEMPLATE:

// == {es} version n.n.n

//=== Breaking Changes

//=== Deprecations

//=== New Features

//=== Enhancements

//=== Bug Fixes

//=== Regressions

== {es} version 8.0.0

=== Enhancements

* The macOS build platform for the {ml} C++ code is now High Sierra running Xcode 10.1,
  or Ubuntu 18.04 running clang 6.0 for cross compilation. (See {ml-pull}867[#867].)
* The Linux build platform for the {ml} C++ code is now CentOS 7 running gcc 9.3. (See
  {ml-pull}1170[#1170].)

== {es} version 7.9.0

=== Enhancements

<<<<<<< HEAD
* Add support for larger forecasts in memory via max_model_memory setting.
  (See {ml-pull}1238[#1238].)
  
=======
* Don't lose precision when saving model state. (See {ml-pull}1274[#1274].)

>>>>>>> c447064d
== {es} version 7.8.0

=== Enhancements

* Speed up anomaly detection for the lat_long function. (See {ml-pull}1102[#1102].)
* Reduce CPU scheduling priority of native analysis processes to favor the ES JVM
  when CPU is constrained. This change is only implemented for Linux and macOS, not
  for Windows. (See {ml-pull}1109[#1109].)
* Take `training_percent` into account when estimating memory usage for classification and regression. 
  (See {ml-pull}1111[#1111].)
* Support maximize minimum recall when assigning class labels for multiclass classification.
  (See {ml-pull}1113[#1113].)
* Improve robustness of anomaly detection to bad input data. (See {ml-pull}1114[#1114].)
* Adds new `num_matches` and `preferred_to_categories` fields to category output.
  (See {ml-pull}1062[#1062])
* Adds mean squared logarithmic error (MSLE) for regression. (See {ml-pull}1101[#1101].)
* Adds pseudo-Huber loss for regression. (See {ml-pull}1168[#1168].)
* Reduce peak memory usage and memory estimates for classification and regression.
  (See {ml-pull}1125[#1125].)
* Reduce variability of classification and regression results across our target operating systems.
  (See {ml-pull}1127[#1127].)
* Switched data frame analytics model memory estimates from kilobytes to megabytes.
  (See {ml-pull}1126[#1126], issue: {issue}54506[#54506].)
* Added a {ml} native code build for Linux on AArch64. (See {ml-pull}1132[#1132] and
  {ml-pull}1135[#1135].)
* Improve data frame analysis runtime by optimising memory alignment for intrinsic
  operations. (See {ml-pull}1142[#1142].)
* Fix spurious anomalies for count and sum functions after no data are received for long
  periods of time. (See {ml-pull}1158[#1158].)
* Improve false positive rates from periodicity test for time series anomaly detection.
  (See {ml-pull}1177[#1177].)
* Break progress reporting of data frame analyses into multiple phases. (See {ml-pull}1179[#1179].)
* Really centre the data before training for classification and regression begins. This
  means we can choose more optimal smoothing bias and should reduce the number of trees.
  (See {ml-pull}1192[#1192].)

=== Bug Fixes

* Trap and fail if insufficient features are supplied to data frame analyses. This
  caused classification and regression getting stuck at zero progress analyzing.
  (See {ml-pull}1160[#1160], issue: {issue}55593[#55593].)
* Make categorization respect the `model_memory_limit`. (See {ml-pull}1167[#1167],
  issue: {ml-issue}1130[#1130].)
* Respect user overrides for `max_trees` for classification and regression. (See
  {ml-pull}1185[#1185].)
* Reset memory status from `soft_limit` to `ok` when pruning is no longer required.
  (See {ml-pull}1193[#1193], issue: {ml-issue}1131[#1131].)
* Fix restore from training state for classification and regression. (See
  {ml-pull}1197[#1197].)
* Improve the initialization of seasonal components for anomaly detection. (See
  {ml-pull}1201[#1201], issue: {ml-issue}#1178[#1178].)

== {es} version 7.7.1

=== Bug Fixes

* Fixed background persistence of categorizer state (See {ml-pull}1137[#1137],
  issue: {ml-issue}1136[#1136].)
* Fix classification job failures when number of classes in configuration differs 
  from the number of classes present in the training data. (See {ml-pull}1144[#1144].)
* Fix underlying cause for "Failed to calculate splitting significance" log errors.
  (See {ml-pull}1157[#1157].)
* Fix possible root cause for "Bad variance scale nan" log errors. (See {ml-pull}1225[#1225].)
* Change data frame analytics instrumentation timestamp resolution to milliseconds. (See 
  {ml-pull}1237[#1237].)
* Fix "autodetect process stopped unexpectedly: Fatal error: 'terminate called after
  throwing an instance of 'std::bad_function_call'". (See {ml-pull}1246[#1246],
  issue: {ml-issue}1245[#1245].)

== {es} version 7.7.0

=== New Features

* Add instrumentation to report statistics related to data frame analytics jobs, i.e.
progress, memory usage, etc. (See {ml-pull}906[#906].)
* Multiclass classification. (See {ml-pull}1037[#1037].)

=== Enhancements

* Improve computational performance of the feature importance computation. (See {ml-pull}1005[1005].)
* Improve initialization of learn rate for better and more stable results in regression
and classification. (See {ml-pull}948[#948].)
* Add number of processed training samples to the definition of decision tree nodes.
(See {ml-pull}991[#991].)
* Add new model_size_stats fields to instrument categorization.  (See {ml-pull}948[#948]
and {pull}51879[#51879], issue: {issue}50794[#50749].)
* Improve upfront memory estimation for all data frame analyses, which were higher than
necessary. This will improve the allocation of data frame analyses to cluster nodes.
(See {ml-pull}1003[#1003].)
* Upgrade the compiler used on Linux from gcc 7.3 to gcc 7.5, and the binutils used in
the build from version 2.20 to 2.34.  (See {ml-pull}1013[#1013].)
* Add instrumentation of the peak memory consumption for data frame analytics jobs.
(See {ml-pull}1022[#1022].)
* Remove all memory overheads for computing tree SHAP values. (See {ml-pull}1023[#1023].)
* Distinguish between empty and missing categorical fields in classification and regression
model training. (See {ml-pull}1034[#1034].)
* Add instrumentation information for supervised learning data frame analytics jobs.
(See {ml-pull}1031[#1031].)
* Add instrumentation information for outlier detection data frame analytics jobs.
* Write out feature importance for multi-class models. (See {ml-pull}1071[#1071])
* Enable system call filtering to the native process used with data frame analytics.
(See {ml-pull}1098[#1098])

=== Bug Fixes

* Use largest ordered subset of categorization tokens for category reverse search regex.
(See {ml-pull}970[#970], issue: {ml-issue}949[#949].)
* Account for the data frame's memory when estimating the peak memory used by classification
and regression model training. (See {ml-pull}996[#996].)
* Rename classification and regression parameter maximum_number_trees to max_trees.
(See {ml-pull}1047[#1047].)

== {es} version 7.6.2

=== Bug Fixes

* Fix a bug in the calculation of the minimum loss leaf values for classification.
(See {ml-pull}1032[#1032].)

== {es} version 7.6.0

=== New Features

* Add feature importance values to classification and regression results (using tree
SHapley Additive exPlanation, or SHAP). (See {ml-pull}857[#857].)

=== Enhancements

* Improve performance of boosted tree training for both classification and regression.
(See {ml-pull}775[#775].)
* Reduce the peak memory used by boosted tree training and fix an overcounting bug
estimating maximum memory usage. (See {ml-pull}781[#781].)
* Stratified fractional cross validation for regression. (See {ml-pull}784[#784].)
* Added `geo_point` supported output for `lat_long` function records. (See {ml-pull}809[#809]
and {pull}47050[#47050].)
* Use a random bag of the data to compute the loss function derivatives for each new
tree which is trained for both regression and classification. (See {ml-pull}811[#811].)
* Emit `prediction_probability` field alongside prediction field in ml results.
(See {ml-pull}818[#818].)
* Reduce memory usage of {ml} native processes on Windows. (See {ml-pull}844[#844].)
* Reduce runtime of classification and regression. (See {ml-pull}863[#863].)
* Stop early training a classification and regression forest when the validation error
is no longer decreasing. (See {ml-pull}875[#875].)
* Emit `prediction_field_name` in ml results using the type provided as
`prediction_field_type` parameter. (See {ml-pull}877[#877].)
* Improve performance updating quantile estimates. (See {ml-pull}881[#881].)
* Migrate to use Bayesian Optimisation for initial hyperparameter value line searches and
stop early if the expected improvement is too small. (See {ml-pull}903[#903].)
* Stop cross-validation early if the predicted test loss has a small chance of being
smaller than for the best parameter values found so far. (See {ml-pull}915[#915].)
* Optimize decision threshold for classification to maximize minimum class recall.
(See {ml-pull}926[#926].)
* Include categorization memory usage in the `model_bytes` field in `model_size_stats`,
so that it is taken into account in node assignment decisions. (See {ml-pull}927[#927],
issue: {ml-issue}724[#724].)

=== Bug Fixes
* Fixes potential memory corruption when determining seasonality. (See {ml-pull}852[#852].)
* Prevent prediction_field_name clashing with other fields in ml results.
(See {ml-pull}861[#861].)
* Include out-of-order as well as in-order terms in categorization reverse searches.
(See {ml-pull}950[#950], issue: {ml-issue}949[#949].)

== {es} version 7.5.2

=== Bug Fixes
* Fixes potential memory corruption or inconsistent state when background persisting
categorizer state. (See {ml-pull}921[#921].)

== {es} version 7.5.0

=== Enhancements

* Improve performance and concurrency training boosted tree regression models.
For large data sets this change was observed to give a 10% to 20% decrease in
train time. (See {ml-pull}622[#622].)
* Upgrade Boost libraries to version 1.71. (See {ml-pull}638[#638].)
* Improve initialisation of boosted tree training. This generally enables us to
find lower loss models faster. (See {ml-pull}686[#686].)
* Include a smooth tree depth based penalty to regularized objective function for
boosted tree training. Hard depth based regularization is often the strategy of
choice to prevent over fitting for XGBoost. By smoothing we can make better tradeoffs.
Also, the parameters of the penalty function are mode suited to optimising with our
Bayesian optimisation based hyperparameter search. (See {ml-pull}698[#698].)
* Binomial logistic regression targeting cross entropy. (See {ml-pull}713[#713].) 
* Improvements to count and sum anomaly detection for sparse data. This primarily
aims to improve handling of data which are predictably present: detecting when they
are unexpectedly missing. (See {ml-pull}721[#721].)
* Trap numeric errors causing bad hyperparameter search initialisation and repeated
errors to be logged during boosted tree training. (See {ml-pull}732[#732].)

=== Bug Fixes

* Restore from checkpoint could damage seasonality modeling. For example, it could
cause seasonal components to be overwritten in error. (See {ml-pull}821[#821].)

== {es} version 7.4.1

=== Enhancements

* The {ml} native processes are now arranged in a .app directory structure on
  macOS, to allow for notarization on macOS Catalina. (See {ml-pull}593[#593].)

=== Bug Fixes

* A reference to a temporary variable was causing forecast model restoration to fail.
The bug exhibited itself on MacOS builds with versions of clangd > 10.0.0. (See {ml-pull}688[#688].)

== {es} version 7.4.0

=== Bug Fixes

* Rename outlier detection method values knn and tnn to distance_kth_nn and distance_knn
respectively to match the API. (See {ml-pull}598[#598].)
* Fix occasional (non-deterministic) reinitialisation of modelling for the lat_long
function. (See {ml-pull}641[#641].)

== {es} version 7.3.1

=== Bug Fixes

* Only trap the case that more rows are supplied to outlier detection than expected.
Previously, if rows were excluded from the data frame after supplying the row count
in the configuration then we detected the inconsistency and failed outlier detection.
However, this legitimately happens in case where the field values are non-numeric or
array valued. (See {ml-pull}569[#569].)

== {es} version 7.3.0

=== Enhancements

* Upgrade to a newer version of the Apache Portable Runtime library. (See {ml-pull}495[#495].)
* Improve stability of modelling around change points. (See {ml-pull}496[#496].)

=== Bug Fixes

* Reduce false positives associated with the multi-bucket feature. (See {ml-pull}491[#491].)
* Reduce false positives for sum and count functions on sparse data. (See {ml-pull}492[#492].)

== {es} version 7.2.1

=== Bug Fixes

* Fix an edge case causing spurious anomalies (false positives) if the variance in the count of events
changed significantly throughout the period of a seasonal quantity. (See {ml-pull}489[#489].)

== {es} version 7.2.0

=== Enhancements

* Remove hard limit for maximum forecast interval and limit based on the time interval of data added
to the model. (See {ml-pull}214[#214].)

* Use hardened compiler options to build 3rd party libraries. (See {ml-pull}453[#453].)

* Only select more complex trend models for forecasting if there is evidence that they are needed.
(See {ml-pull}463[#463].)

* Improve residual model selection. (See {ml-pull}468[#468].)

* Stop linking to libcrypt on Linux. (See {ml-pull}480[#480].)

* Improvements to hard_limit audit message. (See {ml-pull}486[#486].)

=== Bug Fixes

* Handle NaNs when detrending seasonal components. {ml-pull}408[#408]

== {es} version 7.0.0-alpha2

=== Bug Fixes

* Fixes CPoissonMeanConjugate sampling error. {ml-pull}335[#335]
//NOTE: Remove from final 7.0.0 release notes if already in 6.x

* Ensure statics are persisted in a consistent manner {ml-pull}360[#360]

== {es} version 7.0.0-alpha1

== {es} version 6.8.4

=== Bug Fixes

* A reference to a temporary variable was causing forecast model restoration to fail.
The bug exhibited itself on MacOS builds with versions of clangd > 10.0.0. (See {ml-pull}688[#688].)

== {es} version 6.8.2

=== Bug Fixes

* Don't write model size stats when job is closed without any input {ml-pull}512[#512] (issue: {ml-issue}394[#394])
* Don't persist model state at the end of lookback if the lookback did not generate any input {ml-pull}521[#521] (issue: {ml-issue}519[#519])

== {es} version 6.7.2

=== Enhancements

* Adjust seccomp filter to allow the "time" system call {ml-pull}459[#459]

== {es} version 6.7.0

=== Bug Fixes

* Improve autodetect logic for persistence. {ml-pull}437[#437]

== {es} version 6.6.2

=== Enhancements

* Adjust seccomp filter for Fedora 29. {ml-pull}354[#354]

=== Bug Fixes

* Fixes an issue where interim results would be calculated after advancing time into an empty bucket. {ml-pull}416[#416]<|MERGE_RESOLUTION|>--- conflicted
+++ resolved
@@ -41,14 +41,10 @@
 
 === Enhancements
 
-<<<<<<< HEAD
+* Don't lose precision when saving model state. (See {ml-pull}1274[#1274].)
 * Add support for larger forecasts in memory via max_model_memory setting.
   (See {ml-pull}1238[#1238].)
-  
-=======
-* Don't lose precision when saving model state. (See {ml-pull}1274[#1274].)
-
->>>>>>> c447064d
+
 == {es} version 7.8.0
 
 === Enhancements
