// Use these for links to issue and pulls. Note issues and pulls redirect one to
// each other on Github, so don't worry too much on using the right prefix.
//:issue:           https://github.com/elastic/elasticsearch/issues/
//:ml-issue:        https://github.com/elastic/ml-cpp/issues/
//:pull:            https://github.com/elastic/elasticsearch/pull/
//:ml-pull:         https://github.com/elastic/ml-cpp/pull/

= Elasticsearch Release Notes

//
// To add a release, copy and paste the following text,  uncomment the relevant
// sections, and add a link to the new section in the list of releases at the
// top of the page. Note that release subheads must be floated and sections
// cannot be empty.
// TEMPLATE:

// == {es} version n.n.n

//=== Breaking Changes

//=== Deprecations

//=== New Features

//=== Enhancements

//=== Bug Fixes

//=== Regressions

== {es} version 8.0.0

=== Enhancements

* The Windows build platform for the {ml} C++ code now uses Visual Studio 2019. (See
  {ml-pull}1352[#1352].)
* The macOS build platform for the {ml} C++ code is now Mojave running Xcode 11.3.1,
  or Ubuntu 20.04 running clang 8 for cross compilation. (See {ml-pull}1429[#1429].)
* The Linux build platform for the {ml} C++ code is now CentOS 7 running gcc 9.3. (See
  {ml-pull}1170[#1170].)

== {es} version 7.12.0

=== Enhancements

* Fix edge case which could cause spurious anomalies early in the learning process
  if the time series has non-diurnal seasonality. (See {ml-pull}1634[#1634].)
* Compute importance of hyperparameters optimized in the fine parameter tuning step.
  (See {ml-pull}1627[#1627].)
<<<<<<< HEAD
* Early stopping for the fine parameter tuning step. (See {ml-pull}1676[#1676].)
=======
* Correct upgrade for pre-6.3 state for lat_long anomaly anomaly detectors. (See
  {ml-pull}1681[#1681].)
>>>>>>> 685a402f

== {es} version 7.11.0

=== Enhancements

* During regression and classification training prefer smaller models if performance is 
  similar (See {ml-pull}1516[#1516].)
* Add a response mechanism for commands sent to the native controller. (See
  {ml-pull}1520[#1520], {es-pull}63542[#63542], issue: {es-issue}62823[#62823].)
* Speed up anomaly detection for seasonal data. This is particularly effective for jobs
  using longer bucket lengths. (See {ml-pull}1549[#1549].)
* Fix an edge case which could cause typical and model plot bounds to blow up to around
  max double. (See {ml-pull}1551[#1551].)
* Estimate upper bound of potential gains before splitting a decision tree node to avoid 
  unnecessary computation. (See {ml-pull}1537[#1537].)
* Improvements to time series modeling particularly in relation to adaption to change.
  (See {ml-pull})1614[#1614].)
* Warn and error log throttling. (See {ml-pull}1615[#1615].)
* Soften the effect of fluctuations in anomaly detection job memory usage on node
  assignment and add `assignment_memory_basis` to `model_size_stats`.
  (See {ml-pull}1623[#1623], {es-pull}65561[#65561], issue: {es-issue}63163[#63163].)

=== Bug Fixes

* Fix potential cause for log errors from CXMeansOnline1d. (See {ml-pull}1586[#1586].)
* Fix scaling of some hyperparameter for Bayesian optimization. (See {ml-pull}1612[#1612].)
* Fix missing state in persist and restore for anomaly detection. This caused suboptimal
  modelling after a job was closed and reopened or failed over to a different node.
  (See {ml-pull}1668[#1668].)

== {es} version 7.10.1

=== Bug Fixes

* Fix a bug where the peak_model_bytes value of the model_size_stats object was not
  restored from the anomaly detector job snapshots. (See {ml-pull}1572[#1572].)

== {es} version 7.10.0

=== Enhancements

* Calculate total feature importance to store with model metadata. (See {ml-pull}1387[#1387].)
* Change outlier detection feature_influence format to array with nested objects. (See {ml-pull}1475[#1475], {es-pull}62068[#62068].)
* Add timeouts to named pipe connections. (See {ml-pull}1514[#1514], {es-pull}62993[#62993], issue: {ml-issue}1504[#1504].)

=== Bug Fixes

* Fix progress on resume after final training has completed for classification and regression.
  We previously showed progress stuck at zero for final training. (See {ml-pull}1443[#1443].)
* Avoid potential "Failed to compute quantile" and "No values added to quantile sketch" log errors
  training regression and classification models if there are features with mostly missing values.
  (See {ml-pull}1500[#1500].)
* Correct the anomaly detection job model state `min_version`. (See {ml-pull}1546[#1546].)

== {es} version 7.9.2

=== Bug Fixes

* Fix reporting of peak memory usage in memory stats for data frame analytics. (See {ml-pull}1468[#1468].)
* Fix reporting of peak memory usage in model size stats for anomaly detection. (See {ml-pull}1484[#1484].)

== {es} version 7.9.0

=== New Features

* Report significant changes to anomaly detection models in annotations of the results.
  (See {ml-pull}1247[#1247], {pull}56342[#56342], {pull}56417[#56417], {pull}57144[#57144], {pull}57278[#57278], {pull}57539[#57539].)

=== Enhancements

* Add support for larger forecasts in memory via max_model_memory setting.
  (See {ml-pull}1238[#1238] and {pull}57254[#57254].)
* Don't lose precision when saving model state. (See {ml-pull}1274[#1274].)
* Parallelize the feature importance calculation for classification and regression
  over trees. (See {ml-pull}1277[#1277].)
* Add an option to do categorization independently for each partition.
  (See {ml-pull}1293[#1293], {ml-pull}1318[#1318], {ml-pull}1356[#1356] and {pull}57683[#57683].)
* Memory usage is reported during job initialization. (See {ml-pull}1294[#1294].)
* More realistic memory estimation for classification and regression means that these
  analyses will require lower memory limits than before (See {ml-pull}1298[#1298].)
* Checkpoint state to allow efficient failover during coarse parameter search
  for classification and regression. (See {ml-pull}1300[#1300].)
* Improve data access patterns to speed up classification and regression.
  (See {ml-pull}1312[#1312].)
* Performance improvements for classification and regression, particularly running
  multithreaded. (See {ml-pull}1317[#1317].)
* Improve runtime and memory usage training deep trees for classification and
  regression. (See {ml-pull}1340[#1340].)
* Improvement in handling large inference model definitions. (See {ml-pull}1349[#1349].)
* Add a peak_model_bytes field to model_size_stats. (See {ml-pull}1389[#1389].)

=== Bug Fixes

* Fix numerical issues leading to blow up of the model plot bounds. (See {ml-pull}1268[#1268].)
* Fix causes for inverted forecast confidence interval bounds. (See {ml-pull}1369[#1369],
  issue: {ml-issue}1357[#1357].)
* Restrict growth of max matching string length for categories. (See {ml-pull}1406[#1406].)

== {es} version 7.8.1

=== Bug Fixes

* Better interrupt handling during named pipe connection. (See {ml-pull}1311[#1311].)
* Trap potential cause of SIGFPE. (See {ml-pull}1351[#1351], issue: {ml-issue}1348[#1348].)
* Correct inference model definition for MSLE regression models. (See {ml-pull}1375[#1375].)
* Fix cause of SIGSEGV of classification and regression. (See {ml-pull}1379[#1379].)
* Fix restoration of change detectors after seasonality change. (See {ml-pull}1391[#1391].)
* Fix potential SIGSEGV when forecasting. (See {ml-pull}1402[#1402], issue: {ml-issue}1401[#1401].)

== {es} version 7.8.0

=== Enhancements

* Speed up anomaly detection for the lat_long function. (See {ml-pull}1102[#1102].)
* Reduce CPU scheduling priority of native analysis processes to favor the ES JVM
  when CPU is constrained. This change is only implemented for Linux and macOS, not
  for Windows. (See {ml-pull}1109[#1109].)
* Take `training_percent` into account when estimating memory usage for classification and regression. 
  (See {ml-pull}1111[#1111].)
* Support maximize minimum recall when assigning class labels for multiclass classification.
  (See {ml-pull}1113[#1113].)
* Improve robustness of anomaly detection to bad input data. (See {ml-pull}1114[#1114].)
* Adds new `num_matches` and `preferred_to_categories` fields to category output.
  (See {ml-pull}1062[#1062])
* Adds mean squared logarithmic error (MSLE) for regression. (See {ml-pull}1101[#1101].)
* Adds pseudo-Huber loss for regression. (See {ml-pull}1168[#1168].)
* Reduce peak memory usage and memory estimates for classification and regression.
  (See {ml-pull}1125[#1125].)
* Reduce variability of classification and regression results across our target operating systems.
  (See {ml-pull}1127[#1127].)
* Switched data frame analytics model memory estimates from kilobytes to megabytes.
  (See {ml-pull}1126[#1126], issue: {issue}54506[#54506].)
* Added a {ml} native code build for Linux on AArch64. (See {ml-pull}1132[#1132] and
  {ml-pull}1135[#1135].)
* Improve data frame analysis runtime by optimising memory alignment for intrinsic
  operations. (See {ml-pull}1142[#1142].)
* Fix spurious anomalies for count and sum functions after no data are received for long
  periods of time. (See {ml-pull}1158[#1158].)
* Improve false positive rates from periodicity test for time series anomaly detection.
  (See {ml-pull}1177[#1177].)
* Break progress reporting of data frame analyses into multiple phases. (See {ml-pull}1179[#1179].)
* Really centre the data before training for classification and regression begins. This
  means we can choose more optimal smoothing bias and should reduce the number of trees.
  (See {ml-pull}1192[#1192].)

=== Bug Fixes

* Trap and fail if insufficient features are supplied to data frame analyses. This
  caused classification and regression getting stuck at zero progress analyzing.
  (See {ml-pull}1160[#1160], issue: {issue}55593[#55593].)
* Make categorization respect the `model_memory_limit`. (See {ml-pull}1167[#1167],
  issue: {ml-issue}1130[#1130].)
* Respect user overrides for `max_trees` for classification and regression. (See
  {ml-pull}1185[#1185].)
* Reset memory status from `soft_limit` to `ok` when pruning is no longer required.
  (See {ml-pull}1193[#1193], issue: {ml-issue}1131[#1131].)
* Fix restore from training state for classification and regression. (See
  {ml-pull}1197[#1197].)
* Improve the initialization of seasonal components for anomaly detection. (See
  {ml-pull}1201[#1201], issue: {ml-issue}#1178[#1178].)

== {es} version 7.7.1

=== Bug Fixes

* Fixed background persistence of categorizer state (See {ml-pull}1137[#1137],
  issue: {ml-issue}1136[#1136].)
* Fix classification job failures when number of classes in configuration differs 
  from the number of classes present in the training data. (See {ml-pull}1144[#1144].)
* Fix underlying cause for "Failed to calculate splitting significance" log errors.
  (See {ml-pull}1157[#1157].)
* Fix possible root cause for "Bad variance scale nan" log errors. (See {ml-pull}1225[#1225].)
* Change data frame analytics instrumentation timestamp resolution to milliseconds. (See 
  {ml-pull}1237[#1237].)
* Fix "autodetect process stopped unexpectedly: Fatal error: 'terminate called after
  throwing an instance of 'std::bad_function_call'". (See {ml-pull}1246[#1246],
  issue: {ml-issue}1245[#1245].)

== {es} version 7.7.0

=== New Features

* Add instrumentation to report statistics related to data frame analytics jobs, i.e.
progress, memory usage, etc. (See {ml-pull}906[#906].)
* Multiclass classification. (See {ml-pull}1037[#1037].)

=== Enhancements

* Improve computational performance of the feature importance computation. (See {ml-pull}1005[1005].)
* Improve initialization of learn rate for better and more stable results in regression
and classification. (See {ml-pull}948[#948].)
* Add number of processed training samples to the definition of decision tree nodes.
(See {ml-pull}991[#991].)
* Add new model_size_stats fields to instrument categorization.  (See {ml-pull}948[#948]
and {pull}51879[#51879], issue: {issue}50794[#50749].)
* Improve upfront memory estimation for all data frame analyses, which were higher than
necessary. This will improve the allocation of data frame analyses to cluster nodes.
(See {ml-pull}1003[#1003].)
* Upgrade the compiler used on Linux from gcc 7.3 to gcc 7.5, and the binutils used in
the build from version 2.20 to 2.34.  (See {ml-pull}1013[#1013].)
* Add instrumentation of the peak memory consumption for data frame analytics jobs.
(See {ml-pull}1022[#1022].)
* Remove all memory overheads for computing tree SHAP values. (See {ml-pull}1023[#1023].)
* Distinguish between empty and missing categorical fields in classification and regression
model training. (See {ml-pull}1034[#1034].)
* Add instrumentation information for supervised learning data frame analytics jobs.
(See {ml-pull}1031[#1031].)
* Add instrumentation information for outlier detection data frame analytics jobs.
* Write out feature importance for multi-class models. (See {ml-pull}1071[#1071])
* Enable system call filtering to the native process used with data frame analytics.
(See {ml-pull}1098[#1098])

=== Bug Fixes

* Use largest ordered subset of categorization tokens for category reverse search regex.
(See {ml-pull}970[#970], issue: {ml-issue}949[#949].)
* Account for the data frame's memory when estimating the peak memory used by classification
and regression model training. (See {ml-pull}996[#996].)
* Rename classification and regression parameter maximum_number_trees to max_trees.
(See {ml-pull}1047[#1047].)

== {es} version 7.6.2

=== Bug Fixes

* Fix a bug in the calculation of the minimum loss leaf values for classification.
(See {ml-pull}1032[#1032].)

== {es} version 7.6.0

=== New Features

* Add feature importance values to classification and regression results (using tree
SHapley Additive exPlanation, or SHAP). (See {ml-pull}857[#857].)

=== Enhancements

* Improve performance of boosted tree training for both classification and regression.
(See {ml-pull}775[#775].)
* Reduce the peak memory used by boosted tree training and fix an overcounting bug
estimating maximum memory usage. (See {ml-pull}781[#781].)
* Stratified fractional cross validation for regression. (See {ml-pull}784[#784].)
* Added `geo_point` supported output for `lat_long` function records. (See {ml-pull}809[#809]
and {pull}47050[#47050].)
* Use a random bag of the data to compute the loss function derivatives for each new
tree which is trained for both regression and classification. (See {ml-pull}811[#811].)
* Emit `prediction_probability` field alongside prediction field in ml results.
(See {ml-pull}818[#818].)
* Reduce memory usage of {ml} native processes on Windows. (See {ml-pull}844[#844].)
* Reduce runtime of classification and regression. (See {ml-pull}863[#863].)
* Stop early training a classification and regression forest when the validation error
is no longer decreasing. (See {ml-pull}875[#875].)
* Emit `prediction_field_name` in ml results using the type provided as
`prediction_field_type` parameter. (See {ml-pull}877[#877].)
* Improve performance updating quantile estimates. (See {ml-pull}881[#881].)
* Migrate to use Bayesian Optimisation for initial hyperparameter value line searches and
stop early if the expected improvement is too small. (See {ml-pull}903[#903].)
* Stop cross-validation early if the predicted test loss has a small chance of being
smaller than for the best parameter values found so far. (See {ml-pull}915[#915].)
* Optimize decision threshold for classification to maximize minimum class recall.
(See {ml-pull}926[#926].)
* Include categorization memory usage in the `model_bytes` field in `model_size_stats`,
so that it is taken into account in node assignment decisions. (See {ml-pull}927[#927],
issue: {ml-issue}724[#724].)

=== Bug Fixes
* Fixes potential memory corruption when determining seasonality. (See {ml-pull}852[#852].)
* Prevent prediction_field_name clashing with other fields in ml results.
(See {ml-pull}861[#861].)
* Include out-of-order as well as in-order terms in categorization reverse searches.
(See {ml-pull}950[#950], issue: {ml-issue}949[#949].)

== {es} version 7.5.2

=== Bug Fixes
* Fixes potential memory corruption or inconsistent state when background persisting
categorizer state. (See {ml-pull}921[#921].)

== {es} version 7.5.0

=== Enhancements

* Improve performance and concurrency training boosted tree regression models.
For large data sets this change was observed to give a 10% to 20% decrease in
train time. (See {ml-pull}622[#622].)
* Upgrade Boost libraries to version 1.71. (See {ml-pull}638[#638].)
* Improve initialisation of boosted tree training. This generally enables us to
find lower loss models faster. (See {ml-pull}686[#686].)
* Include a smooth tree depth based penalty to regularized objective function for
boosted tree training. Hard depth based regularization is often the strategy of
choice to prevent over fitting for XGBoost. By smoothing we can make better tradeoffs.
Also, the parameters of the penalty function are mode suited to optimising with our
Bayesian optimisation based hyperparameter search. (See {ml-pull}698[#698].)
* Binomial logistic regression targeting cross entropy. (See {ml-pull}713[#713].) 
* Improvements to count and sum anomaly detection for sparse data. This primarily
aims to improve handling of data which are predictably present: detecting when they
are unexpectedly missing. (See {ml-pull}721[#721].)
* Trap numeric errors causing bad hyperparameter search initialisation and repeated
errors to be logged during boosted tree training. (See {ml-pull}732[#732].)

=== Bug Fixes

* Restore from checkpoint could damage seasonality modeling. For example, it could
cause seasonal components to be overwritten in error. (See {ml-pull}821[#821].)

== {es} version 7.4.1

=== Enhancements

* The {ml} native processes are now arranged in a .app directory structure on
  macOS, to allow for notarization on macOS Catalina. (See {ml-pull}593[#593].)

=== Bug Fixes

* A reference to a temporary variable was causing forecast model restoration to fail.
The bug exhibited itself on MacOS builds with versions of clangd > 10.0.0. (See {ml-pull}688[#688].)

== {es} version 7.4.0

=== Bug Fixes

* Rename outlier detection method values knn and tnn to distance_kth_nn and distance_knn
respectively to match the API. (See {ml-pull}598[#598].)
* Fix occasional (non-deterministic) reinitialisation of modelling for the lat_long
function. (See {ml-pull}641[#641].)

== {es} version 7.3.1

=== Bug Fixes

* Only trap the case that more rows are supplied to outlier detection than expected.
Previously, if rows were excluded from the data frame after supplying the row count
in the configuration then we detected the inconsistency and failed outlier detection.
However, this legitimately happens in case where the field values are non-numeric or
array valued. (See {ml-pull}569[#569].)

== {es} version 7.3.0

=== Enhancements

* Upgrade to a newer version of the Apache Portable Runtime library. (See {ml-pull}495[#495].)
* Improve stability of modelling around change points. (See {ml-pull}496[#496].)

=== Bug Fixes

* Reduce false positives associated with the multi-bucket feature. (See {ml-pull}491[#491].)
* Reduce false positives for sum and count functions on sparse data. (See {ml-pull}492[#492].)

== {es} version 7.2.1

=== Bug Fixes

* Fix an edge case causing spurious anomalies (false positives) if the variance in the count of events
changed significantly throughout the period of a seasonal quantity. (See {ml-pull}489[#489].)

== {es} version 7.2.0

=== Enhancements

* Remove hard limit for maximum forecast interval and limit based on the time interval of data added
to the model. (See {ml-pull}214[#214].)

* Use hardened compiler options to build 3rd party libraries. (See {ml-pull}453[#453].)

* Only select more complex trend models for forecasting if there is evidence that they are needed.
(See {ml-pull}463[#463].)

* Improve residual model selection. (See {ml-pull}468[#468].)

* Stop linking to libcrypt on Linux. (See {ml-pull}480[#480].)

* Improvements to hard_limit audit message. (See {ml-pull}486[#486].)

=== Bug Fixes

* Handle NaNs when detrending seasonal components. {ml-pull}408[#408]

== {es} version 7.0.0-alpha2

=== Bug Fixes

* Fixes CPoissonMeanConjugate sampling error. {ml-pull}335[#335]
//NOTE: Remove from final 7.0.0 release notes if already in 6.x

* Ensure statics are persisted in a consistent manner {ml-pull}360[#360]

== {es} version 7.0.0-alpha1

== {es} version 6.8.4

=== Bug Fixes

* A reference to a temporary variable was causing forecast model restoration to fail.
The bug exhibited itself on MacOS builds with versions of clangd > 10.0.0. (See {ml-pull}688[#688].)

== {es} version 6.8.2

=== Bug Fixes

* Don't write model size stats when job is closed without any input {ml-pull}512[#512] (issue: {ml-issue}394[#394])
* Don't persist model state at the end of lookback if the lookback did not generate any input {ml-pull}521[#521] (issue: {ml-issue}519[#519])

== {es} version 6.7.2

=== Enhancements

* Adjust seccomp filter to allow the "time" system call {ml-pull}459[#459]

== {es} version 6.7.0

=== Bug Fixes

* Improve autodetect logic for persistence. {ml-pull}437[#437]

== {es} version 6.6.2

=== Enhancements

* Adjust seccomp filter for Fedora 29. {ml-pull}354[#354]

=== Bug Fixes

* Fixes an issue where interim results would be calculated after advancing time into an empty bucket. {ml-pull}416[#416]<|MERGE_RESOLUTION|>--- conflicted
+++ resolved
@@ -47,13 +47,9 @@
   if the time series has non-diurnal seasonality. (See {ml-pull}1634[#1634].)
 * Compute importance of hyperparameters optimized in the fine parameter tuning step.
   (See {ml-pull}1627[#1627].)
-<<<<<<< HEAD
 * Early stopping for the fine parameter tuning step. (See {ml-pull}1676[#1676].)
-=======
 * Correct upgrade for pre-6.3 state for lat_long anomaly anomaly detectors. (See
   {ml-pull}1681[#1681].)
->>>>>>> 685a402f
-
 == {es} version 7.11.0
 
 === Enhancements
