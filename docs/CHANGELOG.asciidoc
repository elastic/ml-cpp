--- conflicted
+++ resolved
@@ -64,13 +64,10 @@
 * Improve performance updating quantile estimates. (See {ml-pull}881[#881].)
 * Migrate to use Bayesian Optimisation for initial hyperparameter value line searches and
 stop early if the expected improvement is too small. (See {ml-pull}903[#903].)
-<<<<<<< HEAD
+* Stop cross-validation early if the predicted test loss has a small chance of being
+smaller than for the best parameter values found so far. (See {ml-pull}915[#915].)
 * Optimize decision threshold for classification to maximize minimum class recall.
 (See {ml-pull}926[#926].)
-=======
-* Stop cross-validation early if the predicted test loss has a small chance of being
-smaller than for the best parameter values found so far. (See {ml-pull}915[#915].)
->>>>>>> c2c436ca
 
 === Bug Fixes
 * Fixes potential memory corruption when determining seasonality. (See {ml-pull}852[#852].)
