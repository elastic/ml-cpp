// Use these for links to issue and pulls. Note issues and pulls redirect one to
// each other on Github, so don't worry too much on using the right prefix.
//:issue:           https://github.com/elastic/elasticsearch/issues/
//:ml-issue:        https://github.com/elastic/ml-cpp/issues/
//:pull:            https://github.com/elastic/elasticsearch/pull/
//:ml-pull:         https://github.com/elastic/ml-cpp/pull/

= Elasticsearch Release Notes

//
// To add a release, copy and paste the following text,  uncomment the relevant
// sections, and add a link to the new section in the list of releases at the
// top of the page. Note that release subheads must be floated and sections
// cannot be empty.
// TEMPLATE:

// == {es} version n.n.n

//=== Breaking Changes

//=== Deprecations

//=== New Features

//=== Enhancements

//=== Bug Fixes

//=== Regressions

== {es} version 7.8.2

<<<<<<< HEAD
* Fix cause of SIGSEGV of classification and regression. (See {ml-pull}1379[#1379].)
=======
=== Bug Fixes

* Correct inference model definition for MSLE regression models. (See {ml-pull}1375[#1375].)
>>>>>>> f22961c0

== {es} version 7.8.1

=== Bug Fixes

* Better interrupt handling during named pipe connection. (See {ml-pull}1311[#1311].)
* Trap potential cause of SIGFPE. (See {ml-pull}1351[#1351], issue: {ml-issue}1348[#1348].)

== {es} version 7.8.0

=== Enhancements

* Speed up anomaly detection for the lat_long function. (See {ml-pull}1102[#1102].)
* Reduce CPU scheduling priority of native analysis processes to favor the ES JVM
  when CPU is constrained. This change is only implemented for Linux and macOS, not
  for Windows. (See {ml-pull}1109[#1109].)
* Take `training_percent` into account when estimating memory usage for classification and regression. 
  (See {ml-pull}1111[#1111].)
* Support maximize minimum recall when assigning class labels for multiclass classification.
  (See {ml-pull}1113[#1113].)
* Improve robustness of anomaly detection to bad input data. (See {ml-pull}1114[#1114].)
* Adds new `num_matches` and `preferred_to_categories` fields to category output.
  (See {ml-pull}1062[#1062].)
* Adds mean squared logarithmic error (MSLE) for regression. (See {ml-pull}1101[#1101].)
* Adds pseudo-Huber loss for regression. (See {ml-pull}1168[#1168].)
* Reduce peak memory usage and memory estimates for classification and regression.
  (See {ml-pull}1125[#1125].)
* Reduce variability of classification and regression results across our target operating systems.
  (See {ml-pull}1127[#1127].)
* Switched data frame analytics model memory estimates from kilobytes to megabytes.
  (See {ml-pull}1126[#1126], issue: {issue}54506[#54506].)
* Added a {ml} native code build for Linux on AArch64. (See {ml-pull}1132[#1132] and
  {ml-pull}1135[#1135].)
* Improve data frame analysis runtime by optimising memory alignment for intrinsic
  operations. (See {ml-pull}1142[#1142].)
* Fix spurious anomalies for count and sum functions after no data are received for long
  periods of time. (See {ml-pull}1158[#1158].)
* Improve false positive rates from periodicity test for time series anomaly detection.
  (See {ml-pull}1177[#1177].)
* Break progress reporting of data frame analyses into multiple phases. (See {ml-pull}1179[#1179].)
* Really centre the data before training for classification and regression begins. This
  means we can choose more optimal smoothing bias and should reduce the number of trees.
  (See {ml-pull}1192[#1192].)

=== Bug Fixes

* Trap and fail if insufficient features are supplied to data frame analyses. This
  caused classification and regression getting stuck at zero progress analyzing.
  (See {ml-pull}1160[#1160], issue: {issue}55593[#55593].)
* Make categorization respect the `model_memory_limit`. (See {ml-pull}1167[#1167],
  issue: {ml-issue}1130[#1130].)
* Respect user overrides for `max_trees` for classification and regression. (See
  {ml-pull}1185[#1185].)
* Reset memory status from `soft_limit` to `ok` when pruning is no longer required.
  (See {ml-pull}1193[#1193], issue: {ml-issue}1131[#1131].)
* Fix restore from training state for classification and regression. (See
  {ml-pull}1197[#1197].)
* Improve the initialization of seasonal components for anomaly detection. (See
  {ml-pull}1201[#1201], issue: {ml-issue}#1178[#1178].)

== {es} version 7.7.1

=== Bug Fixes

* Fixed background persistence of categorizer state (See {ml-pull}1137[#1137],
  issue: {ml-issue}1136[#1136].)
* Fix classification job failures when number of classes in configuration differs 
  from the number of classes present in the training data. (See {ml-pull}1144[#1144].)
* Fix underlying cause for "Failed to calculate splitting significance" log errors.
  (See {ml-pull}1157[#1157].)
* Fix possible root cause for "Bad variance scale nan" log errors. (See {ml-pull}1225[#1225].)
* Change data frame analytics instrumentation timestamp resolution to milliseconds. (See 
  {ml-pull}1237[#1237].)
* Fix "autodetect process stopped unexpectedly: Fatal error: 'terminate called after
  throwing an instance of 'std::bad_function_call'". (See {ml-pull}1246[#1246],
  issue: {ml-issue}1245[#1245].)

== {es} version 7.7.0

=== New Features

* Add instrumentation to report statistics related to data frame analytics jobs, i.e.
progress, memory usage, etc. (See {ml-pull}906[#906].)
* Multiclass classification. (See {ml-pull}1037[#1037].)

=== Enhancements

* Improve computational performance of the feature importance computation. (See {ml-pull}1005[1005].)
* Improve initialization of learn rate for better and more stable results in regression
and classification. (See {ml-pull}948[#948].)
* Add number of processed training samples to the definition of decision tree nodes.
(See {ml-pull}991[#991].)
* Add new model_size_stats fields to instrument categorization.  (See {ml-pull}948[#948]
and {pull}51879[#51879], issue: {issue}50794[#50749].)
* Improve upfront memory estimation for all data frame analyses, which were higher than
necessary. This will improve the allocation of data frame analyses to cluster nodes.
(See {ml-pull}1003[#1003].)
* Upgrade the compiler used on Linux from gcc 7.3 to gcc 7.5, and the binutils used in
the build from version 2.20 to 2.34.  (See {ml-pull}1013[#1013].)
* Add instrumentation of the peak memory consumption for data frame analytics jobs.
(See {ml-pull}1022[#1022].)
* Remove all memory overheads for computing tree SHAP values. (See {ml-pull}1023[#1023].)
* Distinguish between empty and missing categorical fields in classification and regression
model training. (See {ml-pull}1034[#1034].)
* Add instrumentation information for supervised learning data frame analytics jobs.
(See {ml-pull}1031[#1031].)
* Add instrumentation information for outlier detection data frame analytics jobs.
* Write out feature importance for multi-class models. (See {ml-pull}1071[#1071])
* Enable system call filtering to the native process used with data frame analytics.
(See {ml-pull}1098[#1098])

=== Bug Fixes

* Use largest ordered subset of categorization tokens for category reverse search regex.
(See {ml-pull}970[#970], issue: {ml-issue}949[#949].)
* Account for the data frame's memory when estimating the peak memory used by classification
and regression model training. (See {ml-pull}996[#996].)
* Rename classification and regression parameter maximum_number_trees to max_trees.
(See {ml-pull}1047[#1047].)

== {es} version 7.6.2

=== Bug Fixes

* Fix a bug in the calculation of the minimum loss leaf values for classification.
(See {ml-pull}1032[#1032].)

== {es} version 7.6.0

=== New Features

* Add feature importance values to classification and regression results (using tree
SHapley Additive exPlanation, or SHAP). (See {ml-pull}857[#857].)

=== Enhancements

* Improve performance of boosted tree training for both classification and regression.
(See {ml-pull}775[#775].)
* Reduce the peak memory used by boosted tree training and fix an overcounting bug
estimating maximum memory usage. (See {ml-pull}781[#781].)
* Stratified fractional cross validation for regression. (See {ml-pull}784[#784].)
* Added `geo_point` supported output for `lat_long` function records. (See {ml-pull}809[#809]
and {pull}47050[#47050].)
* Use a random bag of the data to compute the loss function derivatives for each new
tree which is trained for both regression and classification. (See {ml-pull}811[#811].)
* Emit `prediction_probability` field alongside prediction field in ml results.
(See {ml-pull}818[#818].)
* Reduce memory usage of {ml} native processes on Windows. (See {ml-pull}844[#844].)
* Reduce runtime of classification and regression. (See {ml-pull}863[#863].)
* Stop early training a classification and regression forest when the validation error
is no longer decreasing. (See {ml-pull}875[#875].)
* Emit `prediction_field_name` in ml results using the type provided as
`prediction_field_type` parameter. (See {ml-pull}877[#877].)
* Improve performance updating quantile estimates. (See {ml-pull}881[#881].)
* Migrate to use Bayesian Optimisation for initial hyperparameter value line searches and
stop early if the expected improvement is too small. (See {ml-pull}903[#903].)
* Stop cross-validation early if the predicted test loss has a small chance of being
smaller than for the best parameter values found so far. (See {ml-pull}915[#915].)
* Optimize decision threshold for classification to maximize minimum class recall.
(See {ml-pull}926[#926].)
* Include categorization memory usage in the `model_bytes` field in `model_size_stats`,
so that it is taken into account in node assignment decisions. (See {ml-pull}927[#927],
issue: {ml-issue}724[#724].)

=== Bug Fixes
* Fixes potential memory corruption when determining seasonality. (See {ml-pull}852[#852].)
* Prevent prediction_field_name clashing with other fields in ml results.
(See {ml-pull}861[#861].)
* Include out-of-order as well as in-order terms in categorization reverse searches.
(See {ml-pull}950[#950], issue: {ml-issue}949[#949].)

== {es} version 7.5.2

=== Bug Fixes
* Fixes potential memory corruption or inconsistent state when background persisting
categorizer state. (See {ml-pull}921[#921].)

== {es} version 7.5.0

=== Enhancements

* Improve performance and concurrency training boosted tree regression models.
For large data sets this change was observed to give a 10% to 20% decrease in
train time. (See {ml-pull}622[#622].)
* Upgrade Boost libraries to version 1.71. (See {ml-pull}638[#638].)
* Improve initialisation of boosted tree training. This generally enables us to
find lower loss models faster. (See {ml-pull}686[#686].)
* Include a smooth tree depth based penalty to regularized objective function for
boosted tree training. Hard depth based regularization is often the strategy of
choice to prevent over fitting for XGBoost. By smoothing we can make better tradeoffs.
Also, the parameters of the penalty function are mode suited to optimising with our
Bayesian optimisation based hyperparameter search. (See {ml-pull}698[#698].)
* Binomial logistic regression targeting cross entropy. (See {ml-pull}713[#713].) 
* Improvements to count and sum anomaly detection for sparse data. This primarily
aims to improve handling of data which are predictably present: detecting when they
are unexpectedly missing. (See {ml-pull}721[#721].)
* Trap numeric errors causing bad hyperparameter search initialisation and repeated
errors to be logged during boosted tree training. (See {ml-pull}732[#732].)

=== Bug Fixes

* Restore from checkpoint could damage seasonality modeling. For example, it could
cause seasonal components to be overwritten in error. (See {ml-pull}821[#821].)

== {es} version 7.4.1

=== Enhancements

* The {ml} native processes are now arranged in a .app directory structure on
  macOS, to allow for notarization on macOS Catalina. (See {ml-pull}593[#593].)

=== Bug Fixes

* A reference to a temporary variable was causing forecast model restoration to fail.
The bug exhibited itself on MacOS builds with versions of clangd > 10.0.0. (See {ml-pull}688[#688].)

== {es} version 7.4.0

=== Bug Fixes

* Rename outlier detection method values knn and tnn to distance_kth_nn and distance_knn
respectively to match the API. (See {ml-pull}598[#598].)
* Fix occasional (non-deterministic) reinitialisation of modelling for the lat_long
function. (See {ml-pull}641[#641].)

== {es} version 7.3.1

=== Bug Fixes

* Only trap the case that more rows are supplied to outlier detection than expected.
Previously, if rows were excluded from the data frame after supplying the row count
in the configuration then we detected the inconsistency and failed outlier detection.
However, this legitimately happens in case where the field values are non-numeric or
array valued. (See {ml-pull}569[#569].)

== {es} version 7.3.0

=== Enhancements

* Upgrade to a newer version of the Apache Portable Runtime library. (See {ml-pull}495[#495].)
* Improve stability of modelling around change points. (See {ml-pull}496[#496].)

=== Bug Fixes

* Reduce false positives associated with the multi-bucket feature. (See {ml-pull}491[#491].)
* Reduce false positives for sum and count functions on sparse data. (See {ml-pull}492[#492].)

== {es} version 7.2.1

=== Bug Fixes

* Fix an edge case causing spurious anomalies (false positives) if the variance in the count of events
changed significantly throughout the period of a seasonal quantity. (See {ml-pull}489[#489].)

== {es} version 7.2.0

=== Enhancements

* Remove hard limit for maximum forecast interval and limit based on the time interval of data added
to the model. (See {ml-pull}214[#214].)

* Use hardened compiler options to build 3rd party libraries. (See {ml-pull}453[#453].)

* Only select more complex trend models for forecasting if there is evidence that they are needed.
(See {ml-pull}463[#463].)

* Improve residual model selection. (See {ml-pull}468[#468].)

* Stop linking to libcrypt on Linux. (See {ml-pull}480[#480].)

* Improvements to hard_limit audit message. (See {ml-pull}486[#486].)

=== Bug Fixes

* Handle NaNs when detrending seasonal components. {ml-pull}408[#408]

== {es} version 7.0.0-alpha2

=== Bug Fixes

* Fixes CPoissonMeanConjugate sampling error. {ml-pull}335[#335]
//NOTE: Remove from final 7.0.0 release notes if already in 6.x

* Ensure statics are persisted in a consistent manner {ml-pull}360[#360]

== {es} version 7.0.0-alpha1

== {es} version 6.8.4

=== Bug Fixes

* A reference to a temporary variable was causing forecast model restoration to fail.
The bug exhibited itself on MacOS builds with versions of clangd > 10.0.0. (See {ml-pull}688[#688].)

== {es} version 6.8.2

=== Bug Fixes

* Don't write model size stats when job is closed without any input {ml-pull}512[#512] (issue: {ml-issue}394[#394])
* Don't persist model state at the end of lookback if the lookback did not generate any input {ml-pull}521[#521] (issue: {ml-issue}519[#519])

== {es} version 6.7.2

=== Enhancements

* Adjust seccomp filter to allow the "time" system call {ml-pull}459[#459]

== {es} version 6.7.0

=== Bug Fixes

* Improve autodetect logic for persistence. {ml-pull}437[#437]

== {es} version 6.6.2

=== Enhancements

* Adjust seccomp filter for Fedora 29. {ml-pull}354[#354]

=== Bug Fixes

* Fixes an issue where interim results would be calculated after advancing time into an empty bucket. {ml-pull}416[#416]<|MERGE_RESOLUTION|>--- conflicted
+++ resolved
@@ -30,13 +30,10 @@
 
 == {es} version 7.8.2
 
-<<<<<<< HEAD
+=== Bug Fixes
+
+* Correct inference model definition for MSLE regression models. (See {ml-pull}1375[#1375].)
 * Fix cause of SIGSEGV of classification and regression. (See {ml-pull}1379[#1379].)
-=======
-=== Bug Fixes
-
-* Correct inference model definition for MSLE regression models. (See {ml-pull}1375[#1375].)
->>>>>>> f22961c0
 
 == {es} version 7.8.1
 
