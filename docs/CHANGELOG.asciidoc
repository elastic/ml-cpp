--- conflicted
+++ resolved
@@ -39,17 +39,15 @@
 
 == {es} version 7.4.1
 
-<<<<<<< HEAD
 === Enhancements
 
 * The {ml} native processes are now arranged in a .app directory structure on
   macOS, to allow for notarization on macOS Catalina. (See {ml-pull}593[#593].)
-=======
+
 === Bug Fixes
 
 * A reference to a temporary variable was causing forecast model restoration to fail.
 The bug exhibited itself on MacOS builds with versions of clangd > 10.0.0. (See {ml-pull}688[#688].)
->>>>>>> 51ff88b0
 
 == {es} version 7.4.0
 
