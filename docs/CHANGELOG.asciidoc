// Use these for links to issue and pulls. Note issues and pulls redirect one to
// each other on Github, so don't worry too much on using the right prefix.
//:issue:           https://github.com/elastic/elasticsearch/issues/
//:ml-issue:        https://github.com/elastic/ml-cpp/issues/
//:pull:            https://github.com/elastic/elasticsearch/pull/
//:ml-pull:         https://github.com/elastic/ml-cpp/pull/

= Elasticsearch Release Notes

//
// To add a release, copy and paste the following text,  uncomment the relevant
// sections, and add a link to the new section in the list of releases at the
// top of the page. Note that release subheads must be floated and sections
// cannot be empty.
// TEMPLATE:

// == {es} version n.n.n

//=== Breaking Changes

//=== Deprecations

//=== New Features

//=== Enhancements

//=== Bug Fixes

//=== Regressions

== {es} version 8.16.0

=== Enhancements

* Update the Pytorch library to version 2.3.1. (See {ml-pull}2688[#2688].)
* Allow the user to force a detector to shift time series state by a specific amount.
  (See {ml-pull}2695[#2695].)

== {es} version 8.15.0

=== Enhancements

<<<<<<< HEAD
* Improve memory allocation management for JSON processing to reduce memory usage.
  (See {ml-pull}2679[#2679].)
* Improve variance estimation for anomaly detection when record counts 
  suddenly drop. (See {ml-pull}2677[#2677].)
=======
* Log 'No statistics at.. ' message as a warning. (See {ml-pull}2684[#2684].)
>>>>>>> 59382eb6

=== Bug Fixes

* Fix "stack use after scope" memory error. (See {ml-pull}2673[#2673].)
* Handle any exception thrown by inference. (See {ml-pull}2680[#2680].)

== {es} version 8.14.1

=== Bug Fixes

* Handle any exception thrown by inference. (See {ml-pull}2680[#2680].)

== {es} version 8.14.0

=== Bug Fixes

* Remove ineffective optimizations for duplicate strings. (See {ml-pull}2652[#2652], issue: {ml-issue}2130[#2130].)
* Use custom Boost.JSON resource allocator. (See {ml-pull}2674[#2674].)

== {es} version 8.13.0

=== Enhancements

* Use Boost.JSON for JSON processing. (See {ml-pull}2614[#2614].)
* Upgrade Pytorch to version 2.1.2. (See {ml-pull}2588[#2588].)
* Upgrade zlib to version 1.2.13 on Windows. (See {ml-pull}2588[#2588].)
* Better handling of number of allocations in pytorch_inference in the case that
  hardware_concurrency fails. We were previously forcing maximum number of allocations
  to be one in this case, we now allow what is requested. (See {ml-pull}2607[#2607].)
* Upgrade MKL to version 2024.0 on Linux x86_64. (See {ml-pull}2619[#2619].)

== {es} version 8.12.0

=== Enhancements

* Upgrade Boost libraries to version 1.83. (See {ml-pull}2560[#2560].)

=== Bug Fixes

* Ensure the estimated latitude is within the allowed range (See {ml-pull}2586[#2586].)
* Remove dependency on the IPEX library (See {ml-pull}2605[#2605] and {ml-pull}2606[#2606].)

== {es} version 8.11.2

=== Enhancements

* Improve forecasting for time series with step changes. (See {ml-pull}2591[#2591],
  issue: {ml-issue}2466[#2466]).

== {es} version 8.11.0

=== Enhancements

* Add support for PyTorch models quantized with Intel Extension for PyTorch. This feature is _only_ available on `linux_x86_64`. (See {ml-pull}2547[#2547]).

== {es} version 8.10.3

=== Bug Fixes
* Fix for lost inference requests when writing to the cache times out leading to processing to stall on the Elasticsearch side. (See {ml-pull}2576[#2576].)

== {es} version 8.9.0

=== Enhancements

* Improved compliance with memory limitations. (See {ml-pull}2469[#2469].)
* Improve detection of time shifts, for example for day light saving. (See {ml-pull}2479[#2479].)
* Improve detection of calendar cyclic components with long bucket lengths. (See {ml-pull}2493[#2493].)

=== Bug Fixes
* Prevent high memory usage by evaluating batch inference singularly. (See {ml-pull}2538[#2538].)
* Catch exceptions thrown during inference and report as errors. (See {ml-pull}2542[#2542].)

== {es} version 8.8.0

=== Enhancements

* Anomaly score explanation for rare detector. (See {ml-pull}2449[#2449].)

== {es} version 8.7.0

=== Enhancements

* Add identification of multimodal distribution to anomaly explanations. (See {ml-pull}2440[#2440].)
* Upgrade PyTorch to version 1.13.1. (See {ml-pull}2430[#2430].)
* Remove the PyTorch inference work queue as now handled in Elasticsearch

== {es} version 8.6.0

=== Bug Fixes

* Fix for 'No statistics' error message. (See {ml-pull}2410[#2410].)
* Fix for 'No counts available' error message. (See {ml-pull}2414[#2414].)
* Improve performance of closing files before spawning. (See {ml-pull}2424[#2424].)

== {es} version 8.5.0

=== Enhancements

* Compute outlier feature influence via the Gateaux derivative to improve attribution
  for high dimension vectors. (See {ml-pull}2256[#2256].)
* Improve classification and regression model train runtimes for data sets with many
  numeric features. (See {ml-pull}2380[#2380], {ml-pull}2388[#2388], {ml-pull}2390[#2390]
  and {ml-pull}2401[#2401].)
* Increase the limit on the maximum number of classes to 100 for training classification
  models. (See {ml-pull}2395[#2395] issue: {ml-issue}2246[#2246].)

== {es} version 8.4.2

=== Bug Fixes

* Do not retain categorization tokens when existing category matches. (See {ml-pull}2398[#2398].)

== {es} version 8.4.0

=== Enhancements

* Fairer application of size penalty for model selection for training classification
  and regression models. (See {ml-pull}2291[#2291].)
* Accelerate training for data frame analytics by skipping fine parameter tuning if it 
  is unnecessary. (See {ml-pull}2298[#2298].)
* Address some causes of high runtimes training regression and classification models
  on large data sets with many features. (See {ml-pull}2332[#2332].)
* Add caching for PyTorch inference. (See {ml-pull}2305[#2305].)
* Improve accuracy of anomaly detection median estimation. (See {ml-pull}2367[#2367],
  issue: {ml-issue}2364[#2364].)

=== Bug Fixes

* Fix potential cause of classification and regression job failures. (See {ml-pull}2385[#2385].)

== {es} version 8.3.0

=== Enhancements

* Upgrade PyTorch to version 1.11. (See {ml-pull}2233[#2233], {ml-pull}2235[#2235]
  and {ml-pull}2238[#2238].)
* Upgrade zlib to version 1.2.12 on Windows. (See {ml-pull}2253[#2253].)
* Upgrade libxml2 to version 2.9.14 on Linux and Windows. (See {ml-pull}2287[#2287].)
* Improve time series model stability and anomaly scoring consistency for data
  for which many buckets are empty. (See {ml-pull}2267[#2267].)
* Address root cause for actuals equals typical equals zero anomalies. (See {ml-pull}2270[#2270].)
* Better handling of outliers in update immediately after detecting changes in time
  series. (See {ml-pull}2280[#2280].)
* Improve normalization of anomaly detection results for short bucket lengths. This
  corrects bias which could cause our scoring to be too low for these jobs. (See,
  {ml-pull}2285[#2285], issue: {ml-issue}2276[#2276].)

=== Bug Fixes

* Correct logic for restart from failover fine tuning hyperparameters for training
  classification and regression models. (See {ml-pull}2251[#2251].)
* Fix possible source of "x = NaN, distribution = class boost::math::normal_distribution<..."
  log errors training classification and regression models. (See {ml-pull}2249[#2249].)
* Fix some bugs affecting decision to stop optimising hyperparameters for training
  classification and regression models. (See {ml-pull}2259[#2259].)
* Fix cause of "Must provide points at which to evaluate function" log error training
  classification and regression models. (See {ml-pull}2268[#2268].)
* Fix a source of "Discarding sample = nan, weights = ..." log errors for time series
  anomaly detection. (See {ml-pull}2286[#2286].)

== {es} version 8.2.2

=== Enhancements

* Make ML native processes work with glibc 2.35 (required for Ubuntu 22.04). (See
  {ml-pull}2272[#2272].)

=== Bug Fixes

* Adjacency weighting fixes in categorization. (See {ml-pull}2277[#2277].)

== {es} version 8.2.1

=== Bug Fixes

* Fix edge case which could cause the model bounds to blow up after detecting seasonality.
  (See {ml-pull}2261[#2261].)

== {es} version 8.2.0

=== Enhancements

* Better handle small shifts of the seasonal patterns in time series data.
  (See {ml-pull}2202[#2202].)
* Limit the maximum size of classification and regression models training
  produces so they can always be deployed for inference inside the Elastic
  Stack. (See {ml-pull}2205[#2205].)
* Support user defined example weights when training classification and
  regression models. (See {ml-pull}2222[#2222].)
* Reduce worst case bucket processing time for anomaly detection. (See {ml-pull}2225[#2225].)
* Improve handling of low cardinality features for training classification
  and regression models. (See {ml-pull}2229[#2229].)
* Improve handling of extremely large outliers in time series modelling.
  (See {ml-pull}2230[#2230].)
* Improve detection and modeling of time series' calendar cyclic features.
  (See {ml-pull}2236[#2236] and {ml-pull}2243[#2243].)
* Compress quantiles state. (See {ml-pull}2252[#2252].)

=== Bug Fixes

* Fix possible source of "Discarding sample = -nan(ind), weight = 1, variance scale = 1"
  log errors training classification and regression models. (See {ml-pull}2226[#2226].)
* Fix error message for failure to create reverse search. (See {ml-pull}2247[#2247].)

== {es} version 8.1.0

=== Enhancements

* Improve skip_model_update rule behaviour (See {ml-pull}2096[#2096].)
* Upgrade Boost libraries to version 1.77. (See {ml-pull}2095[#2095].)
* Upgrade RapidJSON to 31st October 2021 version. (See {ml-pull}2106[#2106].)
* Upgrade Eigen library to version 3.4.0. (See {ml-pull}2137[#2137].)
* Prevent over-subscription of threads in pytorch_inference. (See {ml-pull}2141[#2141].)

=== Bug Fixes

* Fix a bug in the tuning of the hyperparameters when training regression
  classification models. (See {ml-pull}2128[#2128].)
* Improve training stability for regression and classification models
  (See {ml-pull}2144[#2144], {ml-pull}2147[#2147] and {ml-pull}2150[#2150].)
* Avoid edge cases in the classification weights calculation to maximize
  minimum recall which could lead to only a single class being predicted.
  (See {ml-pull}2194[#2194].)
* Address cause of "[CStatisticalTests.cc@102] Test statistic is nan"
  log errors. (See {ml-pull}2196[#2196].)
* Address possible causes of "x = NaN, distribution = N5boost4math23students_t_distribution"
  log errors. (See {ml-pull}2197[#2197].)
* Fix bug restoring data gatherer state for time of day and week anomaly detection
  functions. This could lead to "No queue item for time " and "Time is out of range.
  Returning earliest bucket index" log errors. (See {ml-pull}2213[#2213].)

== {es} version 8.0.0-rc1

=== Bug Fixes

* Set model state compatibility version to 8.0.0. (See {ml-pull}2139[#2139].)

== {es} version 8.0.0-beta1

=== Enhancements

* The Linux build platform for the {ml} C++ code is now CentOS 7 running gcc 10.3. (See
  {ml-pull}2028[#2028].)

== {es} version 8.0.0-alpha1

=== Enhancements

* The Windows build platform for the {ml} C++ code now uses Visual Studio 2019. (See
  {ml-pull}1352[#1352].)
* The macOS build platform for the {ml} C++ code is now Mojave running Xcode 11.3.1,
  or Ubuntu 20.04 running clang 8 for cross compilation. (See {ml-pull}1429[#1429].)
* The Linux build platform for the {ml} C++ code is now CentOS 7 running gcc 9.3. (See
  {ml-pull}1170[#1170].)
* Added a new application for evaluating PyTorch models. The app depends on LibTorch
  - the C++ front end to PyTorch - and performs inference on models stored in the
  TorchScript format. (See {ml-pull}1902[#1902].)


== {es} version 7.17.0

=== Bug Fixes

* Avoid transient poor time series modelling after detecting new seasonal components.
  This can affect cases where we have fast and slow repeats in the data, for example
  30 mins and 1 day, and the job uses a short bucket length. The outcome can be transient
  poor predictions and model bounds, and sometimes false positive anomalies. (See
  {ml-pull}2167[#2167].)

== {es} version 7.16.0

=== Enhancements

* Speed up training of regression and classification models. (See {ml-pull}2024[#2024].)
* Improve concurrency for training regression and classification models. (See
  {ml-pull}2031[#2031].)
* Improve aspects of implementation of skip_model_update rule (See {ml-pull}2053[#2053].)
* Make sure instrumentation captures the best hyperparameters we found for training
  classification and regression models. (See {ml-pull}2057{#2057}.)

=== Bug Fixes

* Correct ANOVA for Gaussian Process we fit to the loss surface. This affects early stopping.
  Previously, we would always stop early whether it was approproate or not. It also improves
  the estimates of hyperparameter importances. (See {ml-pull}2073[#2073].)
* Fix numerical instability in hyperparameter optimisation for training regression and
  classification models. (See {ml-pull}2078[#2078].)
* Fix numerical stability issues in time series modelling. (See {ml-pull}2083[#[2083]].)

== {es} version 7.15.2

=== Bug Fixes

* Fix cancellation of named pipe connection on Linux if the remote end does not connect
  within the configured timeout period. (See {ml-pull}2102[#2102].)

== {es} version 7.15.0

=== Enhancements

* Speed up training of regression and classification models on very large data sets.
  (See {ml-pull}1941[#1941].)
* Improve regression and classification training accuracy for small data sets.
  (See {ml-pull}1960[#1960].)
* Prune models for split fields (by, partition) that haven't seen data updates for
  a given period of time. (See {ml-pull}1962[#1962].)

=== Bug Fixes

* Fix potential "process stopped unexpectedly: Fatal error" for training regression
  and classification models. (See {ml-pull}1997[#1997], issue {ml-pull}1956[#1956].)

== {es} version 7.14.0

=== Enhancements

* Give higher weight to multiple adjacent dictionary words when performing categorization. (See
  {ml-pull}1903[#1903].)

=== Bug Fixes

* Make atomic operations safer for aarch64. (See {ml-pull}1893[#1893].)
* Ensure bucket `event_count` is calculated for jobs with 1 second bucket spans.
(See {ml-pull}1908[#1908].)

== {es} version 7.13.0

=== Enhancements

* Speed up training of regression and classification model training for data sets
  with many features. (See {ml-pull}1746[#1746].)
* Avoid overfitting in final training by scaling regularizers to account for the
  difference in the number of training examples. This results in a better match
  between train and test error for classification and regression and often slightly
  improved test errors. (See {ml-pull}1755[#1755].)
* Adjust the syscall filter to allow mremap and avoid spurious audit logging.
  (See {ml-pull}1819[#1819].)

=== Bug Fixes

* Ensure the same hyperparameters are chosen if classification or regression training
  is stopped and restarted, for example, if the node fails. (See {ml-pull}1848[#1848].)
* Fail gracefully if insufficient data are supplied for classification or regression
  training. (See {ml-pull}1855[#1855].)
* Fail gracefully on encountering unexpected state in restore from snapshot for anomaly
  detection. (See {ml-pull}1872[#1872].)
* Use appropriate memory ordering flags for aarch64 with string store to avoid excessive
  string duplication. (See {ml-pull}1888[#1888].)

== {es} version 7.12.2

=== Bug Fixes

* Add missing hyperparamter to the model metadata. (See {ml-pull}1867[#1867].)

== {es} version 7.12.1

=== Enhancements

* Make ML native processes work with glibc 2.33 on x86_64. (See {ml-pull}1828[#1828].)

== {es} version 7.12.0

=== Enhancements

* Fix edge case which could cause spurious anomalies early in the learning process
  if the time series has non-diurnal seasonality. (See {ml-pull}1634[#1634].)
* Compute importance of hyperparameters optimized in the fine parameter tuning step.
  (See {ml-pull}1627[#1627].)
* Early stopping for the fine parameter tuning step  of classification and regression
  model training. (See {ml-pull}1676[#1676].)
* Correct upgrade for pre-6.3 state for lat_long anomaly anomaly detectors. (See
  {ml-pull}1681[#1681].)
* Per tree feature bag to speed up training of regression and classification models
  and improve scalability for large numbers of features. (See {ml-pull}1733[#1733].)

=== Bug Fixes

* Fix a source of instability in time series modeling for anomaly detection. This has
  been observed to cause spurious anomalies for a partition which no longer receives
  any data. (See {ml-pull}1675[#1675].)
* Ensure that we stop modeling seasonality for data which flatlines. This is important
  for count and sum detectors which treat empty buckets as zero. We could see spurious
  anomalies in realtime detection after a partition no longer received data any data
  as a result. (See {ml-pull}1654[#1654].)

== {es} version 7.11.0

=== Enhancements

* During regression and classification training prefer smaller models if performance is
  similar (See {ml-pull}1516[#1516].)
* Add a response mechanism for commands sent to the native controller. (See
  {ml-pull}1520[#1520], {es-pull}63542[#63542], issue: {es-issue}62823[#62823].)
* Speed up anomaly detection for seasonal data. This is particularly effective for jobs
  using longer bucket lengths. (See {ml-pull}1549[#1549].)
* Fix an edge case which could cause typical and model plot bounds to blow up to around
  max double. (See {ml-pull}1551[#1551].)
* Estimate upper bound of potential gains before splitting a decision tree node to avoid
  unnecessary computation. (See {ml-pull}1537[#1537].)
* Improvements to time series modeling particularly in relation to adaption to change.
  (See {ml-pull})1614[#1614].)
* Warn and error log throttling. (See {ml-pull}1615[#1615].)
* Soften the effect of fluctuations in anomaly detection job memory usage on node
  assignment and add `assignment_memory_basis` to `model_size_stats`.
  (See {ml-pull}1623[#1623], {es-pull}65561[#65561], issue: {es-issue}63163[#63163].)

=== Bug Fixes

* Fix potential cause for log errors from CXMeansOnline1d. (See {ml-pull}1586[#1586].)
* Fix scaling of some hyperparameter for Bayesian optimization. (See {ml-pull}1612[#1612].)
* Fix missing state in persist and restore for anomaly detection. This caused suboptimal
  modelling after a job was closed and reopened or failed over to a different node.
  (See {ml-pull}1668[#1668].)

== {es} version 7.10.1

=== Bug Fixes

* Fix a bug where the peak_model_bytes value of the model_size_stats object was not
  restored from the anomaly detector job snapshots. (See {ml-pull}1572[#1572].)

== {es} version 7.10.0

=== Enhancements

* Calculate total feature importance to store with model metadata. (See {ml-pull}1387[#1387].)
* Change outlier detection feature_influence format to array with nested objects. (See {ml-pull}1475[#1475], {es-pull}62068[#62068].)
* Add timeouts to named pipe connections. (See {ml-pull}1514[#1514], {es-pull}62993[#62993], issue: {ml-issue}1504[#1504].)

=== Bug Fixes

* Fix progress on resume after final training has completed for classification and regression.
  We previously showed progress stuck at zero for final training. (See {ml-pull}1443[#1443].)
* Avoid potential "Failed to compute quantile" and "No values added to quantile sketch" log errors
  training regression and classification models if there are features with mostly missing values.
  (See {ml-pull}1500[#1500].)
* Correct the anomaly detection job model state `min_version`. (See {ml-pull}1546[#1546].)

== {es} version 7.9.2

=== Bug Fixes

* Fix reporting of peak memory usage in memory stats for data frame analytics. (See {ml-pull}1468[#1468].)
* Fix reporting of peak memory usage in model size stats for anomaly detection. (See {ml-pull}1484[#1484].)

== {es} version 7.9.0

=== New Features

* Report significant changes to anomaly detection models in annotations of the results.
  (See {ml-pull}1247[#1247], {pull}56342[#56342], {pull}56417[#56417], {pull}57144[#57144], {pull}57278[#57278], {pull}57539[#57539].)

=== Enhancements

* Add support for larger forecasts in memory via max_model_memory setting.
  (See {ml-pull}1238[#1238] and {pull}57254[#57254].)
* Don't lose precision when saving model state. (See {ml-pull}1274[#1274].)
* Parallelize the feature importance calculation for classification and regression
  over trees. (See {ml-pull}1277[#1277].)
* Add an option to do categorization independently for each partition.
  (See {ml-pull}1293[#1293], {ml-pull}1318[#1318], {ml-pull}1356[#1356] and {pull}57683[#57683].)
* Memory usage is reported during job initialization. (See {ml-pull}1294[#1294].)
* More realistic memory estimation for classification and regression means that these
  analyses will require lower memory limits than before (See {ml-pull}1298[#1298].)
* Checkpoint state to allow efficient failover during coarse parameter search
  for classification and regression. (See {ml-pull}1300[#1300].)
* Improve data access patterns to speed up classification and regression.
  (See {ml-pull}1312[#1312].)
* Performance improvements for classification and regression, particularly running
  multithreaded. (See {ml-pull}1317[#1317].)
* Improve runtime and memory usage training deep trees for classification and
  regression. (See {ml-pull}1340[#1340].)
* Improvement in handling large inference model definitions. (See {ml-pull}1349[#1349].)
* Add a peak_model_bytes field to model_size_stats. (See {ml-pull}1389[#1389].)

=== Bug Fixes

* Fix numerical issues leading to blow up of the model plot bounds. (See {ml-pull}1268[#1268].)
* Fix causes for inverted forecast confidence interval bounds. (See {ml-pull}1369[#1369],
  issue: {ml-issue}1357[#1357].)
* Restrict growth of max matching string length for categories. (See {ml-pull}1406[#1406].)

== {es} version 7.8.1

=== Bug Fixes

* Better interrupt handling during named pipe connection. (See {ml-pull}1311[#1311].)
* Trap potential cause of SIGFPE. (See {ml-pull}1351[#1351], issue: {ml-issue}1348[#1348].)
* Correct inference model definition for MSLE regression models. (See {ml-pull}1375[#1375].)
* Fix cause of SIGSEGV of classification and regression. (See {ml-pull}1379[#1379].)
* Fix restoration of change detectors after seasonality change. (See {ml-pull}1391[#1391].)
* Fix potential SIGSEGV when forecasting. (See {ml-pull}1402[#1402], issue: {ml-issue}1401[#1401].)

== {es} version 7.8.0

=== Enhancements

* Speed up anomaly detection for the lat_long function. (See {ml-pull}1102[#1102].)
* Reduce CPU scheduling priority of native analysis processes to favor the ES JVM
  when CPU is constrained. This change is only implemented for Linux and macOS, not
  for Windows. (See {ml-pull}1109[#1109].)
* Take `training_percent` into account when estimating memory usage for classification and regression.
  (See {ml-pull}1111[#1111].)
* Support maximize minimum recall when assigning class labels for multiclass classification.
  (See {ml-pull}1113[#1113].)
* Improve robustness of anomaly detection to bad input data. (See {ml-pull}1114[#1114].)
* Adds new `num_matches` and `preferred_to_categories` fields to category output.
  (See {ml-pull}1062[#1062])
* Adds mean squared logarithmic error (MSLE) for regression. (See {ml-pull}1101[#1101].)
* Adds pseudo-Huber loss for regression. (See {ml-pull}1168[#1168].)
* Reduce peak memory usage and memory estimates for classification and regression.
  (See {ml-pull}1125[#1125].)
* Reduce variability of classification and regression results across our target operating systems.
  (See {ml-pull}1127[#1127].)
* Switched data frame analytics model memory estimates from kilobytes to megabytes.
  (See {ml-pull}1126[#1126], issue: {issue}54506[#54506].)
* Added a {ml} native code build for Linux on AArch64. (See {ml-pull}1132[#1132] and
  {ml-pull}1135[#1135].)
* Improve data frame analysis runtime by optimising memory alignment for intrinsic
  operations. (See {ml-pull}1142[#1142].)
* Fix spurious anomalies for count and sum functions after no data are received for long
  periods of time. (See {ml-pull}1158[#1158].)
* Improve false positive rates from periodicity test for time series anomaly detection.
  (See {ml-pull}1177[#1177].)
* Break progress reporting of data frame analyses into multiple phases. (See {ml-pull}1179[#1179].)
* Really centre the data before training for classification and regression begins. This
  means we can choose more optimal smoothing bias and should reduce the number of trees.
  (See {ml-pull}1192[#1192].)

=== Bug Fixes

* Trap and fail if insufficient features are supplied to data frame analyses. This
  caused classification and regression getting stuck at zero progress analyzing.
  (See {ml-pull}1160[#1160], issue: {issue}55593[#55593].)
* Make categorization respect the `model_memory_limit`. (See {ml-pull}1167[#1167],
  issue: {ml-issue}1130[#1130].)
* Respect user overrides for `max_trees` for classification and regression. (See
  {ml-pull}1185[#1185].)
* Reset memory status from `soft_limit` to `ok` when pruning is no longer required.
  (See {ml-pull}1193[#1193], issue: {ml-issue}1131[#1131].)
* Fix restore from training state for classification and regression. (See
  {ml-pull}1197[#1197].)
* Improve the initialization of seasonal components for anomaly detection. (See
  {ml-pull}1201[#1201], issue: {ml-issue}1178[#1178].)

== {es} version 7.7.1

=== Bug Fixes

* Fixed background persistence of categorizer state (See {ml-pull}1137[#1137],
  issue: {ml-issue}1136[#1136].)
* Fix classification job failures when number of classes in configuration differs
  from the number of classes present in the training data. (See {ml-pull}1144[#1144].)
* Fix underlying cause for "Failed to calculate splitting significance" log errors.
  (See {ml-pull}1157[#1157].)
* Fix possible root cause for "Bad variance scale nan" log errors. (See {ml-pull}1225[#1225].)
* Change data frame analytics instrumentation timestamp resolution to milliseconds. (See
  {ml-pull}1237[#1237].)
* Fix "autodetect process stopped unexpectedly: Fatal error: 'terminate called after
  throwing an instance of 'std::bad_function_call'". (See {ml-pull}1246[#1246],
  issue: {ml-issue}1245[#1245].)

== {es} version 7.7.0

=== New Features

* Add instrumentation to report statistics related to data frame analytics jobs, i.e.
progress, memory usage, etc. (See {ml-pull}906[#906].)
* Multiclass classification. (See {ml-pull}1037[#1037].)

=== Enhancements

* Improve computational performance of the feature importance computation. (See {ml-pull}1005[1005].)
* Improve initialization of learn rate for better and more stable results in regression
and classification. (See {ml-pull}948[#948].)
* Add number of processed training samples to the definition of decision tree nodes.
(See {ml-pull}991[#991].)
* Add new model_size_stats fields to instrument categorization.  (See {ml-pull}948[#948]
and {pull}51879[#51879], issue: {issue}50794[#50749].)
* Improve upfront memory estimation for all data frame analyses, which were higher than
necessary. This will improve the allocation of data frame analyses to cluster nodes.
(See {ml-pull}1003[#1003].)
* Upgrade the compiler used on Linux from gcc 7.3 to gcc 7.5, and the binutils used in
the build from version 2.20 to 2.34.  (See {ml-pull}1013[#1013].)
* Add instrumentation of the peak memory consumption for data frame analytics jobs.
(See {ml-pull}1022[#1022].)
* Remove all memory overheads for computing tree SHAP values. (See {ml-pull}1023[#1023].)
* Distinguish between empty and missing categorical fields in classification and regression
model training. (See {ml-pull}1034[#1034].)
* Add instrumentation information for supervised learning data frame analytics jobs.
(See {ml-pull}1031[#1031].)
* Add instrumentation information for outlier detection data frame analytics jobs.
* Write out feature importance for multi-class models. (See {ml-pull}1071[#1071])
* Enable system call filtering to the native process used with data frame analytics.
(See {ml-pull}1098[#1098])

=== Bug Fixes

* Use largest ordered subset of categorization tokens for category reverse search regex.
(See {ml-pull}970[#970], issue: {ml-issue}949[#949].)
* Account for the data frame's memory when estimating the peak memory used by classification
and regression model training. (See {ml-pull}996[#996].)
* Rename classification and regression parameter maximum_number_trees to max_trees.
(See {ml-pull}1047[#1047].)

== {es} version 7.6.2

=== Bug Fixes

* Fix a bug in the calculation of the minimum loss leaf values for classification.
(See {ml-pull}1032[#1032].)

== {es} version 7.6.0

=== New Features

* Add feature importance values to classification and regression results (using tree
SHapley Additive exPlanation, or SHAP). (See {ml-pull}857[#857].)

=== Enhancements

* Improve performance of boosted tree training for both classification and regression.
(See {ml-pull}775[#775].)
* Reduce the peak memory used by boosted tree training and fix an overcounting bug
estimating maximum memory usage. (See {ml-pull}781[#781].)
* Stratified fractional cross validation for regression. (See {ml-pull}784[#784].)
* Added `geo_point` supported output for `lat_long` function records. (See {ml-pull}809[#809]
and {pull}47050[#47050].)
* Use a random bag of the data to compute the loss function derivatives for each new
tree which is trained for both regression and classification. (See {ml-pull}811[#811].)
* Emit `prediction_probability` field alongside prediction field in ml results.
(See {ml-pull}818[#818].)
* Reduce memory usage of {ml} native processes on Windows. (See {ml-pull}844[#844].)
* Reduce runtime of classification and regression. (See {ml-pull}863[#863].)
* Stop early training a classification and regression forest when the validation error
is no longer decreasing. (See {ml-pull}875[#875].)
* Emit `prediction_field_name` in ml results using the type provided as
`prediction_field_type` parameter. (See {ml-pull}877[#877].)
* Improve performance updating quantile estimates. (See {ml-pull}881[#881].)
* Migrate to use Bayesian Optimisation for initial hyperparameter value line searches and
stop early if the expected improvement is too small. (See {ml-pull}903[#903].)
* Stop cross-validation early if the predicted test loss has a small chance of being
smaller than for the best parameter values found so far. (See {ml-pull}915[#915].)
* Optimize decision threshold for classification to maximize minimum class recall.
(See {ml-pull}926[#926].)
* Include categorization memory usage in the `model_bytes` field in `model_size_stats`,
so that it is taken into account in node assignment decisions. (See {ml-pull}927[#927],
issue: {ml-issue}724[#724].)

=== Bug Fixes
* Fixes potential memory corruption when determining seasonality. (See {ml-pull}852[#852].)
* Prevent prediction_field_name clashing with other fields in ml results.
(See {ml-pull}861[#861].)
* Include out-of-order as well as in-order terms in categorization reverse searches.
(See {ml-pull}950[#950], issue: {ml-issue}949[#949].)

== {es} version 7.5.2

=== Bug Fixes
* Fixes potential memory corruption or inconsistent state when background persisting
categorizer state. (See {ml-pull}921[#921].)

== {es} version 7.5.0

=== Enhancements

* Improve performance and concurrency training boosted tree regression models.
For large data sets this change was observed to give a 10% to 20% decrease in
train time. (See {ml-pull}622[#622].)
* Upgrade Boost libraries to version 1.71. (See {ml-pull}638[#638].)
* Improve initialisation of boosted tree training. This generally enables us to
find lower loss models faster. (See {ml-pull}686[#686].)
* Include a smooth tree depth based penalty to regularized objective function for
boosted tree training. Hard depth based regularization is often the strategy of
choice to prevent over fitting for XGBoost. By smoothing we can make better tradeoffs.
Also, the parameters of the penalty function are mode suited to optimising with our
Bayesian optimisation based hyperparameter search. (See {ml-pull}698[#698].)
* Binomial logistic regression targeting cross entropy. (See {ml-pull}713[#713].)
* Improvements to count and sum anomaly detection for sparse data. This primarily
aims to improve handling of data which are predictably present: detecting when they
are unexpectedly missing. (See {ml-pull}721[#721].)
* Trap numeric errors causing bad hyperparameter search initialisation and repeated
errors to be logged during boosted tree training. (See {ml-pull}732[#732].)

=== Bug Fixes

* Restore from checkpoint could damage seasonality modeling. For example, it could
cause seasonal components to be overwritten in error. (See {ml-pull}821[#821].)

== {es} version 7.4.1

=== Enhancements

* The {ml} native processes are now arranged in a .app directory structure on
  macOS, to allow for notarization on macOS Catalina. (See {ml-pull}593[#593].)

=== Bug Fixes

* A reference to a temporary variable was causing forecast model restoration to fail.
The bug exhibited itself on MacOS builds with versions of clangd > 10.0.0. (See {ml-pull}688[#688].)

== {es} version 7.4.0

=== Bug Fixes

* Rename outlier detection method values knn and tnn to distance_kth_nn and distance_knn
respectively to match the API. (See {ml-pull}598[#598].)
* Fix occasional (non-deterministic) reinitialisation of modelling for the lat_long
function. (See {ml-pull}641[#641].)

== {es} version 7.3.1

=== Bug Fixes

* Only trap the case that more rows are supplied to outlier detection than expected.
Previously, if rows were excluded from the data frame after supplying the row count
in the configuration then we detected the inconsistency and failed outlier detection.
However, this legitimately happens in case where the field values are non-numeric or
array valued. (See {ml-pull}569[#569].)

== {es} version 7.3.0

=== Enhancements

* Upgrade to a newer version of the Apache Portable Runtime library. (See {ml-pull}495[#495].)
* Improve stability of modelling around change points. (See {ml-pull}496[#496].)

=== Bug Fixes

* Reduce false positives associated with the multi-bucket feature. (See {ml-pull}491[#491].)
* Reduce false positives for sum and count functions on sparse data. (See {ml-pull}492[#492].)

== {es} version 7.2.1

=== Bug Fixes

* Fix an edge case causing spurious anomalies (false positives) if the variance in the count of events
changed significantly throughout the period of a seasonal quantity. (See {ml-pull}489[#489].)

== {es} version 7.2.0

=== Enhancements

* Remove hard limit for maximum forecast interval and limit based on the time interval of data added
to the model. (See {ml-pull}214[#214].)

* Use hardened compiler options to build 3rd party libraries. (See {ml-pull}453[#453].)

* Only select more complex trend models for forecasting if there is evidence that they are needed.
(See {ml-pull}463[#463].)

* Improve residual model selection. (See {ml-pull}468[#468].)

* Stop linking to libcrypt on Linux. (See {ml-pull}480[#480].)

* Improvements to hard_limit audit message. (See {ml-pull}486[#486].)

=== Bug Fixes

* Handle NaNs when detrending seasonal components. {ml-pull}408[#408]

== {es} version 7.0.0-alpha2

=== Bug Fixes

* Fixes CPoissonMeanConjugate sampling error. {ml-pull}335[#335]
//NOTE: Remove from final 7.0.0 release notes if already in 6.x

* Ensure statics are persisted in a consistent manner {ml-pull}360[#360]

== {es} version 7.0.0-alpha1

== {es} version 6.8.4

=== Bug Fixes

* A reference to a temporary variable was causing forecast model restoration to fail.
The bug exhibited itself on MacOS builds with versions of clangd > 10.0.0. (See {ml-pull}688[#688].)

== {es} version 6.8.2

=== Bug Fixes

* Don't write model size stats when job is closed without any input {ml-pull}512[#512] (issue: {ml-issue}394[#394])
* Don't persist model state at the end of lookback if the lookback did not generate any input {ml-pull}521[#521] (issue: {ml-issue}519[#519])

== {es} version 6.7.2

=== Enhancements

* Adjust seccomp filter to allow the "time" system call {ml-pull}459[#459]

== {es} version 6.7.0

=== Bug Fixes

* Improve autodetect logic for persistence. {ml-pull}437[#437]

== {es} version 6.6.2

=== Enhancements

* Adjust seccomp filter for Fedora 29. {ml-pull}354[#354]

=== Bug Fixes

* Fixes an issue where interim results would be calculated after advancing time into an empty bucket. {ml-pull}416[#416]<|MERGE_RESOLUTION|>--- conflicted
+++ resolved
@@ -35,19 +35,15 @@
 * Update the Pytorch library to version 2.3.1. (See {ml-pull}2688[#2688].)
 * Allow the user to force a detector to shift time series state by a specific amount.
   (See {ml-pull}2695[#2695].)
-
-== {es} version 8.15.0
-
-=== Enhancements
-
-<<<<<<< HEAD
-* Improve memory allocation management for JSON processing to reduce memory usage.
-  (See {ml-pull}2679[#2679].)
 * Improve variance estimation for anomaly detection when record counts 
   suddenly drop. (See {ml-pull}2677[#2677].)
-=======
+
+
+== {es} version 8.15.0
+
+=== Enhancements
+
 * Log 'No statistics at.. ' message as a warning. (See {ml-pull}2684[#2684].)
->>>>>>> 59382eb6
 
 === Bug Fixes
 
