--- conflicted
+++ resolved
@@ -28,21 +28,18 @@
 
 //=== Regressions
 
-<<<<<<< HEAD
+== {es} version 8.15.0
+
+=== Bug Fixes
+
+* Fix "stack use after scope" memory error. (See {ml-pull}2673[#2673].)
+
 == {es} version 8.14.1
 
 === Enhancements
 
 * Improve memory allocation management for JSON processing to reduce memory usage.
   (See {ml-pull}2679[#2679].)
-
-=======
-== {es} version 8.15.0
-
-=== Bug Fixes
-
-* Fix "stack use after scope" memory error. (See {ml-pull}2673[#2673].)
->>>>>>> c9f75891
 
 == {es} version 8.14.0
 
