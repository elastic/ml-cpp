// Use these for links to issue and pulls. Note issues and pulls redirect one to
// each other on Github, so don't worry too much on using the right prefix.
//:issue:           https://github.com/elastic/elasticsearch/issues/
//:ml-issue:        https://github.com/elastic/ml-cpp/issues/
//:pull:            https://github.com/elastic/elasticsearch/pull/
//:ml-pull:         https://github.com/elastic/ml-cpp/pull/

= Elasticsearch Release Notes

//
// To add a release, copy and paste the following text,  uncomment the relevant
// sections, and add a link to the new section in the list of releases at the
// top of the page. Note that release subheads must be floated and sections
// cannot be empty.
// TEMPLATE:

// == {es} version n.n.n

//=== Breaking Changes

//=== Deprecations

//=== New Features

//=== Enhancements

//=== Bug Fixes

//=== Regressions

== {es} version 7.7.1

=== Bug Fixes

* Fixed background persistence of categorizer state (See {ml-pull}1137[#1137],
  issue: {ml-issue}1136[#1136].)
* Fix classification job failures when number of classes in configuration differs from
  the number of classes present in the training data. (See {ml-pull}1144[#1144].)
<<<<<<< HEAD
=======
* Fix underlying cause for "Failed to calculate splitting significance" log errors.
  (See {ml-pull}1157[#1157].)
>>>>>>> b50ae2ed
* Change data frame analytics instrumentation timestamp resolution to milliseconds. (See
  {ml-pull}1237[#1237].)
* Fix "autodetect process stopped unexpectedly: Fatal error: 'terminate called after
  throwing an instance of 'std::bad_function_call'". (See {ml-pull}1246[#1246],
  issue: {ml-issue}1245[#1245].)

== {es} version 7.7.0

=== New Features

* Add instrumentation to report statistics related to data frame analytics jobs, i.e.
progress, memory usage, etc. (See {ml-pull}906[#906].)
* Multiclass classification. (See {ml-pull}1037[#1037].)

=== Enhancements

* Improve computational performance of the feature importance computation. (See {ml-pull}1005[1005].)
* Improve initialization of learn rate for better and more stable results in regression
and classification. (See {ml-pull}948[#948].)
* Add number of processed training samples to the definition of decision tree nodes.
(See {ml-pull}991[#991].)
* Add new model_size_stats fields to instrument categorization.  (See {ml-pull}948[#948]
and {pull}51879[#51879], issue: {issue}50794[#50749].)
* Improve upfront memory estimation for all data frame analyses, which were higher than
necessary. This will improve the allocation of data frame analyses to cluster nodes.
(See {ml-pull}1003[#1003].)
* Upgrade the compiler used on Linux from gcc 7.3 to gcc 7.5, and the binutils used in
the build from version 2.20 to 2.34.  (See {ml-pull}1013[#1013].)
* Add instrumentation of the peak memory consumption for data frame analytics jobs.
(See {ml-pull}1022[#1022].)
* Remove all memory overheads for computing tree SHAP values. (See {ml-pull}1023[#1023].)
* Distinguish between empty and missing categorical fields in classification and regression
model training. (See {ml-pull}1034[#1034].)
* Add instrumentation information for supervised learning data frame analytics jobs.
(See {ml-pull}1031[#1031].)
* Add instrumentation information for outlier detection data frame analytics jobs.
* Write out feature importance for multi-class models. (See {ml-pull}1071[#1071])
* Enable system call filtering to the native process used with data frame analytics.
(See {ml-pull}1098[#1098])

=== Bug Fixes

* Use largest ordered subset of categorization tokens for category reverse search regex.
(See {ml-pull}970[#970], issue: {ml-issue}949[#949].)
* Account for the data frame's memory when estimating the peak memory used by classification
and regression model training. (See {ml-pull}996[#996].)
* Rename classification and regression parameter maximum_number_trees to max_trees.
(See {ml-pull}1047[#1047].)

== {es} version 7.6.2

=== Bug Fixes

* Fix a bug in the calculation of the minimum loss leaf values for classification.
(See {ml-pull}1032[#1032].)

== {es} version 7.6.0

=== New Features

* Add feature importance values to classification and regression results (using tree
SHapley Additive exPlanation, or SHAP). (See {ml-pull}857[#857].)

=== Enhancements

* Improve performance of boosted tree training for both classification and regression.
(See {ml-pull}775[#775].)
* Reduce the peak memory used by boosted tree training and fix an overcounting bug
estimating maximum memory usage. (See {ml-pull}781[#781].)
* Stratified fractional cross validation for regression. (See {ml-pull}784[#784].)
* Added `geo_point` supported output for `lat_long` function records. (See {ml-pull}809[#809]
and {pull}47050[#47050].)
* Use a random bag of the data to compute the loss function derivatives for each new
tree which is trained for both regression and classification. (See {ml-pull}811[#811].)
* Emit `prediction_probability` field alongside prediction field in ml results.
(See {ml-pull}818[#818].)
* Reduce memory usage of {ml} native processes on Windows. (See {ml-pull}844[#844].)
* Reduce runtime of classification and regression. (See {ml-pull}863[#863].)
* Stop early training a classification and regression forest when the validation error
is no longer decreasing. (See {ml-pull}875[#875].)
* Emit `prediction_field_name` in ml results using the type provided as
`prediction_field_type` parameter. (See {ml-pull}877[#877].)
* Improve performance updating quantile estimates. (See {ml-pull}881[#881].)
* Migrate to use Bayesian Optimisation for initial hyperparameter value line searches and
stop early if the expected improvement is too small. (See {ml-pull}903[#903].)
* Stop cross-validation early if the predicted test loss has a small chance of being
smaller than for the best parameter values found so far. (See {ml-pull}915[#915].)
* Optimize decision threshold for classification to maximize minimum class recall.
(See {ml-pull}926[#926].)
* Include categorization memory usage in the `model_bytes` field in `model_size_stats`,
so that it is taken into account in node assignment decisions. (See {ml-pull}927[#927],
issue: {ml-issue}724[#724].)

=== Bug Fixes
* Fixes potential memory corruption when determining seasonality. (See {ml-pull}852[#852].)
* Prevent prediction_field_name clashing with other fields in ml results.
(See {ml-pull}861[#861].)
* Include out-of-order as well as in-order terms in categorization reverse searches.
(See {ml-pull}950[#950], issue: {ml-issue}949[#949].)

== {es} version 7.5.2

=== Bug Fixes
* Fixes potential memory corruption or inconsistent state when background persisting
categorizer state. (See {ml-pull}921[#921].)

== {es} version 7.5.0

=== Enhancements

* Improve performance and concurrency training boosted tree regression models.
For large data sets this change was observed to give a 10% to 20% decrease in
train time. (See {ml-pull}622[#622].)
* Upgrade Boost libraries to version 1.71. (See {ml-pull}638[#638].)
* Improve initialisation of boosted tree training. This generally enables us to
find lower loss models faster. (See {ml-pull}686[#686].)
* Include a smooth tree depth based penalty to regularized objective function for
boosted tree training. Hard depth based regularization is often the strategy of
choice to prevent over fitting for XGBoost. By smoothing we can make better tradeoffs.
Also, the parameters of the penalty function are mode suited to optimising with our
Bayesian optimisation based hyperparameter search. (See {ml-pull}698[#698].)
* Binomial logistic regression targeting cross entropy. (See {ml-pull}713[#713].) 
* Improvements to count and sum anomaly detection for sparse data. This primarily
aims to improve handling of data which are predictably present: detecting when they
are unexpectedly missing. (See {ml-pull}721[#721].)
* Trap numeric errors causing bad hyperparameter search initialisation and repeated
errors to be logged during boosted tree training. (See {ml-pull}732[#732].)

=== Bug Fixes

* Restore from checkpoint could damage seasonality modeling. For example, it could
cause seasonal components to be overwritten in error. (See {ml-pull}821[#821].)

== {es} version 7.4.1

=== Enhancements

* The {ml} native processes are now arranged in a .app directory structure on
  macOS, to allow for notarization on macOS Catalina. (See {ml-pull}593[#593].)

=== Bug Fixes

* A reference to a temporary variable was causing forecast model restoration to fail.
The bug exhibited itself on MacOS builds with versions of clangd > 10.0.0. (See {ml-pull}688[#688].)

== {es} version 7.4.0

=== Bug Fixes

* Rename outlier detection method values knn and tnn to distance_kth_nn and distance_knn
respectively to match the API. (See {ml-pull}598[#598].)
* Fix occasional (non-deterministic) reinitialisation of modelling for the lat_long
function. (See {ml-pull}641[#641].)

== {es} version 7.3.1

=== Bug Fixes

* Only trap the case that more rows are supplied to outlier detection than expected.
Previously, if rows were excluded from the data frame after supplying the row count
in the configuration then we detected the inconsistency and failed outlier detection.
However, this legitimately happens in case where the field values are non-numeric or
array valued. (See {ml-pull}569[#569].)

== {es} version 7.3.0

=== Enhancements

* Upgrade to a newer version of the Apache Portable Runtime library. (See {ml-pull}495[#495].)
* Improve stability of modelling around change points. (See {ml-pull}496[#496].)

=== Bug Fixes

* Reduce false positives associated with the multi-bucket feature. (See {ml-pull}491[#491].)
* Reduce false positives for sum and count functions on sparse data. (See {ml-pull}492[#492].)

== {es} version 7.2.1

=== Bug Fixes

* Fix an edge case causing spurious anomalies (false positives) if the variance in the count of events
changed significantly throughout the period of a seasonal quantity. (See {ml-pull}489[#489].)

== {es} version 7.2.0

=== Enhancements

* Remove hard limit for maximum forecast interval and limit based on the time interval of data added
to the model. (See {ml-pull}214[#214].)

* Use hardened compiler options to build 3rd party libraries. (See {ml-pull}453[#453].)

* Only select more complex trend models for forecasting if there is evidence that they are needed.
(See {ml-pull}463[#463].)

* Improve residual model selection. (See {ml-pull}468[#468].)

* Stop linking to libcrypt on Linux. (See {ml-pull}480[#480].)

* Improvements to hard_limit audit message. (See {ml-pull}486[#486].)

=== Bug Fixes

* Handle NaNs when detrending seasonal components. {ml-pull}408[#408]

== {es} version 7.0.0-alpha2

=== Bug Fixes

* Fixes CPoissonMeanConjugate sampling error. {ml-pull}335[#335]
//NOTE: Remove from final 7.0.0 release notes if already in 6.x

* Ensure statics are persisted in a consistent manner {ml-pull}360[#360]

== {es} version 7.0.0-alpha1

== {es} version 6.8.4

=== Bug Fixes

* A reference to a temporary variable was causing forecast model restoration to fail.
The bug exhibited itself on MacOS builds with versions of clangd > 10.0.0. (See {ml-pull}688[#688].)

== {es} version 6.8.2

=== Bug Fixes

* Don't write model size stats when job is closed without any input {ml-pull}512[#512] (issue: {ml-issue}394[#394])
* Don't persist model state at the end of lookback if the lookback did not generate any input {ml-pull}521[#521] (issue: {ml-issue}519[#519])

== {es} version 6.7.2

=== Enhancements

* Adjust seccomp filter to allow the "time" system call {ml-pull}459[#459]

== {es} version 6.7.0

=== Bug Fixes

* Improve autodetect logic for persistence. {ml-pull}437[#437]

== {es} version 6.6.2

=== Enhancements

* Adjust seccomp filter for Fedora 29. {ml-pull}354[#354]

=== Bug Fixes

* Fixes an issue where interim results would be calculated after advancing time into an empty bucket. {ml-pull}416[#416]<|MERGE_RESOLUTION|>--- conflicted
+++ resolved
@@ -36,11 +36,8 @@
   issue: {ml-issue}1136[#1136].)
 * Fix classification job failures when number of classes in configuration differs from
   the number of classes present in the training data. (See {ml-pull}1144[#1144].)
-<<<<<<< HEAD
-=======
 * Fix underlying cause for "Failed to calculate splitting significance" log errors.
   (See {ml-pull}1157[#1157].)
->>>>>>> b50ae2ed
 * Change data frame analytics instrumentation timestamp resolution to milliseconds. (See
   {ml-pull}1237[#1237].)
 * Fix "autodetect process stopped unexpectedly: Fatal error: 'terminate called after
