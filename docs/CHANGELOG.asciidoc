// Use these for links to issue and pulls. Note issues and pulls redirect one to
// each other on Github, so don't worry too much on using the right prefix.
//:issue:           https://github.com/elastic/elasticsearch/issues/
//:ml-issue:        https://github.com/elastic/ml-cpp/issues/
//:pull:            https://github.com/elastic/elasticsearch/pull/
//:ml-pull:         https://github.com/elastic/ml-cpp/pull/

= Elasticsearch Release Notes

//
// To add a release, copy and paste the following text,  uncomment the relevant
// sections, and add a link to the new section in the list of releases at the
// top of the page. Note that release subheads must be floated and sections
// cannot be empty.
// TEMPLATE:

// == {es} version n.n.n

//=== Breaking Changes

//=== Deprecations

//=== New Features

//=== Enhancements

//=== Bug Fixes

//=== Regressions

== {es} version 7.7.1

=== Bug Fixes

* Fixed background persistence of categorizer state (See {ml-pull}1137[#1137],
  issue: {ml-issue}1136[#1136].)
<<<<<<< HEAD
* Fix classification job failures when number of classes in configuration differs from 
  the number of classes present in the training data. (See {ml-pull}1144[#1144].)
* Fix "autodetect process stopped unexpectedly: Fatal error: 'terminate called after
  throwing an instance of 'std::bad_function_call'". (See {ml-pull}1246[#1246],
  issue: {ml-issue}1245[#1245].)
=======
* Fix classification job failures when number of classes in configuration differs from
the number of classes present in the training data. (See {ml-pull}1144[#1144].)
* Change data frame analytics instrumentation timestamp resolution to milliseconds. (See
  {ml-pull}1237[#1237].)
>>>>>>> 47773f3c

== {es} version 7.7.0

=== New Features

* Add instrumentation to report statistics related to data frame analytics jobs, i.e.
progress, memory usage, etc. (See {ml-pull}906[#906].)
* Multiclass classification. (See {ml-pull}1037[#1037].)

=== Enhancements

* Improve computational performance of the feature importance computation. (See {ml-pull}1005[1005].)
* Improve initialization of learn rate for better and more stable results in regression
and classification. (See {ml-pull}948[#948].)
* Add number of processed training samples to the definition of decision tree nodes.
(See {ml-pull}991[#991].)
* Add new model_size_stats fields to instrument categorization.  (See {ml-pull}948[#948]
and {pull}51879[#51879], issue: {issue}50794[#50749].)
* Improve upfront memory estimation for all data frame analyses, which were higher than
necessary. This will improve the allocation of data frame analyses to cluster nodes.
(See {ml-pull}1003[#1003].)
* Upgrade the compiler used on Linux from gcc 7.3 to gcc 7.5, and the binutils used in
the build from version 2.20 to 2.34.  (See {ml-pull}1013[#1013].)
* Add instrumentation of the peak memory consumption for data frame analytics jobs.
(See {ml-pull}1022[#1022].)
* Remove all memory overheads for computing tree SHAP values. (See {ml-pull}1023[#1023].)
* Distinguish between empty and missing categorical fields in classification and regression
model training. (See {ml-pull}1034[#1034].)
* Add instrumentation information for supervised learning data frame analytics jobs.
(See {ml-pull}1031[#1031].)
* Add instrumentation information for outlier detection data frame analytics jobs.
* Write out feature importance for multi-class models. (See {ml-pull}1071[#1071])
* Enable system call filtering to the native process used with data frame analytics.
(See {ml-pull}1098[#1098])

=== Bug Fixes

* Use largest ordered subset of categorization tokens for category reverse search regex.
(See {ml-pull}970[#970], issue: {ml-issue}949[#949].)
* Account for the data frame's memory when estimating the peak memory used by classification
and regression model training. (See {ml-pull}996[#996].)
* Rename classification and regression parameter maximum_number_trees to max_trees.
(See {ml-pull}1047[#1047].)

== {es} version 7.6.2

=== Bug Fixes

* Fix a bug in the calculation of the minimum loss leaf values for classification.
(See {ml-pull}1032[#1032].)

== {es} version 7.6.0

=== New Features

* Add feature importance values to classification and regression results (using tree
SHapley Additive exPlanation, or SHAP). (See {ml-pull}857[#857].)

=== Enhancements

* Improve performance of boosted tree training for both classification and regression.
(See {ml-pull}775[#775].)
* Reduce the peak memory used by boosted tree training and fix an overcounting bug
estimating maximum memory usage. (See {ml-pull}781[#781].)
* Stratified fractional cross validation for regression. (See {ml-pull}784[#784].)
* Added `geo_point` supported output for `lat_long` function records. (See {ml-pull}809[#809]
and {pull}47050[#47050].)
* Use a random bag of the data to compute the loss function derivatives for each new
tree which is trained for both regression and classification. (See {ml-pull}811[#811].)
* Emit `prediction_probability` field alongside prediction field in ml results.
(See {ml-pull}818[#818].)
* Reduce memory usage of {ml} native processes on Windows. (See {ml-pull}844[#844].)
* Reduce runtime of classification and regression. (See {ml-pull}863[#863].)
* Stop early training a classification and regression forest when the validation error
is no longer decreasing. (See {ml-pull}875[#875].)
* Emit `prediction_field_name` in ml results using the type provided as
`prediction_field_type` parameter. (See {ml-pull}877[#877].)
* Improve performance updating quantile estimates. (See {ml-pull}881[#881].)
* Migrate to use Bayesian Optimisation for initial hyperparameter value line searches and
stop early if the expected improvement is too small. (See {ml-pull}903[#903].)
* Stop cross-validation early if the predicted test loss has a small chance of being
smaller than for the best parameter values found so far. (See {ml-pull}915[#915].)
* Optimize decision threshold for classification to maximize minimum class recall.
(See {ml-pull}926[#926].)
* Include categorization memory usage in the `model_bytes` field in `model_size_stats`,
so that it is taken into account in node assignment decisions. (See {ml-pull}927[#927],
issue: {ml-issue}724[#724].)

=== Bug Fixes
* Fixes potential memory corruption when determining seasonality. (See {ml-pull}852[#852].)
* Prevent prediction_field_name clashing with other fields in ml results.
(See {ml-pull}861[#861].)
* Include out-of-order as well as in-order terms in categorization reverse searches.
(See {ml-pull}950[#950], issue: {ml-issue}949[#949].)

== {es} version 7.5.2

=== Bug Fixes
* Fixes potential memory corruption or inconsistent state when background persisting
categorizer state. (See {ml-pull}921[#921].)

== {es} version 7.5.0

=== Enhancements

* Improve performance and concurrency training boosted tree regression models.
For large data sets this change was observed to give a 10% to 20% decrease in
train time. (See {ml-pull}622[#622].)
* Upgrade Boost libraries to version 1.71. (See {ml-pull}638[#638].)
* Improve initialisation of boosted tree training. This generally enables us to
find lower loss models faster. (See {ml-pull}686[#686].)
* Include a smooth tree depth based penalty to regularized objective function for
boosted tree training. Hard depth based regularization is often the strategy of
choice to prevent over fitting for XGBoost. By smoothing we can make better tradeoffs.
Also, the parameters of the penalty function are mode suited to optimising with our
Bayesian optimisation based hyperparameter search. (See {ml-pull}698[#698].)
* Binomial logistic regression targeting cross entropy. (See {ml-pull}713[#713].) 
* Improvements to count and sum anomaly detection for sparse data. This primarily
aims to improve handling of data which are predictably present: detecting when they
are unexpectedly missing. (See {ml-pull}721[#721].)
* Trap numeric errors causing bad hyperparameter search initialisation and repeated
errors to be logged during boosted tree training. (See {ml-pull}732[#732].)

=== Bug Fixes

* Restore from checkpoint could damage seasonality modeling. For example, it could
cause seasonal components to be overwritten in error. (See {ml-pull}821[#821].)

== {es} version 7.4.1

=== Enhancements

* The {ml} native processes are now arranged in a .app directory structure on
  macOS, to allow for notarization on macOS Catalina. (See {ml-pull}593[#593].)

=== Bug Fixes

* A reference to a temporary variable was causing forecast model restoration to fail.
The bug exhibited itself on MacOS builds with versions of clangd > 10.0.0. (See {ml-pull}688[#688].)

== {es} version 7.4.0

=== Bug Fixes

* Rename outlier detection method values knn and tnn to distance_kth_nn and distance_knn
respectively to match the API. (See {ml-pull}598[#598].)
* Fix occasional (non-deterministic) reinitialisation of modelling for the lat_long
function. (See {ml-pull}641[#641].)

== {es} version 7.3.1

=== Bug Fixes

* Only trap the case that more rows are supplied to outlier detection than expected.
Previously, if rows were excluded from the data frame after supplying the row count
in the configuration then we detected the inconsistency and failed outlier detection.
However, this legitimately happens in case where the field values are non-numeric or
array valued. (See {ml-pull}569[#569].)

== {es} version 7.3.0

=== Enhancements

* Upgrade to a newer version of the Apache Portable Runtime library. (See {ml-pull}495[#495].)
* Improve stability of modelling around change points. (See {ml-pull}496[#496].)

=== Bug Fixes

* Reduce false positives associated with the multi-bucket feature. (See {ml-pull}491[#491].)
* Reduce false positives for sum and count functions on sparse data. (See {ml-pull}492[#492].)

== {es} version 7.2.1

=== Bug Fixes

* Fix an edge case causing spurious anomalies (false positives) if the variance in the count of events
changed significantly throughout the period of a seasonal quantity. (See {ml-pull}489[#489].)

== {es} version 7.2.0

=== Enhancements

* Remove hard limit for maximum forecast interval and limit based on the time interval of data added
to the model. (See {ml-pull}214[#214].)

* Use hardened compiler options to build 3rd party libraries. (See {ml-pull}453[#453].)

* Only select more complex trend models for forecasting if there is evidence that they are needed.
(See {ml-pull}463[#463].)

* Improve residual model selection. (See {ml-pull}468[#468].)

* Stop linking to libcrypt on Linux. (See {ml-pull}480[#480].)

* Improvements to hard_limit audit message. (See {ml-pull}486[#486].)

=== Bug Fixes

* Handle NaNs when detrending seasonal components. {ml-pull}408[#408]

== {es} version 7.0.0-alpha2

=== Bug Fixes

* Fixes CPoissonMeanConjugate sampling error. {ml-pull}335[#335]
//NOTE: Remove from final 7.0.0 release notes if already in 6.x

* Ensure statics are persisted in a consistent manner {ml-pull}360[#360]

== {es} version 7.0.0-alpha1

== {es} version 6.8.4

=== Bug Fixes

* A reference to a temporary variable was causing forecast model restoration to fail.
The bug exhibited itself on MacOS builds with versions of clangd > 10.0.0. (See {ml-pull}688[#688].)

== {es} version 6.8.2

=== Bug Fixes

* Don't write model size stats when job is closed without any input {ml-pull}512[#512] (issue: {ml-issue}394[#394])
* Don't persist model state at the end of lookback if the lookback did not generate any input {ml-pull}521[#521] (issue: {ml-issue}519[#519])

== {es} version 6.7.2

=== Enhancements

* Adjust seccomp filter to allow the "time" system call {ml-pull}459[#459]

== {es} version 6.7.0

=== Bug Fixes

* Improve autodetect logic for persistence. {ml-pull}437[#437]

== {es} version 6.6.2

=== Enhancements

* Adjust seccomp filter for Fedora 29. {ml-pull}354[#354]

=== Bug Fixes

* Fixes an issue where interim results would be calculated after advancing time into an empty bucket. {ml-pull}416[#416]<|MERGE_RESOLUTION|>--- conflicted
+++ resolved
@@ -34,18 +34,13 @@
 
 * Fixed background persistence of categorizer state (See {ml-pull}1137[#1137],
   issue: {ml-issue}1136[#1136].)
-<<<<<<< HEAD
-* Fix classification job failures when number of classes in configuration differs from 
+* Fix classification job failures when number of classes in configuration differs from
   the number of classes present in the training data. (See {ml-pull}1144[#1144].)
+* Change data frame analytics instrumentation timestamp resolution to milliseconds. (See
+  {ml-pull}1237[#1237].)
 * Fix "autodetect process stopped unexpectedly: Fatal error: 'terminate called after
   throwing an instance of 'std::bad_function_call'". (See {ml-pull}1246[#1246],
   issue: {ml-issue}1245[#1245].)
-=======
-* Fix classification job failures when number of classes in configuration differs from
-the number of classes present in the training data. (See {ml-pull}1144[#1144].)
-* Change data frame analytics instrumentation timestamp resolution to milliseconds. (See
-  {ml-pull}1237[#1237].)
->>>>>>> 47773f3c
 
 == {es} version 7.7.0
 
