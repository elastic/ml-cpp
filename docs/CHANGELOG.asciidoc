--- conflicted
+++ resolved
@@ -47,20 +47,18 @@
 
 === Regressions
 
-<<<<<<< HEAD
-== {es} version 6.5.4
-
-=== Bug Fixes
-=======
- == {es} version 6.5.5
+== {es} version 6.5.5
 
 === Bug Fixes
 Fix a race condition if a forecast job requires overflowing to disk but cleanup of temporary
 storage fails. This can cause the autodetect process to hang on exit, if more forecast requests
-are in the queue. (See {ml-pull}352[352].)
->>>>>>> ab6b04ca
+are in the queue. {ml-pull}352[#352]
 
- == {es} version 6.5.3
+== {es} version 6.5.4
+
+None
+
+== {es} version 6.5.3
 
 === Bug Fixes
 
