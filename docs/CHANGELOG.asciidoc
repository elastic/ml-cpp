// Use these for links to issue and pulls. Note issues and pulls redirect one to
// each other on Github, so don't worry too much on using the right prefix.
//:issue:           https://github.com/elastic/elasticsearch/issues/
//:ml-issue:        https://github.com/elastic/ml-cpp/issues/
//:pull:            https://github.com/elastic/elasticsearch/pull/
//:ml-pull:         https://github.com/elastic/ml-cpp/pull/

= Elasticsearch Release Notes

//
// To add a release, copy and paste the following text,  uncomment the relevant
// sections, and add a link to the new section in the list of releases at the
// top of the page. Note that release subheads must be floated and sections
// cannot be empty.
// TEMPLATE:

// == {es} version n.n.n

//=== Breaking Changes

//=== Deprecations

//=== New Features

//=== Enhancements

//=== Bug Fixes

//=== Regressions

== {es} version 8.0.0

=== Enhancements

* The macOS build platform for the {ml} C++ code is now High Sierra running Xcode 10.1,
  or Ubuntu 18.04 running clang 6.0 for cross compilation. (See {ml-pull}867[#867].)
* The Linux build platform for the {ml} C++ code is now CentOS 7 running gcc 9.3. (See
  {ml-pull}1170[#1170].)

== {es} version 7.9.0

=== New Features

<<<<<<< HEAD
* Add an option to do categorization independently for each partition.
  (See {ml-pull}1293[#1293] and {pull}57683[#57683].)
=======
* Report significant changes to anomaly detection models in annotations of the results.
  (See {ml-pull}1247[#1247], {pull}56342[#56342], {pull}56417[#56417], {pull}57144[#57144], {pull}57278[#57278], {pull}57539[#57539].)
>>>>>>> 0a775cb3

=== Enhancements

* Add support for larger forecasts in memory via max_model_memory setting.
  (See {ml-pull}1238[#1238] and {pull}57254[#57254].)
* Don't lose precision when saving model state. (See {ml-pull}1274[#1274].)
* Parallelize the feature importance calculation for classification and regression
  over trees. (See {ml-pull}1277[#1277].)
* Memory usage is reported during job initialization. (See {ml-pull}1294[#1294].)
* Checkpoint state to allow efficient failover during coarse parameter search
  for classification and regression. (See {ml-pull}1300[#1300].)

=== Bug Fixes

* Fix numerical issues leading to blow up of the model plot bounds. (See {ml-pull}1268[#1268].)

== {es} version 7.8.0

=== Enhancements

* Speed up anomaly detection for the lat_long function. (See {ml-pull}1102[#1102].)
* Reduce CPU scheduling priority of native analysis processes to favor the ES JVM
  when CPU is constrained. This change is only implemented for Linux and macOS, not
  for Windows. (See {ml-pull}1109[#1109].)
* Take `training_percent` into account when estimating memory usage for classification and regression. 
  (See {ml-pull}1111[#1111].)
* Support maximize minimum recall when assigning class labels for multiclass classification.
  (See {ml-pull}1113[#1113].)
* Improve robustness of anomaly detection to bad input data. (See {ml-pull}1114[#1114].)
* Adds new `num_matches` and `preferred_to_categories` fields to category output.
  (See {ml-pull}1062[#1062])
* Adds mean squared logarithmic error (MSLE) for regression. (See {ml-pull}1101[#1101].)
* Adds pseudo-Huber loss for regression. (See {ml-pull}1168[#1168].)
* Reduce peak memory usage and memory estimates for classification and regression.
  (See {ml-pull}1125[#1125].)
* Reduce variability of classification and regression results across our target operating systems.
  (See {ml-pull}1127[#1127].)
* Switched data frame analytics model memory estimates from kilobytes to megabytes.
  (See {ml-pull}1126[#1126], issue: {issue}54506[#54506].)
* Added a {ml} native code build for Linux on AArch64. (See {ml-pull}1132[#1132] and
  {ml-pull}1135[#1135].)
* Improve data frame analysis runtime by optimising memory alignment for intrinsic
  operations. (See {ml-pull}1142[#1142].)
* Fix spurious anomalies for count and sum functions after no data are received for long
  periods of time. (See {ml-pull}1158[#1158].)
* Improve false positive rates from periodicity test for time series anomaly detection.
  (See {ml-pull}1177[#1177].)
* Break progress reporting of data frame analyses into multiple phases. (See {ml-pull}1179[#1179].)
* Really centre the data before training for classification and regression begins. This
  means we can choose more optimal smoothing bias and should reduce the number of trees.
  (See {ml-pull}1192[#1192].)

=== Bug Fixes

* Trap and fail if insufficient features are supplied to data frame analyses. This
  caused classification and regression getting stuck at zero progress analyzing.
  (See {ml-pull}1160[#1160], issue: {issue}55593[#55593].)
* Make categorization respect the `model_memory_limit`. (See {ml-pull}1167[#1167],
  issue: {ml-issue}1130[#1130].)
* Respect user overrides for `max_trees` for classification and regression. (See
  {ml-pull}1185[#1185].)
* Reset memory status from `soft_limit` to `ok` when pruning is no longer required.
  (See {ml-pull}1193[#1193], issue: {ml-issue}1131[#1131].)
* Fix restore from training state for classification and regression. (See
  {ml-pull}1197[#1197].)
* Improve the initialization of seasonal components for anomaly detection. (See
  {ml-pull}1201[#1201], issue: {ml-issue}#1178[#1178].)

== {es} version 7.7.1

=== Bug Fixes

* Fixed background persistence of categorizer state (See {ml-pull}1137[#1137],
  issue: {ml-issue}1136[#1136].)
* Fix classification job failures when number of classes in configuration differs 
  from the number of classes present in the training data. (See {ml-pull}1144[#1144].)
* Fix underlying cause for "Failed to calculate splitting significance" log errors.
  (See {ml-pull}1157[#1157].)
* Fix possible root cause for "Bad variance scale nan" log errors. (See {ml-pull}1225[#1225].)
* Change data frame analytics instrumentation timestamp resolution to milliseconds. (See 
  {ml-pull}1237[#1237].)
* Fix "autodetect process stopped unexpectedly: Fatal error: 'terminate called after
  throwing an instance of 'std::bad_function_call'". (See {ml-pull}1246[#1246],
  issue: {ml-issue}1245[#1245].)

== {es} version 7.7.0

=== New Features

* Add instrumentation to report statistics related to data frame analytics jobs, i.e.
progress, memory usage, etc. (See {ml-pull}906[#906].)
* Multiclass classification. (See {ml-pull}1037[#1037].)

=== Enhancements

* Improve computational performance of the feature importance computation. (See {ml-pull}1005[1005].)
* Improve initialization of learn rate for better and more stable results in regression
and classification. (See {ml-pull}948[#948].)
* Add number of processed training samples to the definition of decision tree nodes.
(See {ml-pull}991[#991].)
* Add new model_size_stats fields to instrument categorization.  (See {ml-pull}948[#948]
and {pull}51879[#51879], issue: {issue}50794[#50749].)
* Improve upfront memory estimation for all data frame analyses, which were higher than
necessary. This will improve the allocation of data frame analyses to cluster nodes.
(See {ml-pull}1003[#1003].)
* Upgrade the compiler used on Linux from gcc 7.3 to gcc 7.5, and the binutils used in
the build from version 2.20 to 2.34.  (See {ml-pull}1013[#1013].)
* Add instrumentation of the peak memory consumption for data frame analytics jobs.
(See {ml-pull}1022[#1022].)
* Remove all memory overheads for computing tree SHAP values. (See {ml-pull}1023[#1023].)
* Distinguish between empty and missing categorical fields in classification and regression
model training. (See {ml-pull}1034[#1034].)
* Add instrumentation information for supervised learning data frame analytics jobs.
(See {ml-pull}1031[#1031].)
* Add instrumentation information for outlier detection data frame analytics jobs.
* Write out feature importance for multi-class models. (See {ml-pull}1071[#1071])
* Enable system call filtering to the native process used with data frame analytics.
(See {ml-pull}1098[#1098])

=== Bug Fixes

* Use largest ordered subset of categorization tokens for category reverse search regex.
(See {ml-pull}970[#970], issue: {ml-issue}949[#949].)
* Account for the data frame's memory when estimating the peak memory used by classification
and regression model training. (See {ml-pull}996[#996].)
* Rename classification and regression parameter maximum_number_trees to max_trees.
(See {ml-pull}1047[#1047].)

== {es} version 7.6.2

=== Bug Fixes

* Fix a bug in the calculation of the minimum loss leaf values for classification.
(See {ml-pull}1032[#1032].)

== {es} version 7.6.0

=== New Features

* Add feature importance values to classification and regression results (using tree
SHapley Additive exPlanation, or SHAP). (See {ml-pull}857[#857].)

=== Enhancements

* Improve performance of boosted tree training for both classification and regression.
(See {ml-pull}775[#775].)
* Reduce the peak memory used by boosted tree training and fix an overcounting bug
estimating maximum memory usage. (See {ml-pull}781[#781].)
* Stratified fractional cross validation for regression. (See {ml-pull}784[#784].)
* Added `geo_point` supported output for `lat_long` function records. (See {ml-pull}809[#809]
and {pull}47050[#47050].)
* Use a random bag of the data to compute the loss function derivatives for each new
tree which is trained for both regression and classification. (See {ml-pull}811[#811].)
* Emit `prediction_probability` field alongside prediction field in ml results.
(See {ml-pull}818[#818].)
* Reduce memory usage of {ml} native processes on Windows. (See {ml-pull}844[#844].)
* Reduce runtime of classification and regression. (See {ml-pull}863[#863].)
* Stop early training a classification and regression forest when the validation error
is no longer decreasing. (See {ml-pull}875[#875].)
* Emit `prediction_field_name` in ml results using the type provided as
`prediction_field_type` parameter. (See {ml-pull}877[#877].)
* Improve performance updating quantile estimates. (See {ml-pull}881[#881].)
* Migrate to use Bayesian Optimisation for initial hyperparameter value line searches and
stop early if the expected improvement is too small. (See {ml-pull}903[#903].)
* Stop cross-validation early if the predicted test loss has a small chance of being
smaller than for the best parameter values found so far. (See {ml-pull}915[#915].)
* Optimize decision threshold for classification to maximize minimum class recall.
(See {ml-pull}926[#926].)
* Include categorization memory usage in the `model_bytes` field in `model_size_stats`,
so that it is taken into account in node assignment decisions. (See {ml-pull}927[#927],
issue: {ml-issue}724[#724].)

=== Bug Fixes
* Fixes potential memory corruption when determining seasonality. (See {ml-pull}852[#852].)
* Prevent prediction_field_name clashing with other fields in ml results.
(See {ml-pull}861[#861].)
* Include out-of-order as well as in-order terms in categorization reverse searches.
(See {ml-pull}950[#950], issue: {ml-issue}949[#949].)

== {es} version 7.5.2

=== Bug Fixes
* Fixes potential memory corruption or inconsistent state when background persisting
categorizer state. (See {ml-pull}921[#921].)

== {es} version 7.5.0

=== Enhancements

* Improve performance and concurrency training boosted tree regression models.
For large data sets this change was observed to give a 10% to 20% decrease in
train time. (See {ml-pull}622[#622].)
* Upgrade Boost libraries to version 1.71. (See {ml-pull}638[#638].)
* Improve initialisation of boosted tree training. This generally enables us to
find lower loss models faster. (See {ml-pull}686[#686].)
* Include a smooth tree depth based penalty to regularized objective function for
boosted tree training. Hard depth based regularization is often the strategy of
choice to prevent over fitting for XGBoost. By smoothing we can make better tradeoffs.
Also, the parameters of the penalty function are mode suited to optimising with our
Bayesian optimisation based hyperparameter search. (See {ml-pull}698[#698].)
* Binomial logistic regression targeting cross entropy. (See {ml-pull}713[#713].) 
* Improvements to count and sum anomaly detection for sparse data. This primarily
aims to improve handling of data which are predictably present: detecting when they
are unexpectedly missing. (See {ml-pull}721[#721].)
* Trap numeric errors causing bad hyperparameter search initialisation and repeated
errors to be logged during boosted tree training. (See {ml-pull}732[#732].)

=== Bug Fixes

* Restore from checkpoint could damage seasonality modeling. For example, it could
cause seasonal components to be overwritten in error. (See {ml-pull}821[#821].)

== {es} version 7.4.1

=== Enhancements

* The {ml} native processes are now arranged in a .app directory structure on
  macOS, to allow for notarization on macOS Catalina. (See {ml-pull}593[#593].)

=== Bug Fixes

* A reference to a temporary variable was causing forecast model restoration to fail.
The bug exhibited itself on MacOS builds with versions of clangd > 10.0.0. (See {ml-pull}688[#688].)

== {es} version 7.4.0

=== Bug Fixes

* Rename outlier detection method values knn and tnn to distance_kth_nn and distance_knn
respectively to match the API. (See {ml-pull}598[#598].)
* Fix occasional (non-deterministic) reinitialisation of modelling for the lat_long
function. (See {ml-pull}641[#641].)

== {es} version 7.3.1

=== Bug Fixes

* Only trap the case that more rows are supplied to outlier detection than expected.
Previously, if rows were excluded from the data frame after supplying the row count
in the configuration then we detected the inconsistency and failed outlier detection.
However, this legitimately happens in case where the field values are non-numeric or
array valued. (See {ml-pull}569[#569].)

== {es} version 7.3.0

=== Enhancements

* Upgrade to a newer version of the Apache Portable Runtime library. (See {ml-pull}495[#495].)
* Improve stability of modelling around change points. (See {ml-pull}496[#496].)

=== Bug Fixes

* Reduce false positives associated with the multi-bucket feature. (See {ml-pull}491[#491].)
* Reduce false positives for sum and count functions on sparse data. (See {ml-pull}492[#492].)

== {es} version 7.2.1

=== Bug Fixes

* Fix an edge case causing spurious anomalies (false positives) if the variance in the count of events
changed significantly throughout the period of a seasonal quantity. (See {ml-pull}489[#489].)

== {es} version 7.2.0

=== Enhancements

* Remove hard limit for maximum forecast interval and limit based on the time interval of data added
to the model. (See {ml-pull}214[#214].)

* Use hardened compiler options to build 3rd party libraries. (See {ml-pull}453[#453].)

* Only select more complex trend models for forecasting if there is evidence that they are needed.
(See {ml-pull}463[#463].)

* Improve residual model selection. (See {ml-pull}468[#468].)

* Stop linking to libcrypt on Linux. (See {ml-pull}480[#480].)

* Improvements to hard_limit audit message. (See {ml-pull}486[#486].)

=== Bug Fixes

* Handle NaNs when detrending seasonal components. {ml-pull}408[#408]

== {es} version 7.0.0-alpha2

=== Bug Fixes

* Fixes CPoissonMeanConjugate sampling error. {ml-pull}335[#335]
//NOTE: Remove from final 7.0.0 release notes if already in 6.x

* Ensure statics are persisted in a consistent manner {ml-pull}360[#360]

== {es} version 7.0.0-alpha1

== {es} version 6.8.4

=== Bug Fixes

* A reference to a temporary variable was causing forecast model restoration to fail.
The bug exhibited itself on MacOS builds with versions of clangd > 10.0.0. (See {ml-pull}688[#688].)

== {es} version 6.8.2

=== Bug Fixes

* Don't write model size stats when job is closed without any input {ml-pull}512[#512] (issue: {ml-issue}394[#394])
* Don't persist model state at the end of lookback if the lookback did not generate any input {ml-pull}521[#521] (issue: {ml-issue}519[#519])

== {es} version 6.7.2

=== Enhancements

* Adjust seccomp filter to allow the "time" system call {ml-pull}459[#459]

== {es} version 6.7.0

=== Bug Fixes

* Improve autodetect logic for persistence. {ml-pull}437[#437]

== {es} version 6.6.2

=== Enhancements

* Adjust seccomp filter for Fedora 29. {ml-pull}354[#354]

=== Bug Fixes

* Fixes an issue where interim results would be calculated after advancing time into an empty bucket. {ml-pull}416[#416]<|MERGE_RESOLUTION|>--- conflicted
+++ resolved
@@ -41,13 +41,10 @@
 
 === New Features
 
-<<<<<<< HEAD
 * Add an option to do categorization independently for each partition.
   (See {ml-pull}1293[#1293] and {pull}57683[#57683].)
-=======
 * Report significant changes to anomaly detection models in annotations of the results.
   (See {ml-pull}1247[#1247], {pull}56342[#56342], {pull}56417[#56417], {pull}57144[#57144], {pull}57278[#57278], {pull}57539[#57539].)
->>>>>>> 0a775cb3
 
 === Enhancements
 
