--- conflicted
+++ resolved
@@ -44,20 +44,16 @@
 
 Increased independence of anomaly scores across partitions ({pull}182[182])  
 
-<<<<<<< HEAD
-=======
 Avoid potential false positives at model start up when first detecting new components of the time
 series decomposition. (See {pull}218[218].)
 
->>>>>>> f5711cee
-//=== Bug Fixes
+=== Bug Fixes
 
 Fix cause of "Bad density value..." log errors whilst forecasting. ({pull}207[207])
 
-<<<<<<< HEAD
 Fix incorrectly missing influencers when the influence field is one of the detector's partitioning
 fields and the bucket is empty. ({pull}219[#219])
-=======
+
 //=== Regressions
 
 == {es} version 6.4.3
@@ -73,6 +69,5 @@
 Change linker options on macOS to allow Homebrew installs ({ml-pull}225[225])
 
 //=== Bug Fixes
->>>>>>> f5711cee
 
 //=== Regressions