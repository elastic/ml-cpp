--- conflicted
+++ resolved
@@ -74,11 +74,8 @@
 * Improve runtime and memory usage training deep trees for classification and
   regression. (See {ml-pull}1340[#1340].)
 * Improvement in handling large inference model definitions. (See {ml-pull}1349[#1349].)
-<<<<<<< HEAD
+* Add a peak_model_bytes field to model_size_stats. (See {ml-pull}1389[#1389].)
 * Calculate total feature importance as a new result type. (See {ml-pull}1387[#1387].)
-=======
-* Add a peak_model_bytes field to model_size_stats. (See {ml-pull}1389[#1389].)
->>>>>>> 3b7df509
 
 === Bug Fixes
 
