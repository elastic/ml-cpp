--- conflicted
+++ resolved
@@ -44,20 +44,14 @@
 
 Increased independence of anomaly scores across partitions ({pull}182[182])  
 
-<<<<<<< HEAD
 Remove hard limit for maximum forecast interval and limit based on the time interval of data added
 to the model. (See {pull}214[#214].)
 
-//=== Bug Fixes
-
-Fix cause of "Bad density value..." log errors whilst forecasting. ({pull}207[#207].)
-=======
 Avoid potential false positives at model start up when first detecting new components of the time
 series decomposition. (See {pull}218[218].)
 
 //=== Bug Fixes
 
-Fix cause of "Bad density value..." log errors whilst forecasting. ({pull}207[207])
->>>>>>> 3f7eb0c4
+Fix cause of "Bad density value..." log errors whilst forecasting. ({pull}207[#207].)
 
 //=== Regressions