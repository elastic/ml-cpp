--- conflicted
+++ resolved
@@ -37,12 +37,9 @@
 * Limit the maximum size of classification and regression models training
   produces so they can always be deployed for inference inside the Elastic
   Stack. (See {ml-pull}2205[#2205].)
-<<<<<<< HEAD
-* Reduce worst case bucket processing time for anomaly detection. (See {ml-pull}2225[#2225].)
-=======
 * Support user defined example weights when training classification and
   regression models. (See {ml-pull}2222[#2222].)
->>>>>>> 9f8c7088
+* Reduce worst case bucket processing time for anomaly detection. (See {ml-pull}2225[#2225].)
 
 === Bug Fixes
 
