--- conflicted
+++ resolved
@@ -32,12 +32,8 @@
 
 === Enhancements
 
-<<<<<<< HEAD
-* Update the PyTorch library to version 2.5.0. (See {ml-pull}2778[#2778].)
-=======
-* Update the PyTorch library to version 2.5.0. (See {ml-pull}2783[#2783].)
+* Update the PyTorch library to version 2.5.0. (See {ml-pull}2783[#2783], {ml-pull}2778[#2778].)
 * Upgrade Boost libraries to version 1.86. (See {ml-pull}2780[#2780].)
->>>>>>> 65fa4c51
 
 == {es} version 8.16.0
 
