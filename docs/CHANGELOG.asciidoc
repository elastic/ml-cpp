--- conflicted
+++ resolved
@@ -30,14 +30,11 @@
 
 == {es} version 8.16.0
 
-<<<<<<< HEAD
-=== Enhancements
-
+=== Enhancements
+
+* Update the Pytorch library to version 2.3.1. (See {ml-pull}2688[#2688].)
 * Allow the user to force a detector to shift time series state by a specific amount.
   (See {ml-pull}2695[#2695].)
-=======
-* Update the Pytorch library to version 2.3.1. (See {ml-pull}2688[#2688].)
->>>>>>> c0375b72
 
 == {es} version 8.15.0
 
