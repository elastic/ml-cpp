--- conflicted
+++ resolved
@@ -46,13 +46,10 @@
 
 * Improve initialization of learn rate for better and more stable results in regression
 and classification. (See {ml-pull}948[#948].)
-<<<<<<< HEAD
 * Add number of processed training samples to the definition of decision tree nodes.
 (See {ml-pull}991[#991].)
-=======
 * Add new model_size_stats fields to instrument categorization.  (See {ml-pull}948[#948]
 and {pull}51879[#51879], issue: {issue}50794[#50749].)
->>>>>>> 9ce5e7ec
 
 === Bug Fixes
 
