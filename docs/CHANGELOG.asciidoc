--- conflicted
+++ resolved
@@ -37,12 +37,10 @@
 * Reduce the peak memory used by boosted tree training and fix an overcounting bug
 estimating maximum memory usage. (See {ml-pull}781[#781].)
 * Stratified fractional cross validation for regression. (See {ml-pull}784[#784].)
-<<<<<<< HEAD
+* Added `geo_point` supported output for `lat_long` function records. (See {ml-pull}809[#809]
+and {pull}47050[#47050].)
 * Use a random bag of the data to compute the loss function derivatives for each new
 tree which is trained for both regression and classification. (See {ml-pull}811[#811].)
-=======
-* Added `geo_point` supported output for `lat_long` function records. (See {ml-pull}809[#809], {pull}47050[#47050].)
->>>>>>> 6b1f04af
 
 == {es} version 7.5.0
 
