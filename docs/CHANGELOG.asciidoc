// Use these for links to issue and pulls. Note issues and pulls redirect one to
// each other on Github, so don't worry too much on using the right prefix.
//:issue:           https://github.com/elastic/elasticsearch/issues/
//:ml-issue:        https://github.com/elastic/ml-cpp/issues/
//:pull:            https://github.com/elastic/elasticsearch/pull/
//:ml-pull:         https://github.com/elastic/ml-cpp/pull/

= Elasticsearch Release Notes

//
// To add a release, copy and paste the following text,  uncomment the relevant
// sections, and add a link to the new section in the list of releases at the
// top of the page. Note that release subheads must be floated and sections
// cannot be empty.
// TEMPLATE:

// == {es} version n.n.n

//=== Breaking Changes

//=== Deprecations

//=== New Features

//=== Enhancements

//=== Bug Fixes

//=== Regressions

== {es} version 9.0.0

=== Enhancements

* Update Linux build images to Rocky Linux 8 with gcc 13.3. (See {ml-pull}2773[#2773].)

== {es} version 8.18.0

=== Enhancements

<<<<<<< HEAD
* Update the PyTorch library to version 2.5.0. (See {ml-pull}2798[#2798], {ml-pull}2778[#2778].)
=======
* Update the PyTorch library to version 2.5.1. (See {ml-pull}2783[#2783], {ml-pull}2799[#2799].)
>>>>>>> 0d6901af
* Upgrade Boost libraries to version 1.86. (See {ml-pull}2780[#2780], {ml-pull}2779[#2779].)

== {es} version 8.16.0

=== Enhancements

* Allow the user to force a detector to shift time series state by a specific amount.
  (See {ml-pull}2695[#2695].)

=== Bug Fixes

* Allow for pytorch_inference results to include zero-dimensional tensors.

== {es} version 8.15.4

=== Bug Fixes

* Fix parameter initialization for large forecasting models. (See {ml-pull}2759[#2759].)

== {es} version 8.15.2

=== Enhancements

* Update the Pytorch library to version 2.3.1. (See {ml-pull}2688[#2688].)

=== Bug Fixes

* Allow for pytorch_inference results to include zero-dimensional tensors.

== {es} version 8.15.1

== {es} version 8.15.0

=== Enhancements

* Log 'No statistics at.. ' message as a warning. (See {ml-pull}2684[#2684].)

=== Bug Fixes

* Fix "stack use after scope" memory error. (See {ml-pull}2673[#2673].)
* Handle any exception thrown by inference. (See {ml-pull}2680[#2680].)

== {es} version 8.14.1

=== Bug Fixes

* Handle any exception thrown by inference. (See {ml-pull}2680[#2680].)

== {es} version 8.14.1

=== Enhancements

* Improve memory allocation management for JSON processing to reduce memory usage.
  (See {ml-pull}2679[#2679].)

== {es} version 8.14.0

=== Bug Fixes

* Remove ineffective optimizations for duplicate strings. (See {ml-pull}2652[#2652], issue: {ml-issue}2130[#2130].)
* Use custom Boost.JSON resource allocator. (See {ml-pull}2674[#2674].)

== {es} version 8.13.0

=== Enhancements

* Use Boost.JSON for JSON processing. (See {ml-pull}2614[#2614].)
* Upgrade Pytorch to version 2.1.2. (See {ml-pull}2588[#2588].)
* Upgrade zlib to version 1.2.13 on Windows. (See {ml-pull}2588[#2588].)
* Better handling of number of allocations in pytorch_inference in the case that
  hardware_concurrency fails. We were previously forcing maximum number of allocations
  to be one in this case, we now allow what is requested. (See {ml-pull}2607[#2607].)
* Upgrade MKL to version 2024.0 on Linux x86_64. (See {ml-pull}2619[#2619].)

== {es} version 8.12.0

=== Enhancements

* Upgrade Boost libraries to version 1.83. (See {ml-pull}2560[#2560].)

=== Bug Fixes

* Ensure the estimated latitude is within the allowed range (See {ml-pull}2586[#2586].)
* Remove dependency on the IPEX library (See {ml-pull}2605[#2605] and {ml-pull}2606[#2606].)

== {es} version 8.11.2

=== Enhancements

* Improve forecasting for time series with step changes. (See {ml-pull}2591[#2591],
  issue: {ml-issue}2466[#2466]).

== {es} version 8.11.0

=== Enhancements

* Add support for PyTorch models quantized with Intel Extension for PyTorch. This feature is _only_ available on `linux_x86_64`. (See {ml-pull}2547[#2547]).

== {es} version 8.10.3

=== Bug Fixes
* Fix for lost inference requests when writing to the cache times out leading to processing to stall on the Elasticsearch side. (See {ml-pull}2576[#2576].)

== {es} version 8.9.0

=== Enhancements

* Improved compliance with memory limitations. (See {ml-pull}2469[#2469].)
* Improve detection of time shifts, for example for day light saving. (See {ml-pull}2479[#2479].)
* Improve detection of calendar cyclic components with long bucket lengths. (See {ml-pull}2493[#2493].)

=== Bug Fixes
* Prevent high memory usage by evaluating batch inference singularly. (See {ml-pull}2538[#2538].)
* Catch exceptions thrown during inference and report as errors. (See {ml-pull}2542[#2542].)

== {es} version 8.8.0

=== Enhancements

* Anomaly score explanation for rare detector. (See {ml-pull}2449[#2449].)

== {es} version 8.7.0

=== Enhancements

* Add identification of multimodal distribution to anomaly explanations. (See {ml-pull}2440[#2440].)
* Upgrade PyTorch to version 1.13.1. (See {ml-pull}2430[#2430].)
* Remove the PyTorch inference work queue as now handled in Elasticsearch

== {es} version 8.6.0

=== Bug Fixes

* Fix for 'No statistics' error message. (See {ml-pull}2410[#2410].)
* Fix for 'No counts available' error message. (See {ml-pull}2414[#2414].)
* Improve performance of closing files before spawning. (See {ml-pull}2424[#2424].)

== {es} version 8.5.0

=== Enhancements

* Compute outlier feature influence via the Gateaux derivative to improve attribution
  for high dimension vectors. (See {ml-pull}2256[#2256].)
* Improve classification and regression model train runtimes for data sets with many
  numeric features. (See {ml-pull}2380[#2380], {ml-pull}2388[#2388], {ml-pull}2390[#2390]
  and {ml-pull}2401[#2401].)
* Increase the limit on the maximum number of classes to 100 for training classification
  models. (See {ml-pull}2395[#2395] issue: {ml-issue}2246[#2246].)

== {es} version 8.4.2

=== Bug Fixes

* Do not retain categorization tokens when existing category matches. (See {ml-pull}2398[#2398].)

== {es} version 8.4.0

=== Enhancements

* Fairer application of size penalty for model selection for training classification
  and regression models. (See {ml-pull}2291[#2291].)
* Accelerate training for data frame analytics by skipping fine parameter tuning if it 
  is unnecessary. (See {ml-pull}2298[#2298].)
* Address some causes of high runtimes training regression and classification models
  on large data sets with many features. (See {ml-pull}2332[#2332].)
* Add caching for PyTorch inference. (See {ml-pull}2305[#2305].)
* Improve accuracy of anomaly detection median estimation. (See {ml-pull}2367[#2367],
  issue: {ml-issue}2364[#2364].)

=== Bug Fixes

* Fix potential cause of classification and regression job failures. (See {ml-pull}2385[#2385].)

== {es} version 8.3.0

=== Enhancements

* Upgrade PyTorch to version 1.11. (See {ml-pull}2233[#2233], {ml-pull}2235[#2235]
  and {ml-pull}2238[#2238].)
* Upgrade zlib to version 1.2.12 on Windows. (See {ml-pull}2253[#2253].)
* Upgrade libxml2 to version 2.9.14 on Linux and Windows. (See {ml-pull}2287[#2287].)
* Improve time series model stability and anomaly scoring consistency for data
  for which many buckets are empty. (See {ml-pull}2267[#2267].)
* Address root cause for actuals equals typical equals zero anomalies. (See {ml-pull}2270[#2270].)
* Better handling of outliers in update immediately after detecting changes in time
  series. (See {ml-pull}2280[#2280].)
* Improve normalization of anomaly detection results for short bucket lengths. This
  corrects bias which could cause our scoring to be too low for these jobs. (See,
  {ml-pull}2285[#2285], issue: {ml-issue}2276[#2276].)

=== Bug Fixes

* Correct logic for restart from failover fine tuning hyperparameters for training
  classification and regression models. (See {ml-pull}2251[#2251].)
* Fix possible source of "x = NaN, distribution = class boost::math::normal_distribution<..."
  log errors training classification and regression models. (See {ml-pull}2249[#2249].)
* Fix some bugs affecting decision to stop optimising hyperparameters for training
  classification and regression models. (See {ml-pull}2259[#2259].)
* Fix cause of "Must provide points at which to evaluate function" log error training
  classification and regression models. (See {ml-pull}2268[#2268].)
* Fix a source of "Discarding sample = nan, weights = ..." log errors for time series
  anomaly detection. (See {ml-pull}2286[#2286].)

== {es} version 8.2.2

=== Enhancements

* Make ML native processes work with glibc 2.35 (required for Ubuntu 22.04). (See
  {ml-pull}2272[#2272].)

=== Bug Fixes

* Adjacency weighting fixes in categorization. (See {ml-pull}2277[#2277].)

== {es} version 8.2.1

=== Bug Fixes

* Fix edge case which could cause the model bounds to blow up after detecting seasonality.
  (See {ml-pull}2261[#2261].)

== {es} version 8.2.0

=== Enhancements

* Better handle small shifts of the seasonal patterns in time series data.
  (See {ml-pull}2202[#2202].)
* Limit the maximum size of classification and regression models training
  produces so they can always be deployed for inference inside the Elastic
  Stack. (See {ml-pull}2205[#2205].)
* Support user defined example weights when training classification and
  regression models. (See {ml-pull}2222[#2222].)
* Reduce worst case bucket processing time for anomaly detection. (See {ml-pull}2225[#2225].)
* Improve handling of low cardinality features for training classification
  and regression models. (See {ml-pull}2229[#2229].)
* Improve handling of extremely large outliers in time series modelling.
  (See {ml-pull}2230[#2230].)
* Improve detection and modeling of time series' calendar cyclic features.
  (See {ml-pull}2236[#2236] and {ml-pull}2243[#2243].)
* Compress quantiles state. (See {ml-pull}2252[#2252].)

=== Bug Fixes

* Fix possible source of "Discarding sample = -nan(ind), weight = 1, variance scale = 1"
  log errors training classification and regression models. (See {ml-pull}2226[#2226].)
* Fix error message for failure to create reverse search. (See {ml-pull}2247[#2247].)

== {es} version 8.1.0

=== Enhancements

* Improve skip_model_update rule behaviour (See {ml-pull}2096[#2096].)
* Upgrade Boost libraries to version 1.77. (See {ml-pull}2095[#2095].)
* Upgrade RapidJSON to 31st October 2021 version. (See {ml-pull}2106[#2106].)
* Upgrade Eigen library to version 3.4.0. (See {ml-pull}2137[#2137].)
* Prevent over-subscription of threads in pytorch_inference. (See {ml-pull}2141[#2141].)

=== Bug Fixes

* Fix a bug in the tuning of the hyperparameters when training regression
  classification models. (See {ml-pull}2128[#2128].)
* Improve training stability for regression and classification models
  (See {ml-pull}2144[#2144], {ml-pull}2147[#2147] and {ml-pull}2150[#2150].)
* Avoid edge cases in the classification weights calculation to maximize
  minimum recall which could lead to only a single class being predicted.
  (See {ml-pull}2194[#2194].)
* Address cause of "[CStatisticalTests.cc@102] Test statistic is nan"
  log errors. (See {ml-pull}2196[#2196].)
* Address possible causes of "x = NaN, distribution = N5boost4math23students_t_distribution"
  log errors. (See {ml-pull}2197[#2197].)
* Fix bug restoring data gatherer state for time of day and week anomaly detection
  functions. This could lead to "No queue item for time " and "Time is out of range.
  Returning earliest bucket index" log errors. (See {ml-pull}2213[#2213].)

== {es} version 8.0.0-rc1

=== Bug Fixes

* Set model state compatibility version to 8.0.0. (See {ml-pull}2139[#2139].)

== {es} version 8.0.0-beta1

=== Enhancements

* The Linux build platform for the {ml} C++ code is now CentOS 7 running gcc 10.3. (See
  {ml-pull}2028[#2028].)

== {es} version 8.0.0-alpha1

=== Enhancements

* The Windows build platform for the {ml} C++ code now uses Visual Studio 2019. (See
  {ml-pull}1352[#1352].)
* The macOS build platform for the {ml} C++ code is now Mojave running Xcode 11.3.1,
  or Ubuntu 20.04 running clang 8 for cross compilation. (See {ml-pull}1429[#1429].)
* The Linux build platform for the {ml} C++ code is now CentOS 7 running gcc 9.3. (See
  {ml-pull}1170[#1170].)
* Added a new application for evaluating PyTorch models. The app depends on LibTorch
  - the C++ front end to PyTorch - and performs inference on models stored in the
  TorchScript format. (See {ml-pull}1902[#1902].)


== {es} version 7.17.0

=== Bug Fixes

* Avoid transient poor time series modelling after detecting new seasonal components.
  This can affect cases where we have fast and slow repeats in the data, for example
  30 mins and 1 day, and the job uses a short bucket length. The outcome can be transient
  poor predictions and model bounds, and sometimes false positive anomalies. (See
  {ml-pull}2167[#2167].)

== {es} version 7.16.0

=== Enhancements

* Speed up training of regression and classification models. (See {ml-pull}2024[#2024].)
* Improve concurrency for training regression and classification models. (See
  {ml-pull}2031[#2031].)
* Improve aspects of implementation of skip_model_update rule (See {ml-pull}2053[#2053].)
* Make sure instrumentation captures the best hyperparameters we found for training
  classification and regression models. (See {ml-pull}2057{#2057}.)

=== Bug Fixes

* Correct ANOVA for Gaussian Process we fit to the loss surface. This affects early stopping.
  Previously, we would always stop early whether it was approproate or not. It also improves
  the estimates of hyperparameter importances. (See {ml-pull}2073[#2073].)
* Fix numerical instability in hyperparameter optimisation for training regression and
  classification models. (See {ml-pull}2078[#2078].)
* Fix numerical stability issues in time series modelling. (See {ml-pull}2083[#[2083]].)

== {es} version 7.15.2

=== Bug Fixes

* Fix cancellation of named pipe connection on Linux if the remote end does not connect
  within the configured timeout period. (See {ml-pull}2102[#2102].)

== {es} version 7.15.0

=== Enhancements

* Speed up training of regression and classification models on very large data sets.
  (See {ml-pull}1941[#1941].)
* Improve regression and classification training accuracy for small data sets.
  (See {ml-pull}1960[#1960].)
* Prune models for split fields (by, partition) that haven't seen data updates for
  a given period of time. (See {ml-pull}1962[#1962].)

=== Bug Fixes

* Fix potential "process stopped unexpectedly: Fatal error" for training regression
  and classification models. (See {ml-pull}1997[#1997], issue {ml-pull}1956[#1956].)

== {es} version 7.14.0

=== Enhancements

* Give higher weight to multiple adjacent dictionary words when performing categorization. (See
  {ml-pull}1903[#1903].)

=== Bug Fixes

* Make atomic operations safer for aarch64. (See {ml-pull}1893[#1893].)
* Ensure bucket `event_count` is calculated for jobs with 1 second bucket spans.
(See {ml-pull}1908[#1908].)

== {es} version 7.13.0

=== Enhancements

* Speed up training of regression and classification model training for data sets
  with many features. (See {ml-pull}1746[#1746].)
* Avoid overfitting in final training by scaling regularizers to account for the
  difference in the number of training examples. This results in a better match
  between train and test error for classification and regression and often slightly
  improved test errors. (See {ml-pull}1755[#1755].)
* Adjust the syscall filter to allow mremap and avoid spurious audit logging.
  (See {ml-pull}1819[#1819].)

=== Bug Fixes

* Ensure the same hyperparameters are chosen if classification or regression training
  is stopped and restarted, for example, if the node fails. (See {ml-pull}1848[#1848].)
* Fail gracefully if insufficient data are supplied for classification or regression
  training. (See {ml-pull}1855[#1855].)
* Fail gracefully on encountering unexpected state in restore from snapshot for anomaly
  detection. (See {ml-pull}1872[#1872].)
* Use appropriate memory ordering flags for aarch64 with string store to avoid excessive
  string duplication. (See {ml-pull}1888[#1888].)

== {es} version 7.12.2

=== Bug Fixes

* Add missing hyperparamter to the model metadata. (See {ml-pull}1867[#1867].)

== {es} version 7.12.1

=== Enhancements

* Make ML native processes work with glibc 2.33 on x86_64. (See {ml-pull}1828[#1828].)

== {es} version 7.12.0

=== Enhancements

* Fix edge case which could cause spurious anomalies early in the learning process
  if the time series has non-diurnal seasonality. (See {ml-pull}1634[#1634].)
* Compute importance of hyperparameters optimized in the fine parameter tuning step.
  (See {ml-pull}1627[#1627].)
* Early stopping for the fine parameter tuning step  of classification and regression
  model training. (See {ml-pull}1676[#1676].)
* Correct upgrade for pre-6.3 state for lat_long anomaly anomaly detectors. (See
  {ml-pull}1681[#1681].)
* Per tree feature bag to speed up training of regression and classification models
  and improve scalability for large numbers of features. (See {ml-pull}1733[#1733].)

=== Bug Fixes

* Fix a source of instability in time series modeling for anomaly detection. This has
  been observed to cause spurious anomalies for a partition which no longer receives
  any data. (See {ml-pull}1675[#1675].)
* Ensure that we stop modeling seasonality for data which flatlines. This is important
  for count and sum detectors which treat empty buckets as zero. We could see spurious
  anomalies in realtime detection after a partition no longer received data any data
  as a result. (See {ml-pull}1654[#1654].)

== {es} version 7.11.0

=== Enhancements

* During regression and classification training prefer smaller models if performance is
  similar (See {ml-pull}1516[#1516].)
* Add a response mechanism for commands sent to the native controller. (See
  {ml-pull}1520[#1520], {es-pull}63542[#63542], issue: {es-issue}62823[#62823].)
* Speed up anomaly detection for seasonal data. This is particularly effective for jobs
  using longer bucket lengths. (See {ml-pull}1549[#1549].)
* Fix an edge case which could cause typical and model plot bounds to blow up to around
  max double. (See {ml-pull}1551[#1551].)
* Estimate upper bound of potential gains before splitting a decision tree node to avoid
  unnecessary computation. (See {ml-pull}1537[#1537].)
* Improvements to time series modeling particularly in relation to adaption to change.
  (See {ml-pull})1614[#1614].)
* Warn and error log throttling. (See {ml-pull}1615[#1615].)
* Soften the effect of fluctuations in anomaly detection job memory usage on node
  assignment and add `assignment_memory_basis` to `model_size_stats`.
  (See {ml-pull}1623[#1623], {es-pull}65561[#65561], issue: {es-issue}63163[#63163].)

=== Bug Fixes

* Fix potential cause for log errors from CXMeansOnline1d. (See {ml-pull}1586[#1586].)
* Fix scaling of some hyperparameter for Bayesian optimization. (See {ml-pull}1612[#1612].)
* Fix missing state in persist and restore for anomaly detection. This caused suboptimal
  modelling after a job was closed and reopened or failed over to a different node.
  (See {ml-pull}1668[#1668].)

== {es} version 7.10.1

=== Bug Fixes

* Fix a bug where the peak_model_bytes value of the model_size_stats object was not
  restored from the anomaly detector job snapshots. (See {ml-pull}1572[#1572].)

== {es} version 7.10.0

=== Enhancements

* Calculate total feature importance to store with model metadata. (See {ml-pull}1387[#1387].)
* Change outlier detection feature_influence format to array with nested objects. (See {ml-pull}1475[#1475], {es-pull}62068[#62068].)
* Add timeouts to named pipe connections. (See {ml-pull}1514[#1514], {es-pull}62993[#62993], issue: {ml-issue}1504[#1504].)

=== Bug Fixes

* Fix progress on resume after final training has completed for classification and regression.
  We previously showed progress stuck at zero for final training. (See {ml-pull}1443[#1443].)
* Avoid potential "Failed to compute quantile" and "No values added to quantile sketch" log errors
  training regression and classification models if there are features with mostly missing values.
  (See {ml-pull}1500[#1500].)
* Correct the anomaly detection job model state `min_version`. (See {ml-pull}1546[#1546].)

== {es} version 7.9.2

=== Bug Fixes

* Fix reporting of peak memory usage in memory stats for data frame analytics. (See {ml-pull}1468[#1468].)
* Fix reporting of peak memory usage in model size stats for anomaly detection. (See {ml-pull}1484[#1484].)

== {es} version 7.9.0

=== New Features

* Report significant changes to anomaly detection models in annotations of the results.
  (See {ml-pull}1247[#1247], {pull}56342[#56342], {pull}56417[#56417], {pull}57144[#57144], {pull}57278[#57278], {pull}57539[#57539].)

=== Enhancements

* Add support for larger forecasts in memory via max_model_memory setting.
  (See {ml-pull}1238[#1238] and {pull}57254[#57254].)
* Don't lose precision when saving model state. (See {ml-pull}1274[#1274].)
* Parallelize the feature importance calculation for classification and regression
  over trees. (See {ml-pull}1277[#1277].)
* Add an option to do categorization independently for each partition.
  (See {ml-pull}1293[#1293], {ml-pull}1318[#1318], {ml-pull}1356[#1356] and {pull}57683[#57683].)
* Memory usage is reported during job initialization. (See {ml-pull}1294[#1294].)
* More realistic memory estimation for classification and regression means that these
  analyses will require lower memory limits than before (See {ml-pull}1298[#1298].)
* Checkpoint state to allow efficient failover during coarse parameter search
  for classification and regression. (See {ml-pull}1300[#1300].)
* Improve data access patterns to speed up classification and regression.
  (See {ml-pull}1312[#1312].)
* Performance improvements for classification and regression, particularly running
  multithreaded. (See {ml-pull}1317[#1317].)
* Improve runtime and memory usage training deep trees for classification and
  regression. (See {ml-pull}1340[#1340].)
* Improvement in handling large inference model definitions. (See {ml-pull}1349[#1349].)
* Add a peak_model_bytes field to model_size_stats. (See {ml-pull}1389[#1389].)

=== Bug Fixes

* Fix numerical issues leading to blow up of the model plot bounds. (See {ml-pull}1268[#1268].)
* Fix causes for inverted forecast confidence interval bounds. (See {ml-pull}1369[#1369],
  issue: {ml-issue}1357[#1357].)
* Restrict growth of max matching string length for categories. (See {ml-pull}1406[#1406].)

== {es} version 7.8.1

=== Bug Fixes

* Better interrupt handling during named pipe connection. (See {ml-pull}1311[#1311].)
* Trap potential cause of SIGFPE. (See {ml-pull}1351[#1351], issue: {ml-issue}1348[#1348].)
* Correct inference model definition for MSLE regression models. (See {ml-pull}1375[#1375].)
* Fix cause of SIGSEGV of classification and regression. (See {ml-pull}1379[#1379].)
* Fix restoration of change detectors after seasonality change. (See {ml-pull}1391[#1391].)
* Fix potential SIGSEGV when forecasting. (See {ml-pull}1402[#1402], issue: {ml-issue}1401[#1401].)

== {es} version 7.8.0

=== Enhancements

* Speed up anomaly detection for the lat_long function. (See {ml-pull}1102[#1102].)
* Reduce CPU scheduling priority of native analysis processes to favor the ES JVM
  when CPU is constrained. This change is only implemented for Linux and macOS, not
  for Windows. (See {ml-pull}1109[#1109].)
* Take `training_percent` into account when estimating memory usage for classification and regression.
  (See {ml-pull}1111[#1111].)
* Support maximize minimum recall when assigning class labels for multiclass classification.
  (See {ml-pull}1113[#1113].)
* Improve robustness of anomaly detection to bad input data. (See {ml-pull}1114[#1114].)
* Adds new `num_matches` and `preferred_to_categories` fields to category output.
  (See {ml-pull}1062[#1062])
* Adds mean squared logarithmic error (MSLE) for regression. (See {ml-pull}1101[#1101].)
* Adds pseudo-Huber loss for regression. (See {ml-pull}1168[#1168].)
* Reduce peak memory usage and memory estimates for classification and regression.
  (See {ml-pull}1125[#1125].)
* Reduce variability of classification and regression results across our target operating systems.
  (See {ml-pull}1127[#1127].)
* Switched data frame analytics model memory estimates from kilobytes to megabytes.
  (See {ml-pull}1126[#1126], issue: {issue}54506[#54506].)
* Added a {ml} native code build for Linux on AArch64. (See {ml-pull}1132[#1132] and
  {ml-pull}1135[#1135].)
* Improve data frame analysis runtime by optimising memory alignment for intrinsic
  operations. (See {ml-pull}1142[#1142].)
* Fix spurious anomalies for count and sum functions after no data are received for long
  periods of time. (See {ml-pull}1158[#1158].)
* Improve false positive rates from periodicity test for time series anomaly detection.
  (See {ml-pull}1177[#1177].)
* Break progress reporting of data frame analyses into multiple phases. (See {ml-pull}1179[#1179].)
* Really centre the data before training for classification and regression begins. This
  means we can choose more optimal smoothing bias and should reduce the number of trees.
  (See {ml-pull}1192[#1192].)

=== Bug Fixes

* Trap and fail if insufficient features are supplied to data frame analyses. This
  caused classification and regression getting stuck at zero progress analyzing.
  (See {ml-pull}1160[#1160], issue: {issue}55593[#55593].)
* Make categorization respect the `model_memory_limit`. (See {ml-pull}1167[#1167],
  issue: {ml-issue}1130[#1130].)
* Respect user overrides for `max_trees` for classification and regression. (See
  {ml-pull}1185[#1185].)
* Reset memory status from `soft_limit` to `ok` when pruning is no longer required.
  (See {ml-pull}1193[#1193], issue: {ml-issue}1131[#1131].)
* Fix restore from training state for classification and regression. (See
  {ml-pull}1197[#1197].)
* Improve the initialization of seasonal components for anomaly detection. (See
  {ml-pull}1201[#1201], issue: {ml-issue}1178[#1178].)

== {es} version 7.7.1

=== Bug Fixes

* Fixed background persistence of categorizer state (See {ml-pull}1137[#1137],
  issue: {ml-issue}1136[#1136].)
* Fix classification job failures when number of classes in configuration differs
  from the number of classes present in the training data. (See {ml-pull}1144[#1144].)
* Fix underlying cause for "Failed to calculate splitting significance" log errors.
  (See {ml-pull}1157[#1157].)
* Fix possible root cause for "Bad variance scale nan" log errors. (See {ml-pull}1225[#1225].)
* Change data frame analytics instrumentation timestamp resolution to milliseconds. (See
  {ml-pull}1237[#1237].)
* Fix "autodetect process stopped unexpectedly: Fatal error: 'terminate called after
  throwing an instance of 'std::bad_function_call'". (See {ml-pull}1246[#1246],
  issue: {ml-issue}1245[#1245].)

== {es} version 7.7.0

=== New Features

* Add instrumentation to report statistics related to data frame analytics jobs, i.e.
progress, memory usage, etc. (See {ml-pull}906[#906].)
* Multiclass classification. (See {ml-pull}1037[#1037].)

=== Enhancements

* Improve computational performance of the feature importance computation. (See {ml-pull}1005[1005].)
* Improve initialization of learn rate for better and more stable results in regression
and classification. (See {ml-pull}948[#948].)
* Add number of processed training samples to the definition of decision tree nodes.
(See {ml-pull}991[#991].)
* Add new model_size_stats fields to instrument categorization.  (See {ml-pull}948[#948]
and {pull}51879[#51879], issue: {issue}50794[#50749].)
* Improve upfront memory estimation for all data frame analyses, which were higher than
necessary. This will improve the allocation of data frame analyses to cluster nodes.
(See {ml-pull}1003[#1003].)
* Upgrade the compiler used on Linux from gcc 7.3 to gcc 7.5, and the binutils used in
the build from version 2.20 to 2.34.  (See {ml-pull}1013[#1013].)
* Add instrumentation of the peak memory consumption for data frame analytics jobs.
(See {ml-pull}1022[#1022].)
* Remove all memory overheads for computing tree SHAP values. (See {ml-pull}1023[#1023].)
* Distinguish between empty and missing categorical fields in classification and regression
model training. (See {ml-pull}1034[#1034].)
* Add instrumentation information for supervised learning data frame analytics jobs.
(See {ml-pull}1031[#1031].)
* Add instrumentation information for outlier detection data frame analytics jobs.
* Write out feature importance for multi-class models. (See {ml-pull}1071[#1071])
* Enable system call filtering to the native process used with data frame analytics.
(See {ml-pull}1098[#1098])

=== Bug Fixes

* Use largest ordered subset of categorization tokens for category reverse search regex.
(See {ml-pull}970[#970], issue: {ml-issue}949[#949].)
* Account for the data frame's memory when estimating the peak memory used by classification
and regression model training. (See {ml-pull}996[#996].)
* Rename classification and regression parameter maximum_number_trees to max_trees.
(See {ml-pull}1047[#1047].)

== {es} version 7.6.2

=== Bug Fixes

* Fix a bug in the calculation of the minimum loss leaf values for classification.
(See {ml-pull}1032[#1032].)

== {es} version 7.6.0

=== New Features

* Add feature importance values to classification and regression results (using tree
SHapley Additive exPlanation, or SHAP). (See {ml-pull}857[#857].)

=== Enhancements

* Improve performance of boosted tree training for both classification and regression.
(See {ml-pull}775[#775].)
* Reduce the peak memory used by boosted tree training and fix an overcounting bug
estimating maximum memory usage. (See {ml-pull}781[#781].)
* Stratified fractional cross validation for regression. (See {ml-pull}784[#784].)
* Added `geo_point` supported output for `lat_long` function records. (See {ml-pull}809[#809]
and {pull}47050[#47050].)
* Use a random bag of the data to compute the loss function derivatives for each new
tree which is trained for both regression and classification. (See {ml-pull}811[#811].)
* Emit `prediction_probability` field alongside prediction field in ml results.
(See {ml-pull}818[#818].)
* Reduce memory usage of {ml} native processes on Windows. (See {ml-pull}844[#844].)
* Reduce runtime of classification and regression. (See {ml-pull}863[#863].)
* Stop early training a classification and regression forest when the validation error
is no longer decreasing. (See {ml-pull}875[#875].)
* Emit `prediction_field_name` in ml results using the type provided as
`prediction_field_type` parameter. (See {ml-pull}877[#877].)
* Improve performance updating quantile estimates. (See {ml-pull}881[#881].)
* Migrate to use Bayesian Optimisation for initial hyperparameter value line searches and
stop early if the expected improvement is too small. (See {ml-pull}903[#903].)
* Stop cross-validation early if the predicted test loss has a small chance of being
smaller than for the best parameter values found so far. (See {ml-pull}915[#915].)
* Optimize decision threshold for classification to maximize minimum class recall.
(See {ml-pull}926[#926].)
* Include categorization memory usage in the `model_bytes` field in `model_size_stats`,
so that it is taken into account in node assignment decisions. (See {ml-pull}927[#927],
issue: {ml-issue}724[#724].)

=== Bug Fixes
* Fixes potential memory corruption when determining seasonality. (See {ml-pull}852[#852].)
* Prevent prediction_field_name clashing with other fields in ml results.
(See {ml-pull}861[#861].)
* Include out-of-order as well as in-order terms in categorization reverse searches.
(See {ml-pull}950[#950], issue: {ml-issue}949[#949].)

== {es} version 7.5.2

=== Bug Fixes
* Fixes potential memory corruption or inconsistent state when background persisting
categorizer state. (See {ml-pull}921[#921].)

== {es} version 7.5.0

=== Enhancements

* Improve performance and concurrency training boosted tree regression models.
For large data sets this change was observed to give a 10% to 20% decrease in
train time. (See {ml-pull}622[#622].)
* Upgrade Boost libraries to version 1.71. (See {ml-pull}638[#638].)
* Improve initialisation of boosted tree training. This generally enables us to
find lower loss models faster. (See {ml-pull}686[#686].)
* Include a smooth tree depth based penalty to regularized objective function for
boosted tree training. Hard depth based regularization is often the strategy of
choice to prevent over fitting for XGBoost. By smoothing we can make better tradeoffs.
Also, the parameters of the penalty function are mode suited to optimising with our
Bayesian optimisation based hyperparameter search. (See {ml-pull}698[#698].)
* Binomial logistic regression targeting cross entropy. (See {ml-pull}713[#713].)
* Improvements to count and sum anomaly detection for sparse data. This primarily
aims to improve handling of data which are predictably present: detecting when they
are unexpectedly missing. (See {ml-pull}721[#721].)
* Trap numeric errors causing bad hyperparameter search initialisation and repeated
errors to be logged during boosted tree training. (See {ml-pull}732[#732].)

=== Bug Fixes

* Restore from checkpoint could damage seasonality modeling. For example, it could
cause seasonal components to be overwritten in error. (See {ml-pull}821[#821].)

== {es} version 7.4.1

=== Enhancements

* The {ml} native processes are now arranged in a .app directory structure on
  macOS, to allow for notarization on macOS Catalina. (See {ml-pull}593[#593].)

=== Bug Fixes

* A reference to a temporary variable was causing forecast model restoration to fail.
The bug exhibited itself on MacOS builds with versions of clangd > 10.0.0. (See {ml-pull}688[#688].)

== {es} version 7.4.0

=== Bug Fixes

* Rename outlier detection method values knn and tnn to distance_kth_nn and distance_knn
respectively to match the API. (See {ml-pull}598[#598].)
* Fix occasional (non-deterministic) reinitialisation of modelling for the lat_long
function. (See {ml-pull}641[#641].)

== {es} version 7.3.1

=== Bug Fixes

* Only trap the case that more rows are supplied to outlier detection than expected.
Previously, if rows were excluded from the data frame after supplying the row count
in the configuration then we detected the inconsistency and failed outlier detection.
However, this legitimately happens in case where the field values are non-numeric or
array valued. (See {ml-pull}569[#569].)

== {es} version 7.3.0

=== Enhancements

* Upgrade to a newer version of the Apache Portable Runtime library. (See {ml-pull}495[#495].)
* Improve stability of modelling around change points. (See {ml-pull}496[#496].)

=== Bug Fixes

* Reduce false positives associated with the multi-bucket feature. (See {ml-pull}491[#491].)
* Reduce false positives for sum and count functions on sparse data. (See {ml-pull}492[#492].)

== {es} version 7.2.1

=== Bug Fixes

* Fix an edge case causing spurious anomalies (false positives) if the variance in the count of events
changed significantly throughout the period of a seasonal quantity. (See {ml-pull}489[#489].)

== {es} version 7.2.0

=== Enhancements

* Remove hard limit for maximum forecast interval and limit based on the time interval of data added
to the model. (See {ml-pull}214[#214].)

* Use hardened compiler options to build 3rd party libraries. (See {ml-pull}453[#453].)

* Only select more complex trend models for forecasting if there is evidence that they are needed.
(See {ml-pull}463[#463].)

* Improve residual model selection. (See {ml-pull}468[#468].)

* Stop linking to libcrypt on Linux. (See {ml-pull}480[#480].)

* Improvements to hard_limit audit message. (See {ml-pull}486[#486].)

=== Bug Fixes

* Handle NaNs when detrending seasonal components. {ml-pull}408[#408]

== {es} version 7.0.0-alpha2

=== Bug Fixes

* Fixes CPoissonMeanConjugate sampling error. {ml-pull}335[#335]
//NOTE: Remove from final 7.0.0 release notes if already in 6.x

* Ensure statics are persisted in a consistent manner {ml-pull}360[#360]

== {es} version 7.0.0-alpha1

== {es} version 6.8.4

=== Bug Fixes

* A reference to a temporary variable was causing forecast model restoration to fail.
The bug exhibited itself on MacOS builds with versions of clangd > 10.0.0. (See {ml-pull}688[#688].)

== {es} version 6.8.2

=== Bug Fixes

* Don't write model size stats when job is closed without any input {ml-pull}512[#512] (issue: {ml-issue}394[#394])
* Don't persist model state at the end of lookback if the lookback did not generate any input {ml-pull}521[#521] (issue: {ml-issue}519[#519])

== {es} version 6.7.2

=== Enhancements

* Adjust seccomp filter to allow the "time" system call {ml-pull}459[#459]

== {es} version 6.7.0

=== Bug Fixes

* Improve autodetect logic for persistence. {ml-pull}437[#437]

== {es} version 6.6.2

=== Enhancements

* Adjust seccomp filter for Fedora 29. {ml-pull}354[#354]

=== Bug Fixes

* Fixes an issue where interim results would be calculated after advancing time into an empty bucket. {ml-pull}416[#416]<|MERGE_RESOLUTION|>--- conflicted
+++ resolved
@@ -38,11 +38,7 @@
 
 === Enhancements
 
-<<<<<<< HEAD
-* Update the PyTorch library to version 2.5.0. (See {ml-pull}2798[#2798], {ml-pull}2778[#2778].)
-=======
-* Update the PyTorch library to version 2.5.1. (See {ml-pull}2783[#2783], {ml-pull}2799[#2799].)
->>>>>>> 0d6901af
+* Update the PyTorch library to version 2.5.1. (See {ml-pull}2783[#2798], {ml-pull}2799[#2799].)
 * Upgrade Boost libraries to version 1.86. (See {ml-pull}2780[#2780], {ml-pull}2779[#2779].)
 
 == {es} version 8.16.0
