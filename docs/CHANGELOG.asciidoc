--- conflicted
+++ resolved
@@ -37,17 +37,15 @@
 
 == {es} version 7.7.0
 
-<<<<<<< HEAD
 === New Features
 
 * Add instrumentation to report statistics related to data frame analytics jobs, i.e.
 progress, memory usage, etc. (See {ml-pull}906[#906].)
-=======
+
 === Enhancements
 
 * Improve initialization of learn rate for better and more stable results in regression
 and classification. (See {ml-pull}948[#948].)
->>>>>>> 2ba6920b
 
 == {es} version 7.6.0
 
