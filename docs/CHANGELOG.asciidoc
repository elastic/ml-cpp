// Use these for links to issue and pulls. Note issues and pulls redirect one to
// each other on Github, so don't worry too much on using the right prefix.
//:issue:           https://github.com/elastic/elasticsearch/issues/
//:ml-issue:        https://github.com/elastic/ml-cpp/issues/
//:pull:            https://github.com/elastic/elasticsearch/pull/
//:ml-pull:         https://github.com/elastic/ml-cpp/pull/

= Elasticsearch Release Notes

//
// To add a release, copy and paste the following text,  uncomment the relevant
// sections, and add a link to the new section in the list of releases at the
// top of the page. Note that release subheads must be floated and sections
// cannot be empty.
// TEMPLATE:

// == {es} version n.n.n

//=== Breaking Changes

//=== Deprecations

//=== New Features

//=== Enhancements

//=== Bug Fixes

//=== Regressions

== {es} version 8.0.0

=== Enhancements

* The macOS build platform for the {ml} C++ code is now High Sierra running Xcode 10.1,
  or Ubuntu 18.04 running clang 6.0 for cross compilation. (See {ml-pull}867[#867].)
* The Linux build platform for the {ml} C++ code is now CentOS 7 running gcc 9.3. (See
  {ml-pull}1170[#1170].)

== {es} version 7.9.0

=== New Features

* Report significant changes to anomaly detection models in annotations of the results.
  (See {ml-pull}1247[#1247], {pull}56342[#56342], {pull}56417[#56417], {pull}57144[#57144], {pull}57278[#57278], {pull}57539[#57539].)

=== Enhancements

* Add support for larger forecasts in memory via max_model_memory setting.
  (See {ml-pull}1238[#1238] and {pull}57254[#57254].)
* Don't lose precision when saving model state. (See {ml-pull}1274[#1274].)
* Parallelize the feature importance calculation for classification and regression
  over trees. (See {ml-pull}1277[#1277].)
* Add an option to do categorization independently for each partition.
  (See {ml-pull}1293[#1293] and {pull}57683[#57683].)
* Memory usage is reported during job initialization. (See {ml-pull}1294[#1294].)
<<<<<<< HEAD
* More realistic memory estimation for classification and regression means that these
analyses will require lower memory limits than before (See {ml-pull}1298[#1298].)
=======
>>>>>>> ed53bc42
* Checkpoint state to allow efficient failover during coarse parameter search
  for classification and regression. (See {ml-pull}1300[#1300].)

=== Bug Fixes

* Fix numerical issues leading to blow up of the model plot bounds. (See {ml-pull}1268[#1268].)

== {es} version 7.8.0

=== Enhancements

* Speed up anomaly detection for the lat_long function. (See {ml-pull}1102[#1102].)
* Reduce CPU scheduling priority of native analysis processes to favor the ES JVM
  when CPU is constrained. This change is only implemented for Linux and macOS, not
  for Windows. (See {ml-pull}1109[#1109].)
* Take `training_percent` into account when estimating memory usage for classification and regression. 
  (See {ml-pull}1111[#1111].)
* Support maximize minimum recall when assigning class labels for multiclass classification.
  (See {ml-pull}1113[#1113].)
* Improve robustness of anomaly detection to bad input data. (See {ml-pull}1114[#1114].)
* Adds new `num_matches` and `preferred_to_categories` fields to category output.
  (See {ml-pull}1062[#1062])
* Adds mean squared logarithmic error (MSLE) for regression. (See {ml-pull}1101[#1101].)
* Adds pseudo-Huber loss for regression. (See {ml-pull}1168[#1168].)
* Reduce peak memory usage and memory estimates for classification and regression.
  (See {ml-pull}1125[#1125].)
* Reduce variability of classification and regression results across our target operating systems.
  (See {ml-pull}1127[#1127].)
* Switched data frame analytics model memory estimates from kilobytes to megabytes.
  (See {ml-pull}1126[#1126], issue: {issue}54506[#54506].)
* Added a {ml} native code build for Linux on AArch64. (See {ml-pull}1132[#1132] and
  {ml-pull}1135[#1135].)
* Improve data frame analysis runtime by optimising memory alignment for intrinsic
  operations. (See {ml-pull}1142[#1142].)
* Fix spurious anomalies for count and sum functions after no data are received for long
  periods of time. (See {ml-pull}1158[#1158].)
* Improve false positive rates from periodicity test for time series anomaly detection.
  (See {ml-pull}1177[#1177].)
* Break progress reporting of data frame analyses into multiple phases. (See {ml-pull}1179[#1179].)
* Really centre the data before training for classification and regression begins. This
  means we can choose more optimal smoothing bias and should reduce the number of trees.
  (See {ml-pull}1192[#1192].)

=== Bug Fixes

* Trap and fail if insufficient features are supplied to data frame analyses. This
  caused classification and regression getting stuck at zero progress analyzing.
  (See {ml-pull}1160[#1160], issue: {issue}55593[#55593].)
* Make categorization respect the `model_memory_limit`. (See {ml-pull}1167[#1167],
  issue: {ml-issue}1130[#1130].)
* Respect user overrides for `max_trees` for classification and regression. (See
  {ml-pull}1185[#1185].)
* Reset memory status from `soft_limit` to `ok` when pruning is no longer required.
  (See {ml-pull}1193[#1193], issue: {ml-issue}1131[#1131].)
* Fix restore from training state for classification and regression. (See
  {ml-pull}1197[#1197].)
* Improve the initialization of seasonal components for anomaly detection. (See
  {ml-pull}1201[#1201], issue: {ml-issue}#1178[#1178].)

== {es} version 7.7.1

=== Bug Fixes

* Fixed background persistence of categorizer state (See {ml-pull}1137[#1137],
  issue: {ml-issue}1136[#1136].)
* Fix classification job failures when number of classes in configuration differs 
  from the number of classes present in the training data. (See {ml-pull}1144[#1144].)
* Fix underlying cause for "Failed to calculate splitting significance" log errors.
  (See {ml-pull}1157[#1157].)
* Fix possible root cause for "Bad variance scale nan" log errors. (See {ml-pull}1225[#1225].)
* Change data frame analytics instrumentation timestamp resolution to milliseconds. (See 
  {ml-pull}1237[#1237].)
* Fix "autodetect process stopped unexpectedly: Fatal error: 'terminate called after
  throwing an instance of 'std::bad_function_call'". (See {ml-pull}1246[#1246],
  issue: {ml-issue}1245[#1245].)

== {es} version 7.7.0

=== New Features

* Add instrumentation to report statistics related to data frame analytics jobs, i.e.
progress, memory usage, etc. (See {ml-pull}906[#906].)
* Multiclass classification. (See {ml-pull}1037[#1037].)

=== Enhancements

* Improve computational performance of the feature importance computation. (See {ml-pull}1005[1005].)
* Improve initialization of learn rate for better and more stable results in regression
and classification. (See {ml-pull}948[#948].)
* Add number of processed training samples to the definition of decision tree nodes.
(See {ml-pull}991[#991].)
* Add new model_size_stats fields to instrument categorization.  (See {ml-pull}948[#948]
and {pull}51879[#51879], issue: {issue}50794[#50749].)
* Improve upfront memory estimation for all data frame analyses, which were higher than
necessary. This will improve the allocation of data frame analyses to cluster nodes.
(See {ml-pull}1003[#1003].)
* Upgrade the compiler used on Linux from gcc 7.3 to gcc 7.5, and the binutils used in
the build from version 2.20 to 2.34.  (See {ml-pull}1013[#1013].)
* Add instrumentation of the peak memory consumption for data frame analytics jobs.
(See {ml-pull}1022[#1022].)
* Remove all memory overheads for computing tree SHAP values. (See {ml-pull}1023[#1023].)
* Distinguish between empty and missing categorical fields in classification and regression
model training. (See {ml-pull}1034[#1034].)
* Add instrumentation information for supervised learning data frame analytics jobs.
(See {ml-pull}1031[#1031].)
* Add instrumentation information for outlier detection data frame analytics jobs.
* Write out feature importance for multi-class models. (See {ml-pull}1071[#1071])
* Enable system call filtering to the native process used with data frame analytics.
(See {ml-pull}1098[#1098])

=== Bug Fixes

* Use largest ordered subset of categorization tokens for category reverse search regex.
(See {ml-pull}970[#970], issue: {ml-issue}949[#949].)
* Account for the data frame's memory when estimating the peak memory used by classification
and regression model training. (See {ml-pull}996[#996].)
* Rename classification and regression parameter maximum_number_trees to max_trees.
(See {ml-pull}1047[#1047].)

== {es} version 7.6.2

=== Bug Fixes

* Fix a bug in the calculation of the minimum loss leaf values for classification.
(See {ml-pull}1032[#1032].)

== {es} version 7.6.0

=== New Features

* Add feature importance values to classification and regression results (using tree
SHapley Additive exPlanation, or SHAP). (See {ml-pull}857[#857].)

=== Enhancements

* Improve performance of boosted tree training for both classification and regression.
(See {ml-pull}775[#775].)
* Reduce the peak memory used by boosted tree training and fix an overcounting bug
estimating maximum memory usage. (See {ml-pull}781[#781].)
* Stratified fractional cross validation for regression. (See {ml-pull}784[#784].)
* Added `geo_point` supported output for `lat_long` function records. (See {ml-pull}809[#809]
and {pull}47050[#47050].)
* Use a random bag of the data to compute the loss function derivatives for each new
tree which is trained for both regression and classification. (See {ml-pull}811[#811].)
* Emit `prediction_probability` field alongside prediction field in ml results.
(See {ml-pull}818[#818].)
* Reduce memory usage of {ml} native processes on Windows. (See {ml-pull}844[#844].)
* Reduce runtime of classification and regression. (See {ml-pull}863[#863].)
* Stop early training a classification and regression forest when the validation error
is no longer decreasing. (See {ml-pull}875[#875].)
* Emit `prediction_field_name` in ml results using the type provided as
`prediction_field_type` parameter. (See {ml-pull}877[#877].)
* Improve performance updating quantile estimates. (See {ml-pull}881[#881].)
* Migrate to use Bayesian Optimisation for initial hyperparameter value line searches and
stop early if the expected improvement is too small. (See {ml-pull}903[#903].)
* Stop cross-validation early if the predicted test loss has a small chance of being
smaller than for the best parameter values found so far. (See {ml-pull}915[#915].)
* Optimize decision threshold for classification to maximize minimum class recall.
(See {ml-pull}926[#926].)
* Include categorization memory usage in the `model_bytes` field in `model_size_stats`,
so that it is taken into account in node assignment decisions. (See {ml-pull}927[#927],
issue: {ml-issue}724[#724].)

=== Bug Fixes
* Fixes potential memory corruption when determining seasonality. (See {ml-pull}852[#852].)
* Prevent prediction_field_name clashing with other fields in ml results.
(See {ml-pull}861[#861].)
* Include out-of-order as well as in-order terms in categorization reverse searches.
(See {ml-pull}950[#950], issue: {ml-issue}949[#949].)

== {es} version 7.5.2

=== Bug Fixes
* Fixes potential memory corruption or inconsistent state when background persisting
categorizer state. (See {ml-pull}921[#921].)

== {es} version 7.5.0

=== Enhancements

* Improve performance and concurrency training boosted tree regression models.
For large data sets this change was observed to give a 10% to 20% decrease in
train time. (See {ml-pull}622[#622].)
* Upgrade Boost libraries to version 1.71. (See {ml-pull}638[#638].)
* Improve initialisation of boosted tree training. This generally enables us to
find lower loss models faster. (See {ml-pull}686[#686].)
* Include a smooth tree depth based penalty to regularized objective function for
boosted tree training. Hard depth based regularization is often the strategy of
choice to prevent over fitting for XGBoost. By smoothing we can make better tradeoffs.
Also, the parameters of the penalty function are mode suited to optimising with our
Bayesian optimisation based hyperparameter search. (See {ml-pull}698[#698].)
* Binomial logistic regression targeting cross entropy. (See {ml-pull}713[#713].) 
* Improvements to count and sum anomaly detection for sparse data. This primarily
aims to improve handling of data which are predictably present: detecting when they
are unexpectedly missing. (See {ml-pull}721[#721].)
* Trap numeric errors causing bad hyperparameter search initialisation and repeated
errors to be logged during boosted tree training. (See {ml-pull}732[#732].)

=== Bug Fixes

* Restore from checkpoint could damage seasonality modeling. For example, it could
cause seasonal components to be overwritten in error. (See {ml-pull}821[#821].)

== {es} version 7.4.1

=== Enhancements

* The {ml} native processes are now arranged in a .app directory structure on
  macOS, to allow for notarization on macOS Catalina. (See {ml-pull}593[#593].)

=== Bug Fixes

* A reference to a temporary variable was causing forecast model restoration to fail.
The bug exhibited itself on MacOS builds with versions of clangd > 10.0.0. (See {ml-pull}688[#688].)

== {es} version 7.4.0

=== Bug Fixes

* Rename outlier detection method values knn and tnn to distance_kth_nn and distance_knn
respectively to match the API. (See {ml-pull}598[#598].)
* Fix occasional (non-deterministic) reinitialisation of modelling for the lat_long
function. (See {ml-pull}641[#641].)

== {es} version 7.3.1

=== Bug Fixes

* Only trap the case that more rows are supplied to outlier detection than expected.
Previously, if rows were excluded from the data frame after supplying the row count
in the configuration then we detected the inconsistency and failed outlier detection.
However, this legitimately happens in case where the field values are non-numeric or
array valued. (See {ml-pull}569[#569].)

== {es} version 7.3.0

=== Enhancements

* Upgrade to a newer version of the Apache Portable Runtime library. (See {ml-pull}495[#495].)
* Improve stability of modelling around change points. (See {ml-pull}496[#496].)

=== Bug Fixes

* Reduce false positives associated with the multi-bucket feature. (See {ml-pull}491[#491].)
* Reduce false positives for sum and count functions on sparse data. (See {ml-pull}492[#492].)

== {es} version 7.2.1

=== Bug Fixes

* Fix an edge case causing spurious anomalies (false positives) if the variance in the count of events
changed significantly throughout the period of a seasonal quantity. (See {ml-pull}489[#489].)

== {es} version 7.2.0

=== Enhancements

* Remove hard limit for maximum forecast interval and limit based on the time interval of data added
to the model. (See {ml-pull}214[#214].)

* Use hardened compiler options to build 3rd party libraries. (See {ml-pull}453[#453].)

* Only select more complex trend models for forecasting if there is evidence that they are needed.
(See {ml-pull}463[#463].)

* Improve residual model selection. (See {ml-pull}468[#468].)

* Stop linking to libcrypt on Linux. (See {ml-pull}480[#480].)

* Improvements to hard_limit audit message. (See {ml-pull}486[#486].)

=== Bug Fixes

* Handle NaNs when detrending seasonal components. {ml-pull}408[#408]

== {es} version 7.0.0-alpha2

=== Bug Fixes

* Fixes CPoissonMeanConjugate sampling error. {ml-pull}335[#335]
//NOTE: Remove from final 7.0.0 release notes if already in 6.x

* Ensure statics are persisted in a consistent manner {ml-pull}360[#360]

== {es} version 7.0.0-alpha1

== {es} version 6.8.4

=== Bug Fixes

* A reference to a temporary variable was causing forecast model restoration to fail.
The bug exhibited itself on MacOS builds with versions of clangd > 10.0.0. (See {ml-pull}688[#688].)

== {es} version 6.8.2

=== Bug Fixes

* Don't write model size stats when job is closed without any input {ml-pull}512[#512] (issue: {ml-issue}394[#394])
* Don't persist model state at the end of lookback if the lookback did not generate any input {ml-pull}521[#521] (issue: {ml-issue}519[#519])

== {es} version 6.7.2

=== Enhancements

* Adjust seccomp filter to allow the "time" system call {ml-pull}459[#459]

== {es} version 6.7.0

=== Bug Fixes

* Improve autodetect logic for persistence. {ml-pull}437[#437]

== {es} version 6.6.2

=== Enhancements

* Adjust seccomp filter for Fedora 29. {ml-pull}354[#354]

=== Bug Fixes

* Fixes an issue where interim results would be calculated after advancing time into an empty bucket. {ml-pull}416[#416]<|MERGE_RESOLUTION|>--- conflicted
+++ resolved
@@ -54,11 +54,8 @@
 * Add an option to do categorization independently for each partition.
   (See {ml-pull}1293[#1293] and {pull}57683[#57683].)
 * Memory usage is reported during job initialization. (See {ml-pull}1294[#1294].)
-<<<<<<< HEAD
 * More realistic memory estimation for classification and regression means that these
-analyses will require lower memory limits than before (See {ml-pull}1298[#1298].)
-=======
->>>>>>> ed53bc42
+  analyses will require lower memory limits than before (See {ml-pull}1298[#1298].)
 * Checkpoint state to allow efficient failover during coarse parameter search
   for classification and regression. (See {ml-pull}1300[#1300].)
 
