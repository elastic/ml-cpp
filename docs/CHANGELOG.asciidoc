--- conflicted
+++ resolved
@@ -47,13 +47,10 @@
 * Avoid edge cases in the classification weights calculation to maximize
   minimum recall which could lead to only a single class being predicted.
   (See {ml-pull}2194[#2194].)
-<<<<<<< HEAD
+* Address cause of "[CStatisticalTests.cc@102] Test statistic is nan"
+  log errors. (See {ml-pull}2196[#2196].)
 * Address possible causes of "x = NaN, distribution = N5boost4math23students_t_distribution"
   log errors. (See {ml-pull}2197[#2197].)
-=======
-* Address cause of "[CStatisticalTests.cc@102] Test statistic is nan"
-  log errors. (See {ml-pull}2196[#2196].)
->>>>>>> 952b85cf
 
 == {es} version 8.0.0-rc1
 
