// Use these for links to issue and pulls. Note issues and pulls redirect one to
// each other on Github, so don't worry too much on using the right prefix.
//:issue:           https://github.com/elastic/elasticsearch/issues/
//:ml-issue:        https://github.com/elastic/ml-cpp/issues/
//:pull:            https://github.com/elastic/elasticsearch/pull/
//:ml-pull:         https://github.com/elastic/ml-cpp/pull/

= Elasticsearch Release Notes

//
// To add a release, copy and paste the following text,  uncomment the relevant
// sections, and add a link to the new section in the list of releases at the
// top of the page. Note that release subheads must be floated and sections
// cannot be empty.
// TEMPLATE:

// == {es} version n.n.n

//=== Breaking Changes

//=== Deprecations

//=== New Features

//=== Enhancements

//=== Bug Fixes

//=== Regressions

== {es} version 8.18.0

=== Enhancements

<<<<<<< HEAD
* Update the PyTorch library to version 2.5.0. (See {ml-pull}2783[#2783].)
* Upgrade Boost libraries to version 1.86. (See {ml-pull}2780[#2780], {ml-pull}2779[#2779].)
=======
* Update the PyTorch library to version 2.5.0. (See {ml-pull}2783[#2783], {ml-pull}2778[#2778].)
* Upgrade Boost libraries to version 1.86. (See {ml-pull}2780[#2780].)
>>>>>>> 9b81f19f

== {es} version 8.16.0

=== Enhancements

* Allow the user to force a detector to shift time series state by a specific amount.
  (See {ml-pull}2695[#2695].)

=== Bug Fixes

* Allow for pytorch_inference results to include zero-dimensional tensors.

== {es} version 8.15.4

=== Bug Fixes

* Fix parameter initialization for large forecasting models. (See {ml-pull}2759[#2759].)

== {es} version 8.15.2

=== Enhancements

* Update the Pytorch library to version 2.3.1. (See {ml-pull}2688[#2688].)

=== Bug Fixes

* Allow for pytorch_inference results to include zero-dimensional tensors.

== {es} version 8.15.1

== {es} version 8.15.0

=== Enhancements

* Log 'No statistics at.. ' message as a warning. (See {ml-pull}2684[#2684].)

=== Bug Fixes

* Fix "stack use after scope" memory error. (See {ml-pull}2673[#2673].)
* Handle any exception thrown by inference. (See {ml-pull}2680[#2680].)

== {es} version 8.14.1

=== Bug Fixes

* Handle any exception thrown by inference. (See {ml-pull}2680[#2680].)

== {es} version 8.14.1

=== Enhancements

* Improve memory allocation management for JSON processing to reduce memory usage.
  (See {ml-pull}2679[#2679].)

== {es} version 8.14.0

=== Bug Fixes

* Remove ineffective optimizations for duplicate strings. (See {ml-pull}2652[#2652], issue: {ml-issue}2130[#2130].)
* Use custom Boost.JSON resource allocator. (See {ml-pull}2674[#2674].)

== {es} version 8.13.0

=== Enhancements

* Use Boost.JSON for JSON processing. (See {ml-pull}2614[#2614].)
* Upgrade Pytorch to version 2.1.2. (See {ml-pull}2588[#2588].)
* Upgrade zlib to version 1.2.13 on Windows. (See {ml-pull}2588[#2588].)
* Better handling of number of allocations in pytorch_inference in the case that
  hardware_concurrency fails. We were previously forcing maximum number of allocations
  to be one in this case, we now allow what is requested. (See {ml-pull}2607[#2607].)
* Upgrade MKL to version 2024.0 on Linux x86_64. (See {ml-pull}2619[#2619].)

== {es} version 8.12.0

=== Enhancements

* Upgrade Boost libraries to version 1.83. (See {ml-pull}2560[#2560].)

=== Bug Fixes

* Ensure the estimated latitude is within the allowed range (See {ml-pull}2586[#2586].)
* Remove dependency on the IPEX library (See {ml-pull}2605[#2605] and {ml-pull}2606[#2606].)

== {es} version 8.11.2

=== Enhancements

* Improve forecasting for time series with step changes. (See {ml-pull}2591[#2591],
  issue: {ml-issue}2466[#2466]).

== {es} version 8.11.0

=== Enhancements

* Add support for PyTorch models quantized with Intel Extension for PyTorch. This feature is _only_ available on `linux_x86_64`. (See {ml-pull}2547[#2547]).

== {es} version 8.10.3

=== Bug Fixes
* Fix for lost inference requests when writing to the cache times out leading to processing to stall on the Elasticsearch side. (See {ml-pull}2576[#2576].)

== {es} version 8.9.0

=== Enhancements

* Improved compliance with memory limitations. (See {ml-pull}2469[#2469].)
* Improve detection of time shifts, for example for day light saving. (See {ml-pull}2479[#2479].)
* Improve detection of calendar cyclic components with long bucket lengths. (See {ml-pull}2493[#2493].)

=== Bug Fixes
* Prevent high memory usage by evaluating batch inference singularly. (See {ml-pull}2538[#2538].)
* Catch exceptions thrown during inference and report as errors. (See {ml-pull}2542[#2542].)

== {es} version 8.8.0

=== Enhancements

* Anomaly score explanation for rare detector. (See {ml-pull}2449[#2449].)

== {es} version 8.7.0

=== Enhancements

* Add identification of multimodal distribution to anomaly explanations. (See {ml-pull}2440[#2440].)
* Upgrade PyTorch to version 1.13.1. (See {ml-pull}2430[#2430].)
* Remove the PyTorch inference work queue as now handled in Elasticsearch

== {es} version 8.6.0

=== Bug Fixes

* Fix for 'No statistics' error message. (See {ml-pull}2410[#2410].)
* Fix for 'No counts available' error message. (See {ml-pull}2414[#2414].)
* Improve performance of closing files before spawning. (See {ml-pull}2424[#2424].)

== {es} version 8.5.0

=== Enhancements

* Compute outlier feature influence via the Gateaux derivative to improve attribution
  for high dimension vectors. (See {ml-pull}2256[#2256].)
* Improve classification and regression model train runtimes for data sets with many
  numeric features. (See {ml-pull}2380[#2380], {ml-pull}2388[#2388], {ml-pull}2390[#2390]
  and {ml-pull}2401[#2401].)
* Increase the limit on the maximum number of classes to 100 for training classification
  models. (See {ml-pull}2395[#2395] issue: {ml-issue}2246[#2246].)

== {es} version 8.4.2

=== Bug Fixes

* Do not retain categorization tokens when existing category matches. (See {ml-pull}2398[#2398].)

== {es} version 8.4.0

=== Enhancements

* Fairer application of size penalty for model selection for training classification
  and regression models. (See {ml-pull}2291[#2291].)
* Accelerate training for data frame analytics by skipping fine parameter tuning if it 
  is unnecessary. (See {ml-pull}2298[#2298].)
* Address some causes of high runtimes training regression and classification models
  on large data sets with many features. (See {ml-pull}2332[#2332].)
* Add caching for PyTorch inference. (See {ml-pull}2305[#2305].)
* Improve accuracy of anomaly detection median estimation. (See {ml-pull}2367[#2367],
  issue: {ml-issue}2364[#2364].)

=== Bug Fixes

* Fix potential cause of classification and regression job failures. (See {ml-pull}2385[#2385].)

== {es} version 8.3.0

=== Enhancements

* Upgrade PyTorch to version 1.11. (See {ml-pull}2233[#2233], {ml-pull}2235[#2235]
  and {ml-pull}2238[#2238].)
* Upgrade zlib to version 1.2.12 on Windows. (See {ml-pull}2253[#2253].)
* Upgrade libxml2 to version 2.9.14 on Linux and Windows. (See {ml-pull}2287[#2287].)
* Improve time series model stability and anomaly scoring consistency for data
  for which many buckets are empty. (See {ml-pull}2267[#2267].)
* Address root cause for actuals equals typical equals zero anomalies. (See {ml-pull}2270[#2270].)
* Better handling of outliers in update immediately after detecting changes in time
  series. (See {ml-pull}2280[#2280].)
* Improve normalization of anomaly detection results for short bucket lengths. This
  corrects bias which could cause our scoring to be too low for these jobs. (See,
  {ml-pull}2285[#2285], issue: {ml-issue}2276[#2276].)

=== Bug Fixes

* Correct logic for restart from failover fine tuning hyperparameters for training
  classification and regression models. (See {ml-pull}2251[#2251].)
* Fix possible source of "x = NaN, distribution = class boost::math::normal_distribution<..."
  log errors training classification and regression models. (See {ml-pull}2249[#2249].)
* Fix some bugs affecting decision to stop optimising hyperparameters for training
  classification and regression models. (See {ml-pull}2259[#2259].)
* Fix cause of "Must provide points at which to evaluate function" log error training
  classification and regression models. (See {ml-pull}2268[#2268].)
* Fix a source of "Discarding sample = nan, weights = ..." log errors for time series
  anomaly detection. (See {ml-pull}2286[#2286].)

== {es} version 8.2.2

=== Enhancements

* Make ML native processes work with glibc 2.35 (required for Ubuntu 22.04). (See
  {ml-pull}2272[#2272].)

=== Bug Fixes

* Adjacency weighting fixes in categorization. (See {ml-pull}2277[#2277].)

== {es} version 8.2.1

=== Bug Fixes

* Fix edge case which could cause the model bounds to blow up after detecting seasonality.
  (See {ml-pull}2261[#2261].)

== {es} version 8.2.0

=== Enhancements

* Better handle small shifts of the seasonal patterns in time series data.
  (See {ml-pull}2202[#2202].)
* Limit the maximum size of classification and regression models training
  produces so they can always be deployed for inference inside the Elastic
  Stack. (See {ml-pull}2205[#2205].)
* Support user defined example weights when training classification and
  regression models. (See {ml-pull}2222[#2222].)
* Reduce worst case bucket processing time for anomaly detection. (See {ml-pull}2225[#2225].)
* Improve handling of low cardinality features for training classification
  and regression models. (See {ml-pull}2229[#2229].)
* Improve handling of extremely large outliers in time series modelling.
  (See {ml-pull}2230[#2230].)
* Improve detection and modeling of time series' calendar cyclic features.
  (See {ml-pull}2236[#2236] and {ml-pull}2243[#2243].)
* Compress quantiles state. (See {ml-pull}2252[#2252].)

=== Bug Fixes

* Fix possible source of "Discarding sample = -nan(ind), weight = 1, variance scale = 1"
  log errors training classification and regression models. (See {ml-pull}2226[#2226].)
* Fix error message for failure to create reverse search. (See {ml-pull}2247[#2247].)

== {es} version 8.1.0

=== Enhancements

* Improve skip_model_update rule behaviour (See {ml-pull}2096[#2096].)
* Upgrade Boost libraries to version 1.77. (See {ml-pull}2095[#2095].)
* Upgrade RapidJSON to 31st October 2021 version. (See {ml-pull}2106[#2106].)
* Upgrade Eigen library to version 3.4.0. (See {ml-pull}2137[#2137].)
* Prevent over-subscription of threads in pytorch_inference. (See {ml-pull}2141[#2141].)

=== Bug Fixes

* Fix a bug in the tuning of the hyperparameters when training regression
  classification models. (See {ml-pull}2128[#2128].)
* Improve training stability for regression and classification models
  (See {ml-pull}2144[#2144], {ml-pull}2147[#2147] and {ml-pull}2150[#2150].)
* Avoid edge cases in the classification weights calculation to maximize
  minimum recall which could lead to only a single class being predicted.
  (See {ml-pull}2194[#2194].)
* Address cause of "[CStatisticalTests.cc@102] Test statistic is nan"
  log errors. (See {ml-pull}2196[#2196].)
* Address possible causes of "x = NaN, distribution = N5boost4math23students_t_distribution"
  log errors. (See {ml-pull}2197[#2197].)
* Fix bug restoring data gatherer state for time of day and week anomaly detection
  functions. This could lead to "No queue item for time " and "Time is out of range.
  Returning earliest bucket index" log errors. (See {ml-pull}2213[#2213].)

== {es} version 8.0.0-rc1

=== Bug Fixes

* Set model state compatibility version to 8.0.0. (See {ml-pull}2139[#2139].)

== {es} version 8.0.0-beta1

=== Enhancements

* The Linux build platform for the {ml} C++ code is now CentOS 7 running gcc 10.3. (See
  {ml-pull}2028[#2028].)

== {es} version 8.0.0-alpha1

=== Enhancements

* The Windows build platform for the {ml} C++ code now uses Visual Studio 2019. (See
  {ml-pull}1352[#1352].)
* The macOS build platform for the {ml} C++ code is now Mojave running Xcode 11.3.1,
  or Ubuntu 20.04 running clang 8 for cross compilation. (See {ml-pull}1429[#1429].)
* The Linux build platform for the {ml} C++ code is now CentOS 7 running gcc 9.3. (See
  {ml-pull}1170[#1170].)
* Added a new application for evaluating PyTorch models. The app depends on LibTorch
  - the C++ front end to PyTorch - and performs inference on models stored in the
  TorchScript format. (See {ml-pull}1902[#1902].)


== {es} version 7.17.0

=== Bug Fixes

* Avoid transient poor time series modelling after detecting new seasonal components.
  This can affect cases where we have fast and slow repeats in the data, for example
  30 mins and 1 day, and the job uses a short bucket length. The outcome can be transient
  poor predictions and model bounds, and sometimes false positive anomalies. (See
  {ml-pull}2167[#2167].)

== {es} version 7.16.0

=== Enhancements

* Speed up training of regression and classification models. (See {ml-pull}2024[#2024].)
* Improve concurrency for training regression and classification models. (See
  {ml-pull}2031[#2031].)
* Improve aspects of implementation of skip_model_update rule (See {ml-pull}2053[#2053].)
* Make sure instrumentation captures the best hyperparameters we found for training
  classification and regression models. (See {ml-pull}2057{#2057}.)

=== Bug Fixes

* Correct ANOVA for Gaussian Process we fit to the loss surface. This affects early stopping.
  Previously, we would always stop early whether it was approproate or not. It also improves
  the estimates of hyperparameter importances. (See {ml-pull}2073[#2073].)
* Fix numerical instability in hyperparameter optimisation for training regression and
  classification models. (See {ml-pull}2078[#2078].)
* Fix numerical stability issues in time series modelling. (See {ml-pull}2083[#[2083]].)

== {es} version 7.15.2

=== Bug Fixes

* Fix cancellation of named pipe connection on Linux if the remote end does not connect
  within the configured timeout period. (See {ml-pull}2102[#2102].)

== {es} version 7.15.0

=== Enhancements

* Speed up training of regression and classification models on very large data sets.
  (See {ml-pull}1941[#1941].)
* Improve regression and classification training accuracy for small data sets.
  (See {ml-pull}1960[#1960].)
* Prune models for split fields (by, partition) that haven't seen data updates for
  a given period of time. (See {ml-pull}1962[#1962].)

=== Bug Fixes

* Fix potential "process stopped unexpectedly: Fatal error" for training regression
  and classification models. (See {ml-pull}1997[#1997], issue {ml-pull}1956[#1956].)

== {es} version 7.14.0

=== Enhancements

* Give higher weight to multiple adjacent dictionary words when performing categorization. (See
  {ml-pull}1903[#1903].)

=== Bug Fixes

* Make atomic operations safer for aarch64. (See {ml-pull}1893[#1893].)
* Ensure bucket `event_count` is calculated for jobs with 1 second bucket spans.
(See {ml-pull}1908[#1908].)

== {es} version 7.13.0

=== Enhancements

* Speed up training of regression and classification model training for data sets
  with many features. (See {ml-pull}1746[#1746].)
* Avoid overfitting in final training by scaling regularizers to account for the
  difference in the number of training examples. This results in a better match
  between train and test error for classification and regression and often slightly
  improved test errors. (See {ml-pull}1755[#1755].)
* Adjust the syscall filter to allow mremap and avoid spurious audit logging.
  (See {ml-pull}1819[#1819].)

=== Bug Fixes

* Ensure the same hyperparameters are chosen if classification or regression training
  is stopped and restarted, for example, if the node fails. (See {ml-pull}1848[#1848].)
* Fail gracefully if insufficient data are supplied for classification or regression
  training. (See {ml-pull}1855[#1855].)
* Fail gracefully on encountering unexpected state in restore from snapshot for anomaly
  detection. (See {ml-pull}1872[#1872].)
* Use appropriate memory ordering flags for aarch64 with string store to avoid excessive
  string duplication. (See {ml-pull}1888[#1888].)

== {es} version 7.12.2

=== Bug Fixes

* Add missing hyperparamter to the model metadata. (See {ml-pull}1867[#1867].)

== {es} version 7.12.1

=== Enhancements

* Make ML native processes work with glibc 2.33 on x86_64. (See {ml-pull}1828[#1828].)

== {es} version 7.12.0

=== Enhancements

* Fix edge case which could cause spurious anomalies early in the learning process
  if the time series has non-diurnal seasonality. (See {ml-pull}1634[#1634].)
* Compute importance of hyperparameters optimized in the fine parameter tuning step.
  (See {ml-pull}1627[#1627].)
* Early stopping for the fine parameter tuning step  of classification and regression
  model training. (See {ml-pull}1676[#1676].)
* Correct upgrade for pre-6.3 state for lat_long anomaly anomaly detectors. (See
  {ml-pull}1681[#1681].)
* Per tree feature bag to speed up training of regression and classification models
  and improve scalability for large numbers of features. (See {ml-pull}1733[#1733].)

=== Bug Fixes

* Fix a source of instability in time series modeling for anomaly detection. This has
  been observed to cause spurious anomalies for a partition which no longer receives
  any data. (See {ml-pull}1675[#1675].)
* Ensure that we stop modeling seasonality for data which flatlines. This is important
  for count and sum detectors which treat empty buckets as zero. We could see spurious
  anomalies in realtime detection after a partition no longer received data any data
  as a result. (See {ml-pull}1654[#1654].)

== {es} version 7.11.0

=== Enhancements

* During regression and classification training prefer smaller models if performance is
  similar (See {ml-pull}1516[#1516].)
* Add a response mechanism for commands sent to the native controller. (See
  {ml-pull}1520[#1520], {es-pull}63542[#63542], issue: {es-issue}62823[#62823].)
* Speed up anomaly detection for seasonal data. This is particularly effective for jobs
  using longer bucket lengths. (See {ml-pull}1549[#1549].)
* Fix an edge case which could cause typical and model plot bounds to blow up to around
  max double. (See {ml-pull}1551[#1551].)
* Estimate upper bound of potential gains before splitting a decision tree node to avoid
  unnecessary computation. (See {ml-pull}1537[#1537].)
* Improvements to time series modeling particularly in relation to adaption to change.
  (See {ml-pull})1614[#1614].)
* Warn and error log throttling. (See {ml-pull}1615[#1615].)
* Soften the effect of fluctuations in anomaly detection job memory usage on node
  assignment and add `assignment_memory_basis` to `model_size_stats`.
  (See {ml-pull}1623[#1623], {es-pull}65561[#65561], issue: {es-issue}63163[#63163].)

=== Bug Fixes

* Fix potential cause for log errors from CXMeansOnline1d. (See {ml-pull}1586[#1586].)
* Fix scaling of some hyperparameter for Bayesian optimization. (See {ml-pull}1612[#1612].)
* Fix missing state in persist and restore for anomaly detection. This caused suboptimal
  modelling after a job was closed and reopened or failed over to a different node.
  (See {ml-pull}1668[#1668].)

== {es} version 7.10.1

=== Bug Fixes

* Fix a bug where the peak_model_bytes value of the model_size_stats object was not
  restored from the anomaly detector job snapshots. (See {ml-pull}1572[#1572].)

== {es} version 7.10.0

=== Enhancements

* Calculate total feature importance to store with model metadata. (See {ml-pull}1387[#1387].)
* Change outlier detection feature_influence format to array with nested objects. (See {ml-pull}1475[#1475], {es-pull}62068[#62068].)
* Add timeouts to named pipe connections. (See {ml-pull}1514[#1514], {es-pull}62993[#62993], issue: {ml-issue}1504[#1504].)

=== Bug Fixes

* Fix progress on resume after final training has completed for classification and regression.
  We previously showed progress stuck at zero for final training. (See {ml-pull}1443[#1443].)
* Avoid potential "Failed to compute quantile" and "No values added to quantile sketch" log errors
  training regression and classification models if there are features with mostly missing values.
  (See {ml-pull}1500[#1500].)
* Correct the anomaly detection job model state `min_version`. (See {ml-pull}1546[#1546].)

== {es} version 7.9.2

=== Bug Fixes

* Fix reporting of peak memory usage in memory stats for data frame analytics. (See {ml-pull}1468[#1468].)
* Fix reporting of peak memory usage in model size stats for anomaly detection. (See {ml-pull}1484[#1484].)

== {es} version 7.9.0

=== New Features

* Report significant changes to anomaly detection models in annotations of the results.
  (See {ml-pull}1247[#1247], {pull}56342[#56342], {pull}56417[#56417], {pull}57144[#57144], {pull}57278[#57278], {pull}57539[#57539].)

=== Enhancements

* Add support for larger forecasts in memory via max_model_memory setting.
  (See {ml-pull}1238[#1238] and {pull}57254[#57254].)
* Don't lose precision when saving model state. (See {ml-pull}1274[#1274].)
* Parallelize the feature importance calculation for classification and regression
  over trees. (See {ml-pull}1277[#1277].)
* Add an option to do categorization independently for each partition.
  (See {ml-pull}1293[#1293], {ml-pull}1318[#1318], {ml-pull}1356[#1356] and {pull}57683[#57683].)
* Memory usage is reported during job initialization. (See {ml-pull}1294[#1294].)
* More realistic memory estimation for classification and regression means that these
  analyses will require lower memory limits than before (See {ml-pull}1298[#1298].)
* Checkpoint state to allow efficient failover during coarse parameter search
  for classification and regression. (See {ml-pull}1300[#1300].)
* Improve data access patterns to speed up classification and regression.
  (See {ml-pull}1312[#1312].)
* Performance improvements for classification and regression, particularly running
  multithreaded. (See {ml-pull}1317[#1317].)
* Improve runtime and memory usage training deep trees for classification and
  regression. (See {ml-pull}1340[#1340].)
* Improvement in handling large inference model definitions. (See {ml-pull}1349[#1349].)
* Add a peak_model_bytes field to model_size_stats. (See {ml-pull}1389[#1389].)

=== Bug Fixes

* Fix numerical issues leading to blow up of the model plot bounds. (See {ml-pull}1268[#1268].)
* Fix causes for inverted forecast confidence interval bounds. (See {ml-pull}1369[#1369],
  issue: {ml-issue}1357[#1357].)
* Restrict growth of max matching string length for categories. (See {ml-pull}1406[#1406].)

== {es} version 7.8.1

=== Bug Fixes

* Better interrupt handling during named pipe connection. (See {ml-pull}1311[#1311].)
* Trap potential cause of SIGFPE. (See {ml-pull}1351[#1351], issue: {ml-issue}1348[#1348].)
* Correct inference model definition for MSLE regression models. (See {ml-pull}1375[#1375].)
* Fix cause of SIGSEGV of classification and regression. (See {ml-pull}1379[#1379].)
* Fix restoration of change detectors after seasonality change. (See {ml-pull}1391[#1391].)
* Fix potential SIGSEGV when forecasting. (See {ml-pull}1402[#1402], issue: {ml-issue}1401[#1401].)

== {es} version 7.8.0

=== Enhancements

* Speed up anomaly detection for the lat_long function. (See {ml-pull}1102[#1102].)
* Reduce CPU scheduling priority of native analysis processes to favor the ES JVM
  when CPU is constrained. This change is only implemented for Linux and macOS, not
  for Windows. (See {ml-pull}1109[#1109].)
* Take `training_percent` into account when estimating memory usage for classification and regression.
  (See {ml-pull}1111[#1111].)
* Support maximize minimum recall when assigning class labels for multiclass classification.
  (See {ml-pull}1113[#1113].)
* Improve robustness of anomaly detection to bad input data. (See {ml-pull}1114[#1114].)
* Adds new `num_matches` and `preferred_to_categories` fields to category output.
  (See {ml-pull}1062[#1062])
* Adds mean squared logarithmic error (MSLE) for regression. (See {ml-pull}1101[#1101].)
* Adds pseudo-Huber loss for regression. (See {ml-pull}1168[#1168].)
* Reduce peak memory usage and memory estimates for classification and regression.
  (See {ml-pull}1125[#1125].)
* Reduce variability of classification and regression results across our target operating systems.
  (See {ml-pull}1127[#1127].)
* Switched data frame analytics model memory estimates from kilobytes to megabytes.
  (See {ml-pull}1126[#1126], issue: {issue}54506[#54506].)
* Added a {ml} native code build for Linux on AArch64. (See {ml-pull}1132[#1132] and
  {ml-pull}1135[#1135].)
* Improve data frame analysis runtime by optimising memory alignment for intrinsic
  operations. (See {ml-pull}1142[#1142].)
* Fix spurious anomalies for count and sum functions after no data are received for long
  periods of time. (See {ml-pull}1158[#1158].)
* Improve false positive rates from periodicity test for time series anomaly detection.
  (See {ml-pull}1177[#1177].)
* Break progress reporting of data frame analyses into multiple phases. (See {ml-pull}1179[#1179].)
* Really centre the data before training for classification and regression begins. This
  means we can choose more optimal smoothing bias and should reduce the number of trees.
  (See {ml-pull}1192[#1192].)

=== Bug Fixes

* Trap and fail if insufficient features are supplied to data frame analyses. This
  caused classification and regression getting stuck at zero progress analyzing.
  (See {ml-pull}1160[#1160], issue: {issue}55593[#55593].)
* Make categorization respect the `model_memory_limit`. (See {ml-pull}1167[#1167],
  issue: {ml-issue}1130[#1130].)
* Respect user overrides for `max_trees` for classification and regression. (See
  {ml-pull}1185[#1185].)
* Reset memory status from `soft_limit` to `ok` when pruning is no longer required.
  (See {ml-pull}1193[#1193], issue: {ml-issue}1131[#1131].)
* Fix restore from training state for classification and regression. (See
  {ml-pull}1197[#1197].)
* Improve the initialization of seasonal components for anomaly detection. (See
  {ml-pull}1201[#1201], issue: {ml-issue}1178[#1178].)

== {es} version 7.7.1

=== Bug Fixes

* Fixed background persistence of categorizer state (See {ml-pull}1137[#1137],
  issue: {ml-issue}1136[#1136].)
* Fix classification job failures when number of classes in configuration differs
  from the number of classes present in the training data. (See {ml-pull}1144[#1144].)
* Fix underlying cause for "Failed to calculate splitting significance" log errors.
  (See {ml-pull}1157[#1157].)
* Fix possible root cause for "Bad variance scale nan" log errors. (See {ml-pull}1225[#1225].)
* Change data frame analytics instrumentation timestamp resolution to milliseconds. (See
  {ml-pull}1237[#1237].)
* Fix "autodetect process stopped unexpectedly: Fatal error: 'terminate called after
  throwing an instance of 'std::bad_function_call'". (See {ml-pull}1246[#1246],
  issue: {ml-issue}1245[#1245].)

== {es} version 7.7.0

=== New Features

* Add instrumentation to report statistics related to data frame analytics jobs, i.e.
progress, memory usage, etc. (See {ml-pull}906[#906].)
* Multiclass classification. (See {ml-pull}1037[#1037].)

=== Enhancements

* Improve computational performance of the feature importance computation. (See {ml-pull}1005[1005].)
* Improve initialization of learn rate for better and more stable results in regression
and classification. (See {ml-pull}948[#948].)
* Add number of processed training samples to the definition of decision tree nodes.
(See {ml-pull}991[#991].)
* Add new model_size_stats fields to instrument categorization.  (See {ml-pull}948[#948]
and {pull}51879[#51879], issue: {issue}50794[#50749].)
* Improve upfront memory estimation for all data frame analyses, which were higher than
necessary. This will improve the allocation of data frame analyses to cluster nodes.
(See {ml-pull}1003[#1003].)
* Upgrade the compiler used on Linux from gcc 7.3 to gcc 7.5, and the binutils used in
the build from version 2.20 to 2.34.  (See {ml-pull}1013[#1013].)
* Add instrumentation of the peak memory consumption for data frame analytics jobs.
(See {ml-pull}1022[#1022].)
* Remove all memory overheads for computing tree SHAP values. (See {ml-pull}1023[#1023].)
* Distinguish between empty and missing categorical fields in classification and regression
model training. (See {ml-pull}1034[#1034].)
* Add instrumentation information for supervised learning data frame analytics jobs.
(See {ml-pull}1031[#1031].)
* Add instrumentation information for outlier detection data frame analytics jobs.
* Write out feature importance for multi-class models. (See {ml-pull}1071[#1071])
* Enable system call filtering to the native process used with data frame analytics.
(See {ml-pull}1098[#1098])

=== Bug Fixes

* Use largest ordered subset of categorization tokens for category reverse search regex.
(See {ml-pull}970[#970], issue: {ml-issue}949[#949].)
* Account for the data frame's memory when estimating the peak memory used by classification
and regression model training. (See {ml-pull}996[#996].)
* Rename classification and regression parameter maximum_number_trees to max_trees.
(See {ml-pull}1047[#1047].)

== {es} version 7.6.2

=== Bug Fixes

* Fix a bug in the calculation of the minimum loss leaf values for classification.
(See {ml-pull}1032[#1032].)

== {es} version 7.6.0

=== New Features

* Add feature importance values to classification and regression results (using tree
SHapley Additive exPlanation, or SHAP). (See {ml-pull}857[#857].)

=== Enhancements

* Improve performance of boosted tree training for both classification and regression.
(See {ml-pull}775[#775].)
* Reduce the peak memory used by boosted tree training and fix an overcounting bug
estimating maximum memory usage. (See {ml-pull}781[#781].)
* Stratified fractional cross validation for regression. (See {ml-pull}784[#784].)
* Added `geo_point` supported output for `lat_long` function records. (See {ml-pull}809[#809]
and {pull}47050[#47050].)
* Use a random bag of the data to compute the loss function derivatives for each new
tree which is trained for both regression and classification. (See {ml-pull}811[#811].)
* Emit `prediction_probability` field alongside prediction field in ml results.
(See {ml-pull}818[#818].)
* Reduce memory usage of {ml} native processes on Windows. (See {ml-pull}844[#844].)
* Reduce runtime of classification and regression. (See {ml-pull}863[#863].)
* Stop early training a classification and regression forest when the validation error
is no longer decreasing. (See {ml-pull}875[#875].)
* Emit `prediction_field_name` in ml results using the type provided as
`prediction_field_type` parameter. (See {ml-pull}877[#877].)
* Improve performance updating quantile estimates. (See {ml-pull}881[#881].)
* Migrate to use Bayesian Optimisation for initial hyperparameter value line searches and
stop early if the expected improvement is too small. (See {ml-pull}903[#903].)
* Stop cross-validation early if the predicted test loss has a small chance of being
smaller than for the best parameter values found so far. (See {ml-pull}915[#915].)
* Optimize decision threshold for classification to maximize minimum class recall.
(See {ml-pull}926[#926].)
* Include categorization memory usage in the `model_bytes` field in `model_size_stats`,
so that it is taken into account in node assignment decisions. (See {ml-pull}927[#927],
issue: {ml-issue}724[#724].)

=== Bug Fixes
* Fixes potential memory corruption when determining seasonality. (See {ml-pull}852[#852].)
* Prevent prediction_field_name clashing with other fields in ml results.
(See {ml-pull}861[#861].)
* Include out-of-order as well as in-order terms in categorization reverse searches.
(See {ml-pull}950[#950], issue: {ml-issue}949[#949].)

== {es} version 7.5.2

=== Bug Fixes
* Fixes potential memory corruption or inconsistent state when background persisting
categorizer state. (See {ml-pull}921[#921].)

== {es} version 7.5.0

=== Enhancements

* Improve performance and concurrency training boosted tree regression models.
For large data sets this change was observed to give a 10% to 20% decrease in
train time. (See {ml-pull}622[#622].)
* Upgrade Boost libraries to version 1.71. (See {ml-pull}638[#638].)
* Improve initialisation of boosted tree training. This generally enables us to
find lower loss models faster. (See {ml-pull}686[#686].)
* Include a smooth tree depth based penalty to regularized objective function for
boosted tree training. Hard depth based regularization is often the strategy of
choice to prevent over fitting for XGBoost. By smoothing we can make better tradeoffs.
Also, the parameters of the penalty function are mode suited to optimising with our
Bayesian optimisation based hyperparameter search. (See {ml-pull}698[#698].)
* Binomial logistic regression targeting cross entropy. (See {ml-pull}713[#713].)
* Improvements to count and sum anomaly detection for sparse data. This primarily
aims to improve handling of data which are predictably present: detecting when they
are unexpectedly missing. (See {ml-pull}721[#721].)
* Trap numeric errors causing bad hyperparameter search initialisation and repeated
errors to be logged during boosted tree training. (See {ml-pull}732[#732].)

=== Bug Fixes

* Restore from checkpoint could damage seasonality modeling. For example, it could
cause seasonal components to be overwritten in error. (See {ml-pull}821[#821].)

== {es} version 7.4.1

=== Enhancements

* The {ml} native processes are now arranged in a .app directory structure on
  macOS, to allow for notarization on macOS Catalina. (See {ml-pull}593[#593].)

=== Bug Fixes

* A reference to a temporary variable was causing forecast model restoration to fail.
The bug exhibited itself on MacOS builds with versions of clangd > 10.0.0. (See {ml-pull}688[#688].)

== {es} version 7.4.0

=== Bug Fixes

* Rename outlier detection method values knn and tnn to distance_kth_nn and distance_knn
respectively to match the API. (See {ml-pull}598[#598].)
* Fix occasional (non-deterministic) reinitialisation of modelling for the lat_long
function. (See {ml-pull}641[#641].)

== {es} version 7.3.1

=== Bug Fixes

* Only trap the case that more rows are supplied to outlier detection than expected.
Previously, if rows were excluded from the data frame after supplying the row count
in the configuration then we detected the inconsistency and failed outlier detection.
However, this legitimately happens in case where the field values are non-numeric or
array valued. (See {ml-pull}569[#569].)

== {es} version 7.3.0

=== Enhancements

* Upgrade to a newer version of the Apache Portable Runtime library. (See {ml-pull}495[#495].)
* Improve stability of modelling around change points. (See {ml-pull}496[#496].)

=== Bug Fixes

* Reduce false positives associated with the multi-bucket feature. (See {ml-pull}491[#491].)
* Reduce false positives for sum and count functions on sparse data. (See {ml-pull}492[#492].)

== {es} version 7.2.1

=== Bug Fixes

* Fix an edge case causing spurious anomalies (false positives) if the variance in the count of events
changed significantly throughout the period of a seasonal quantity. (See {ml-pull}489[#489].)

== {es} version 7.2.0

=== Enhancements

* Remove hard limit for maximum forecast interval and limit based on the time interval of data added
to the model. (See {ml-pull}214[#214].)

* Use hardened compiler options to build 3rd party libraries. (See {ml-pull}453[#453].)

* Only select more complex trend models for forecasting if there is evidence that they are needed.
(See {ml-pull}463[#463].)

* Improve residual model selection. (See {ml-pull}468[#468].)

* Stop linking to libcrypt on Linux. (See {ml-pull}480[#480].)

* Improvements to hard_limit audit message. (See {ml-pull}486[#486].)

=== Bug Fixes

* Handle NaNs when detrending seasonal components. {ml-pull}408[#408]

== {es} version 7.0.0-alpha2

=== Bug Fixes

* Fixes CPoissonMeanConjugate sampling error. {ml-pull}335[#335]
//NOTE: Remove from final 7.0.0 release notes if already in 6.x

* Ensure statics are persisted in a consistent manner {ml-pull}360[#360]

== {es} version 7.0.0-alpha1

== {es} version 6.8.4

=== Bug Fixes

* A reference to a temporary variable was causing forecast model restoration to fail.
The bug exhibited itself on MacOS builds with versions of clangd > 10.0.0. (See {ml-pull}688[#688].)

== {es} version 6.8.2

=== Bug Fixes

* Don't write model size stats when job is closed without any input {ml-pull}512[#512] (issue: {ml-issue}394[#394])
* Don't persist model state at the end of lookback if the lookback did not generate any input {ml-pull}521[#521] (issue: {ml-issue}519[#519])

== {es} version 6.7.2

=== Enhancements

* Adjust seccomp filter to allow the "time" system call {ml-pull}459[#459]

== {es} version 6.7.0

=== Bug Fixes

* Improve autodetect logic for persistence. {ml-pull}437[#437]

== {es} version 6.6.2

=== Enhancements

* Adjust seccomp filter for Fedora 29. {ml-pull}354[#354]

=== Bug Fixes

* Fixes an issue where interim results would be calculated after advancing time into an empty bucket. {ml-pull}416[#416]<|MERGE_RESOLUTION|>--- conflicted
+++ resolved
@@ -32,13 +32,8 @@
 
 === Enhancements
 
-<<<<<<< HEAD
-* Update the PyTorch library to version 2.5.0. (See {ml-pull}2783[#2783].)
+* Update the PyTorch library to version 2.5.0. (See {ml-pull}2783[#2783], {ml-pull}2778[#2778].)
 * Upgrade Boost libraries to version 1.86. (See {ml-pull}2780[#2780], {ml-pull}2779[#2779].)
-=======
-* Update the PyTorch library to version 2.5.0. (See {ml-pull}2783[#2783], {ml-pull}2778[#2778].)
-* Upgrade Boost libraries to version 1.86. (See {ml-pull}2780[#2780].)
->>>>>>> 9b81f19f
 
 == {es} version 8.16.0
 
