--- conflicted
+++ resolved
@@ -43,13 +43,9 @@
 * Reduce CPU scheduling priority of native analysis processes to favor the ES JVM
   when CPU is constrained. (See {ml-pull}1109[#1109].)
 * Take `training_percent` into account when estimating memory usage for classification and regression. 
-<<<<<<< HEAD
   (See {ml-pull}1111[#1111].)
-=======
-  (See {ml-pull}1111[1111].)
 * Support maximize minimum recall when assigning class labels for multiclass classification.
   (See {ml-pull}1113[#1113].)
->>>>>>> 40595de4
 * Improve robustness of anomaly detection to bad input data. (See {ml-pull}1114[#1114].)
 * Adds new `num_matches` and `preferred_to_categories` fields to category output.
   (See {ml-pull}1062[#1062].)
